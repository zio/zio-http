--- conflicted
+++ resolved
@@ -73,63 +73,6 @@
     )
 
 }
-<<<<<<< HEAD
-=======
-private[cli] object CliEndpoint {
-  def fromEndpoint[P, In, Err, Out, M <: EndpointMiddleware](
-    endpoint: Endpoint[P, In, Err, Out, M],
-  ): Set[CliEndpoint[_]] =
-    fromInput(endpoint.input).map(_ ?? endpoint.doc)
-
-  private def fromInput[Input](input: HttpCodec[_, Input]): Set[CliEndpoint[_]] =
-    input.asInstanceOf[HttpCodec[_, _]] match {
-      case HttpCodec.Combine(left, right, _) =>
-        val leftCliEndpoints  = fromInput(left)
-        val rightCliEndpoints = fromInput(right)
-
-        if (leftCliEndpoints.isEmpty) rightCliEndpoints
-        else
-          for {
-            l <- fromInput(left)
-            r <- fromInput(right)
-          } yield l ++ r
-
-      case HttpCodec.Content(schema, _, _, _)                => fromSchema(schema)
-      case HttpCodec.ContentStream(schema, _, _, _)          => fromSchema(schema)
-      case HttpCodec.Empty                                   => Set.empty
-      case HttpCodec.Fallback(left, right)                   => fromInput(left) ++ fromInput(right)
-      case HttpCodec.Halt                                    => Set.empty
-      case HttpCodec.Query(name, queryCodec, _)              =>
-        queryCodec.asInstanceOf[TextCodec[_]] match {
-          case TextCodec.UUIDCodec =>
-            Set(
-              CliEndpoint[java.util.UUID](
-                (uuid, request) => request.addQueryParam(name, uuid.toString),
-                Options
-                  .text(name)
-                  .mapOrFail(str =>
-                    Try(java.util.UUID.fromString(str)).toEither.left.map { error =>
-                      ValidationError(
-                        ValidationErrorType.InvalidValue,
-                        HelpDoc.p(HelpDoc.Span.code(error.getMessage())),
-                      )
-                    },
-                  ),
-                List.empty,
-                Doc.empty,
-              ),
-            )
-
-          case TextCodec.StringCodec =>
-            Set(
-              CliEndpoint[String](
-                (str, request) => request.addQueryParam(name, str),
-                Options.text(name),
-                List.empty,
-                Doc.empty,
-              ),
-            )
->>>>>>> 70eb1734
 
 private[cli] object CliEndpoint {
 
@@ -164,7 +107,6 @@
           case Some(x) => x
           case None    => ""
         }
-<<<<<<< HEAD
         CliEndpoint(body = HttpOptions.Body(name, mediaType, schema) :: List())
       }
 
@@ -179,132 +121,11 @@
       case HttpCodec.Header(name, textCodec, _) =>
         CliEndpoint(headers = HttpOptions.Header(name, textCodec) :: List())
       case HttpCodec.Method(codec, _)           =>
-=======
-      case HttpCodec.Header(name, textCodec, _)              =>
-        textCodec.asInstanceOf[TextCodec[_]] match {
-          case TextCodec.UUIDCodec        =>
-            Set(
-              CliEndpoint[java.util.UUID](
-                (uuid, request) => request.addHeader(name, uuid.toString),
-                Options
-                  .text(name)
-                  .mapOrFail(str =>
-                    Try(java.util.UUID.fromString(str)).toEither.left.map { error =>
-                      ValidationError(
-                        ValidationErrorType.InvalidValue,
-                        HelpDoc.p(HelpDoc.Span.code(error.getMessage())),
-                      )
-                    },
-                  ),
-                List.empty,
-                Doc.empty,
-              ),
-            )
-          case TextCodec.StringCodec      =>
-            Set(
-              CliEndpoint[String](
-                (str, request) => request.addHeader(name, str),
-                Options.text(name),
-                List.empty,
-                Doc.empty,
-              ),
-            )
-          case TextCodec.IntCodec         =>
-            Set(
-              CliEndpoint[BigInt](
-                (int, request) => request.addHeader(name, int.toString),
-                Options.integer(name),
-                List.empty,
-                Doc.empty,
-              ),
-            )
-          case TextCodec.LongCodec        =>
-            Set(
-              CliEndpoint[BigInt](
-                (int, request) => request.addHeader(name, int.toString),
-                Options.integer(name),
-                List.empty,
-                Doc.empty,
-              ),
-            )
-          case TextCodec.BooleanCodec     =>
-            Set(
-              CliEndpoint[Boolean](
-                (bool, request) => request.addHeader(name, bool.toString),
-                Options.boolean(name),
-                List.empty,
-                Doc.empty,
-              ),
-            )
-          case TextCodec.Constant(string) =>
-            Set(
-              CliEndpoint[Unit](
-                (_, request) => request.addHeader(name, string),
-                Options.Empty,
-                List.empty,
-                Doc.empty,
-              ),
-            )
-        }
-      case HttpCodec.Method(codec, _)                        =>
->>>>>>> 70eb1734
         codec.asInstanceOf[SimpleCodec[_, _]] match {
           case SimpleCodec.Specified(method: Method) =>
             CliEndpoint(methods = method)
           case _                                     => CliEndpoint.empty
         }
-<<<<<<< HEAD
-=======
-      case HttpCodec.Path(pathCodec, _)                      =>
-        pathCodec.segments.toSet.map { (segment: SegmentCodec[_]) =>
-          segment match {
-            case _: SegmentCodec.Empty =>
-              CliEndpoint[Unit](
-                (_, request) => request,
-                Options.Empty,
-                List.empty,
-                Doc.empty,
-              )
-
-            case codec: SegmentCodec.UUID   =>
-              CliEndpoint[java.util.UUID](
-                (uuid, request) => request.addPathParam(uuid.toString),
-                Options
-                  .text(codec.name)
-                  .mapOrFail(str =>
-                    Try(java.util.UUID.fromString(str)).toEither.left.map { error =>
-                      ValidationError(
-                        ValidationErrorType.InvalidValue,
-                        HelpDoc.p(HelpDoc.Span.code(error.getMessage())),
-                      )
-                    },
-                  ),
-                List.empty,
-                Doc.empty,
-              )
-            case codec: SegmentCodec.Text   =>
-              CliEndpoint[String](
-                (str, request) => request.addPathParam(str),
-                Options.text(codec.name),
-                List.empty,
-                Doc.empty,
-              )
-            case codec: SegmentCodec.IntSeg =>
-              CliEndpoint[BigInt](
-                (int, request) => request.addPathParam(int.toString),
-                Options.integer(codec.name),
-                List.empty,
-                Doc.empty,
-              )
-
-            case codec: SegmentCodec.LongSeg =>
-              CliEndpoint[BigInt](
-                (int, request) => request.addPathParam(int.toString),
-                Options.integer(codec.name),
-                List.empty,
-                Doc.empty,
-              )
->>>>>>> 70eb1734
 
       case HttpCodec.Path(pathCodec, _) =>
         CliEndpoint(url = HttpOptions.Path(pathCodec) :: List())
@@ -314,29 +135,6 @@
           case TextCodec.Constant(value) => CliEndpoint(url = HttpOptions.QueryConstant(name, value) :: List())
           case _                         => CliEndpoint(url = HttpOptions.Query(name, textCodec) :: List())
         }
-<<<<<<< HEAD
-=======
-      case HttpCodec.Status(_, _)                            => Set.empty
-      case HttpCodec.TransformOrFail(api, _, _)              => fromInput(api)
-      case HttpCodec.Annotated(in, Metadata.Documented(doc)) => fromInput(in).map(_ describeOptions doc.toPlaintext())
-      case HttpCodec.Annotated(in, _)                        => fromInput(in)
-    }
-
-  private def fromSchema(schema: zio.schema.Schema[_]): Set[CliEndpoint[_]] = {
-    def loop(prefix: List[String], schema: zio.schema.Schema[_]): Set[CliEndpoint[_]] =
-      schema match {
-        case record: Schema.Record[_]             =>
-          val endpoints =
-            record.fields
-              .foldLeft(Set.empty[CliEndpoint[_]]) { (cliEndpoints, field) =>
-                cliEndpoints ++ loop(prefix :+ field.name, field.schema).map { cliEndpoint =>
-                  field.annotations.headOption match {
-                    case Some(description) => cliEndpoint describeOptions description.asInstanceOf[description].text
-                    case None              => cliEndpoint
-                  }
-                }
-              }
->>>>>>> 70eb1734
 
       case HttpCodec.Status(_, _) => CliEndpoint.empty
 
