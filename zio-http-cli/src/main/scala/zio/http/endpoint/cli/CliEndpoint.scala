package zio.http.endpoint.cli

import scala.util.Try

import zio.cli._

import zio.schema._

import zio.http._
import zio.http.codec._
import zio.http.codec.internal._
import zio.http.endpoint._

/**
 * Represents the input or output of a Endpoint.
 */

private[cli] final case class CliEndpoint(
  body: List[HttpOptions.Body[_]] = List.empty,
  headers: List[HttpOptions.HeaderOptions] = List.empty,
  methods: Method = Method.GET,
  url: List[HttpOptions.URLOptions] = List.empty,
  doc: Doc = Doc.empty,
) {
  self =>

  def ++(that: CliEndpoint): CliEndpoint =
    CliEndpoint(
      self.body ++ that.body,
      self.headers ++ that.headers,
      if (that.methods == Method.GET) self.methods else that.methods,
      self.url ++ that.url,
      self.doc + that.doc,
    )

  def ??(doc: Doc): CliEndpoint = self.copy(doc = doc)

  def commandName(cliStyle: Boolean): String =
    if (cliStyle) {
        (methods match {
          case Method.POST => "create"
          case Method.PUT  => "update"
          case method      => method.name.toLowerCase
        }) :: url
          .filter(
            _ match {
              case _: HttpOptions.PathConstant  => true
              case _: HttpOptions.QueryConstant => true
              case _                            => false
            },
          )
          .map(_.name)
        }.mkString("-")
    else {
      {
        methods match {
          case Method.POST => "create"
          case Method.PUT  => "update"
          case method      => method.name.toLowerCase
        }
      } + " " + url.map(_.tag).fold("")(_ + _)
    }

  lazy val getOptions: List[HttpOptions] = url ++ headers ++ body

  def describeOptions(description: Doc) =
    self.copy(
      body = self.body.map(_ ?? description),
      headers = self.headers.map(_ ?? description),
      url = self.url.map(_ ?? description),
    )

}

private[cli] object CliEndpoint {

  def empty: CliEndpoint = CliEndpoint()

  /*
   * Extract the information of input or output of an Endpoint.
   */
  def fromEndpoint[In, Err, Out, M <: EndpointMiddleware](
    endpoint: Endpoint[In, Err, Out, M],
    getInput: Boolean = true,
  ): CliEndpoint =
    if (getInput) fromCodec(endpoint.input) ?? endpoint.doc
    else fromCodec(endpoint.output) ?? endpoint.doc

  def fromCodec[Input](input: HttpCodec[_, Input]): CliEndpoint = {
    input match {
      case atom: HttpCodec.Atom[_, _]           => fromAtom(atom)
      case HttpCodec.TransformOrFail(api, _, _) => fromCodec(api)
      case HttpCodec.WithDoc(in, doc)           => fromCodec(in) describeOptions doc
      case HttpCodec.WithExamples(in, _)        => fromCodec(in)
      case HttpCodec.Fallback(left, right)      => fromCodec(left) ++ fromCodec(right)
      case HttpCodec.Combine(left, right, _)    => fromCodec(left) ++ fromCodec(right)
      case _                                    => CliEndpoint.empty
    }
  }

  private def fromAtom[Input](input: HttpCodec.Atom[_, Input]): CliEndpoint = {
    input match {
      case HttpCodec.Content(schema, mediaType, nameOption, _) => {
        val name = nameOption match {
          case Some(x) => x
          case None    => ""
        }
        CliEndpoint(body = HttpOptions.Body(name, mediaType, schema) :: List())
      }

      case HttpCodec.ContentStream(schema, mediaType, nameOption, _) => {
        val name = nameOption match {
          case Some(x) => x
          case None    => ""
        }
        CliEndpoint(body = HttpOptions.Body(name, mediaType, schema) :: List())
      }

      case HttpCodec.Header(name, textCodec, _) =>
        CliEndpoint(headers = HttpOptions.Header(name, textCodec) :: List())
      case HttpCodec.Method(codec, _)           =>
        codec.asInstanceOf[SimpleCodec[_, _]] match {
<<<<<<< HEAD
          case SimpleCodec.Specified(method) =>
            Set(
              CliEndpoint[Unit](
                (_, request) => request.method(method.asInstanceOf[Method]),
                Options.none,
                List(Left(method.asInstanceOf[Method])),
                Doc.empty,
              ),
            )
          case SimpleCodec.Unspecified()     =>
            Set.empty
=======
          case SimpleCodec.Specified(method: Method) =>
            CliEndpoint(methods = method)
          case _                                     => CliEndpoint.empty
>>>>>>> c84573c5
        }

      case HttpCodec.Path(textCodec, Some(name), _) =>
        CliEndpoint(url = HttpOptions.Path(name, textCodec) :: List())
      case HttpCodec.Path(textCodec, None, _) =>
        textCodec.asInstanceOf[TextCodec[_]] match {
          case TextCodec.Constant(value) => CliEndpoint(url = HttpOptions.PathConstant(value) :: List())
          case _                          => CliEndpoint.empty
        }
        
      
      

      case HttpCodec.Query(name, textCodec, _) =>
        textCodec.asInstanceOf[TextCodec[_]] match {
          case TextCodec.Constant(value) => CliEndpoint(url = HttpOptions.QueryConstant(name, value) :: List())
          case _                          => CliEndpoint(url = HttpOptions.Query(name, textCodec) :: List())
        }

      case HttpCodec.Status(_, _) => CliEndpoint.empty

    }
  }
}<|MERGE_RESOLUTION|>--- conflicted
+++ resolved
@@ -120,23 +120,9 @@
         CliEndpoint(headers = HttpOptions.Header(name, textCodec) :: List())
       case HttpCodec.Method(codec, _)           =>
         codec.asInstanceOf[SimpleCodec[_, _]] match {
-<<<<<<< HEAD
-          case SimpleCodec.Specified(method) =>
-            Set(
-              CliEndpoint[Unit](
-                (_, request) => request.method(method.asInstanceOf[Method]),
-                Options.none,
-                List(Left(method.asInstanceOf[Method])),
-                Doc.empty,
-              ),
-            )
-          case SimpleCodec.Unspecified()     =>
-            Set.empty
-=======
           case SimpleCodec.Specified(method: Method) =>
             CliEndpoint(methods = method)
           case _                                     => CliEndpoint.empty
->>>>>>> c84573c5
         }
 
       case HttpCodec.Path(textCodec, Some(name), _) =>
