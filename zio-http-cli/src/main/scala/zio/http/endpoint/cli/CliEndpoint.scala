--- conflicted
+++ resolved
@@ -73,21 +73,14 @@
 }
 
 private[cli] object CliEndpoint {
-<<<<<<< HEAD
-=======
-  def fromEndpoint[P, In, Err, Out, M <: EndpointMiddleware](
-    endpoint: Endpoint[P, In, Err, Out, M],
-  ): Set[CliEndpoint[_]] =
-    fromInput(endpoint.input).map(_ ?? endpoint.doc)
->>>>>>> 500cbb7c
 
   def empty: CliEndpoint = CliEndpoint()
 
   /*
    * Extract the information of input or output of an Endpoint.
    */
-  def fromEndpoint[In, Err, Out, M <: EndpointMiddleware](
-    endpoint: Endpoint[In, Err, Out, M],
+  def fromEndpoint[P, In, Err, Out, M <: EndpointMiddleware](
+    endpoint: Endpoint[P, In, Err, Out, M],
     getInput: Boolean = true,
   ): CliEndpoint =
     if (getInput) fromCodec(endpoint.input) ?? endpoint.doc
@@ -115,7 +108,6 @@
         CliEndpoint(body = HttpOptions.Body(name, mediaType, schema) :: List())
       }
 
-<<<<<<< HEAD
       case HttpCodec.ContentStream(schema, mediaType, nameOption, _) => {
         val name = nameOption match {
           case Some(x) => x
@@ -145,592 +137,9 @@
         textCodec.asInstanceOf[TextCodec[_]] match {
           case TextCodec.Constant(value) => CliEndpoint(url = HttpOptions.QueryConstant(name, value) :: List())
           case _                         => CliEndpoint(url = HttpOptions.Query(name, textCodec) :: List())
-=======
-      case HttpCodec.Content(schema, _, _, _)       => fromSchema(schema)
-      case HttpCodec.ContentStream(schema, _, _, _) => fromSchema(schema)
-      case HttpCodec.Empty                          => Set.empty
-      case HttpCodec.Fallback(left, right)          => fromInput(left) ++ fromInput(right)
-      case HttpCodec.Halt                           => Set.empty
-      case HttpCodec.Query(name, queryCodec, _)     =>
-        queryCodec.asInstanceOf[TextCodec[_]] match {
-          case TextCodec.UUIDCodec =>
-            Set(
-              CliEndpoint[java.util.UUID](
-                (uuid, request) => request.addQueryParam(name, uuid.toString),
-                Options
-                  .text(name)
-                  .mapOrFail(str =>
-                    Try(java.util.UUID.fromString(str)).toEither.left.map { error =>
-                      ValidationError(
-                        ValidationErrorType.InvalidValue,
-                        HelpDoc.p(HelpDoc.Span.code(error.getMessage())),
-                      )
-                    },
-                  ),
-                List.empty,
-                Doc.empty,
-              ),
-            )
-
-          case TextCodec.StringCodec =>
-            Set(
-              CliEndpoint[String](
-                (str, request) => request.addQueryParam(name, str),
-                Options.text(name),
-                List.empty,
-                Doc.empty,
-              ),
-            )
-
-          case TextCodec.IntCodec =>
-            Set(
-              CliEndpoint[BigInt](
-                (int, request) => request.addQueryParam(name, int.toString),
-                Options.integer(name),
-                List.empty,
-                Doc.empty,
-              ),
-            )
-
-          case TextCodec.LongCodec =>
-            Set(
-              CliEndpoint[BigInt](
-                (int, request) => request.addQueryParam(name, int.toString),
-                Options.integer(name),
-                List.empty,
-                Doc.empty,
-              ),
-            )
-
-          case TextCodec.BooleanCodec =>
-            Set(
-              CliEndpoint[Boolean](
-                (bool, request) => request.addQueryParam(name, bool.toString),
-                Options.boolean(name),
-                List.empty,
-                Doc.empty,
-              ),
-            )
-
-          case TextCodec.Constant(string) =>
-            Set(
-              CliEndpoint[Unit](
-                (_, request) => request.addQueryParam(name, string),
-                Options.Empty,
-                List.empty,
-                Doc.empty,
-              ),
-            )
-        }
-      case HttpCodec.Header(name, textCodec, _)     =>
-        textCodec.asInstanceOf[TextCodec[_]] match {
-          case TextCodec.UUIDCodec        =>
-            Set(
-              CliEndpoint[java.util.UUID](
-                (uuid, request) => request.addHeader(name, uuid.toString),
-                Options
-                  .text(name)
-                  .mapOrFail(str =>
-                    Try(java.util.UUID.fromString(str)).toEither.left.map { error =>
-                      ValidationError(
-                        ValidationErrorType.InvalidValue,
-                        HelpDoc.p(HelpDoc.Span.code(error.getMessage())),
-                      )
-                    },
-                  ),
-                List.empty,
-                Doc.empty,
-              ),
-            )
-          case TextCodec.StringCodec      =>
-            Set(
-              CliEndpoint[String](
-                (str, request) => request.addHeader(name, str),
-                Options.text(name),
-                List.empty,
-                Doc.empty,
-              ),
-            )
-          case TextCodec.IntCodec         =>
-            Set(
-              CliEndpoint[BigInt](
-                (int, request) => request.addHeader(name, int.toString),
-                Options.integer(name),
-                List.empty,
-                Doc.empty,
-              ),
-            )
-          case TextCodec.LongCodec        =>
-            Set(
-              CliEndpoint[BigInt](
-                (int, request) => request.addHeader(name, int.toString),
-                Options.integer(name),
-                List.empty,
-                Doc.empty,
-              ),
-            )
-          case TextCodec.BooleanCodec     =>
-            Set(
-              CliEndpoint[Boolean](
-                (bool, request) => request.addHeader(name, bool.toString),
-                Options.boolean(name),
-                List.empty,
-                Doc.empty,
-              ),
-            )
-          case TextCodec.Constant(string) =>
-            Set(
-              CliEndpoint[Unit](
-                (_, request) => request.addHeader(name, string),
-                Options.Empty,
-                List.empty,
-                Doc.empty,
-              ),
-            )
-        }
-      case HttpCodec.Method(codec, _)               =>
-        codec.asInstanceOf[SimpleCodec[_, _]] match {
-          case SimpleCodec.Specified(method) =>
-            Set(
-              CliEndpoint[Unit](
-                (_, request) => request.method(method.asInstanceOf[Method]),
-                Options.none,
-                List(Left(method.asInstanceOf[Method])),
-                Doc.empty,
-              ),
-            )
-          case SimpleCodec.Unspecified()     =>
-            Set.empty
-        }
-      case HttpCodec.Path(pathCodec, _)             =>
-        pathCodec.segments.toSet.map { (segment: SegmentCodec[_]) =>
-          segment match {
-            case _: SegmentCodec.Empty =>
-              CliEndpoint[Unit](
-                (_, request) => request,
-                Options.Empty,
-                List.empty,
-                Doc.empty,
-              )
-
-            case codec: SegmentCodec.UUID   =>
-              CliEndpoint[java.util.UUID](
-                (uuid, request) => request.addPathParam(uuid.toString),
-                Options
-                  .text(codec.name)
-                  .mapOrFail(str =>
-                    Try(java.util.UUID.fromString(str)).toEither.left.map { error =>
-                      ValidationError(
-                        ValidationErrorType.InvalidValue,
-                        HelpDoc.p(HelpDoc.Span.code(error.getMessage())),
-                      )
-                    },
-                  ),
-                List.empty,
-                Doc.empty,
-              )
-            case codec: SegmentCodec.Text   =>
-              CliEndpoint[String](
-                (str, request) => request.addPathParam(str),
-                Options.text(codec.name),
-                List.empty,
-                Doc.empty,
-              )
-            case codec: SegmentCodec.IntSeg =>
-              CliEndpoint[BigInt](
-                (int, request) => request.addPathParam(int.toString),
-                Options.integer(codec.name),
-                List.empty,
-                Doc.empty,
-              )
-
-            case codec: SegmentCodec.LongSeg =>
-              CliEndpoint[BigInt](
-                (int, request) => request.addPathParam(int.toString),
-                Options.integer(codec.name),
-                List.empty,
-                Doc.empty,
-              )
-
-            case codec: SegmentCodec.BoolSeg =>
-              CliEndpoint[Boolean](
-                (bool, request) => request.addPathParam(bool.toString),
-                Options.boolean(codec.name),
-                List.empty,
-                Doc.empty,
-              )
-
-            case codec: SegmentCodec.Literal =>
-              CliEndpoint[Unit](
-                (_, request) => request.addPathParam(codec.value),
-                Options.Empty,
-                List(Right(codec.value)),
-                Doc.empty,
-              )
-
-            case _: SegmentCodec.Trailing =>
-              // FIXME
-              ???
-          }
->>>>>>> 500cbb7c
         }
 
-<<<<<<< HEAD
       case HttpCodec.Status(_, _) => CliEndpoint.empty
-=======
-  private def fromSchema(schema: zio.schema.Schema[_]): Set[CliEndpoint[_]] = {
-    def loop(prefix: List[String], schema: zio.schema.Schema[_]): Set[CliEndpoint[_]] =
-      schema match {
-        case record: Schema.Record[_]             =>
-          val endpoints =
-            record.fields
-              .foldLeft(Set.empty[CliEndpoint[_]]) { (cliEndpoints, field) =>
-                cliEndpoints ++ loop(prefix :+ field.name, field.schema).map { cliEndpoint =>
-                  field.annotations.headOption match {
-                    case Some(description) => cliEndpoint describeOptions description.asInstanceOf[description].text
-                    case None              => cliEndpoint
-                  }
-                }
-              }
-
-          if (endpoints.isEmpty) Set.empty
-          else Set(endpoints.reduce(_ ++ _)) // TODO review the case of nested sealed trait inside case class
-        case enumeration: Schema.Enum[_]          =>
-          enumeration.cases.foldLeft(Set.empty[CliEndpoint[_]]) { (cliEndpoints, enumCase) =>
-            cliEndpoints ++ loop(prefix, enumCase.schema)
-          }
-        case Schema.Primitive(standardType, _)    =>
-          standardType match {
-            case StandardType.InstantType        =>
-              Set(
-                CliEndpoint[java.time.Instant](
-                  (instant, request) => request.addFieldToBody(prefix, Json.Str(instant.toString())),
-                  Options.instant(prefix.mkString(".")), // FIXME
-                  List.empty,
-                  Doc.empty,
-                ),
-              )
-            case StandardType.UnitType           => Set.empty
-            case StandardType.PeriodType         =>
-              Set(
-                CliEndpoint[java.time.Period](
-                  (period, request) => request.addFieldToBody(prefix, Json.Str(period.toString())),
-                  Options.period(prefix.mkString(".")), // FIXME
-                  List.empty,
-                  Doc.empty,
-                ),
-              )
-            case StandardType.LongType           =>
-              Set(
-                CliEndpoint[BigInt](
-                  (
-                    long,
-                    request,
-                  ) => request.addFieldToBody(prefix, Json.Num(BigDecimal(long))),
-                  Options.integer(prefix.mkString(".")), // FIXME
-                  List.empty,
-                  Doc.empty,
-                ),
-              )
-            case StandardType.StringType         =>
-              Set(
-                CliEndpoint[String](
-                  (str, request) => request.addFieldToBody(prefix, Json.Str(str)),
-                  Options.text(prefix.mkString(".")), // FIXME
-                  List.empty,
-                  Doc.empty,
-                ),
-              )
-            case StandardType.UUIDType           =>
-              Set(
-                CliEndpoint[String](
-                  (uuid, request) => request.addFieldToBody(prefix, Json.Str(uuid.toString())),
-                  Options.text(prefix.mkString(".")), // FIXME
-                  List.empty,
-                  Doc.empty,
-                ),
-              )
-            case StandardType.ByteType           =>
-              Set(
-                CliEndpoint[BigInt](
-                  (byte, request) => request.addFieldToBody(prefix, Json.Num(BigDecimal(byte))),
-                  Options.integer(prefix.mkString(".")), // FIXME
-                  List.empty,
-                  Doc.empty,
-                ),
-              )
-            case StandardType.OffsetDateTimeType =>
-              Set(
-                CliEndpoint[java.time.OffsetDateTime](
-                  (
-                    offsetDateTime,
-                    request,
-                  ) => request.addFieldToBody(prefix, Json.Str(offsetDateTime.toString())),
-                  Options.offsetDateTime(prefix.mkString(".")), // FIXME
-                  List.empty,
-                  Doc.empty,
-                ),
-              )
-            case StandardType.LocalDateType      =>
-              Set(
-                CliEndpoint[java.time.LocalDate](
-                  (
-                    localDate,
-                    request,
-                  ) => request.addFieldToBody(prefix, Json.Str(localDate.toString())),
-                  Options.localDate(prefix.mkString(".")), // FIXME
-                  List.empty,
-                  Doc.empty,
-                ),
-              )
-            case StandardType.OffsetTimeType     =>
-              Set(
-                CliEndpoint[java.time.OffsetTime](
-                  (
-                    offsetTime,
-                    request,
-                  ) => request.addFieldToBody(prefix, Json.Str(offsetTime.toString())),
-                  Options.offsetTime(prefix.mkString(".")), // FIXME
-                  List.empty,
-                  Doc.empty,
-                ),
-              )
-            case StandardType.FloatType          =>
-              Set(
-                CliEndpoint[BigDecimal](
-                  (float, request) => request.addFieldToBody(prefix, Json.Num(float)),
-                  Options.decimal(prefix.mkString(".")), // FIXME
-                  List.empty,
-                  Doc.empty,
-                ),
-              )
-            case StandardType.BigDecimalType     =>
-              Set(
-                CliEndpoint[BigDecimal](
-                  (bigDecimal, request) => request.addFieldToBody(prefix, Json.Num(bigDecimal)),
-                  Options.decimal(prefix.mkString(".")), // FIXME
-                  List.empty,
-                  Doc.empty,
-                ),
-              )
-            case StandardType.BigIntegerType     =>
-              Set(
-                CliEndpoint[BigInt](
-                  (bigInt, request) => request.addFieldToBody(prefix, Json.Num(BigDecimal(bigInt))),
-                  Options.integer(prefix.mkString(".")), // FIXME
-                  List.empty,
-                  Doc.empty,
-                ),
-              )
-            case StandardType.DoubleType         =>
-              Set(
-                CliEndpoint[BigDecimal](
-                  (double, request) => request.addFieldToBody(prefix, Json.Num(double)),
-                  Options.decimal(prefix.mkString(".")), // FIXME
-                  List.empty,
-                  Doc.empty,
-                ),
-              )
-            case StandardType.BoolType           =>
-              Set(
-                CliEndpoint[Boolean](
-                  (bool, request) => request.addFieldToBody(prefix, Json.Bool(bool)),
-                  Options.boolean(prefix.mkString(".")), // FIXME
-                  List.empty,
-                  Doc.empty,
-                ),
-              )
-            case StandardType.CharType           =>
-              Set(
-                CliEndpoint[String](
-                  (char, request) => request.addFieldToBody(prefix, Json.Str(char.toString())),
-                  Options.text(prefix.mkString(".")), // FIXME
-                  List.empty,
-                  Doc.empty,
-                ),
-              )
-            case StandardType.ZoneOffsetType     =>
-              Set(
-                CliEndpoint[java.time.ZoneOffset](
-                  (
-                    zoneOffset,
-                    request,
-                  ) => request.addFieldToBody(prefix, Json.Str(zoneOffset.toString())),
-                  Options.zoneOffset(prefix.mkString(".")), // FIXME
-                  List.empty,
-                  Doc.empty,
-                ),
-              )
-            case StandardType.YearMonthType      =>
-              Set(
-                CliEndpoint[java.time.YearMonth](
-                  (
-                    yearMonth,
-                    request,
-                  ) => request.addFieldToBody(prefix, Json.Str(yearMonth.toString())),
-                  Options.yearMonth(prefix.mkString(".")), // FIXME
-                  List.empty,
-                  Doc.empty,
-                ),
-              )
-            case StandardType.BinaryType         =>
-              Set(
-                CliEndpoint[java.nio.file.Path](
-                  ???, // TODO modify CliRequest so it can store a binary body and not just Json
-                  Options.file(prefix.mkString("."), Exists.Yes),
-                  List.empty,
-                  Doc.empty,
-                ),
-              )
-            case StandardType.LocalTimeType      =>
-              Set(
-                CliEndpoint[java.time.LocalTime](
-                  (
-                    localTime,
-                    request,
-                  ) => request.addFieldToBody(prefix, Json.Str(localTime.toString())),
-                  Options.localTime(prefix.mkString(".")), // FIXME
-                  List.empty,
-                  Doc.empty,
-                ),
-              )
-            case StandardType.ZoneIdType         =>
-              Set(
-                CliEndpoint[java.time.ZoneId](
-                  (
-                    zoneId,
-                    request,
-                  ) => request.addFieldToBody(prefix, Json.Str(zoneId.toString())),
-                  Options.zoneId(prefix.mkString(".")), // FIXME
-                  List.empty,
-                  Doc.empty,
-                ),
-              )
-            case StandardType.ZonedDateTimeType  =>
-              Set(
-                CliEndpoint[java.time.ZonedDateTime](
-                  (
-                    zonedDateTime,
-                    request,
-                  ) => request.addFieldToBody(prefix, Json.Str(zonedDateTime.toString())),
-                  Options.zonedDateTime(prefix.mkString(".")), // FIXME
-                  List.empty,
-                  Doc.empty,
-                ),
-              )
-            case StandardType.DayOfWeekType      =>
-              Set(
-                CliEndpoint[BigInt](
-                  (
-                    dayOfWeek,
-                    request,
-                  ) => request.addFieldToBody(prefix, Json.Num(BigDecimal(dayOfWeek))),
-                  Options.integer(prefix.mkString(".")), // FIXME
-                  List.empty,
-                  Doc.empty,
-                ),
-              )
-            case StandardType.DurationType       =>
-              Set(
-                CliEndpoint[BigInt](
-                  (
-                    duration,
-                    request,
-                  ) => request.addFieldToBody(prefix, Json.Num(BigDecimal(duration))),
-                  Options.integer(prefix.mkString(".")), // FIXME
-                  List.empty,
-                  Doc.empty,
-                ),
-              )
-            case StandardType.IntType            =>
-              Set(
-                CliEndpoint[BigInt](
-                  (
-                    int,
-                    request,
-                  ) => request.addFieldToBody(prefix, Json.Num(BigDecimal(int))), // FIXME
-                  Options.integer(prefix.mkString(".")),                          // FIXME
-                  List.empty,
-                  Doc.empty,
-                ),
-              )
-            case StandardType.MonthDayType       =>
-              Set(
-                CliEndpoint[java.time.MonthDay](
-                  (
-                    monthDay,
-                    request,
-                  ) => request.addFieldToBody(prefix, Json.Str(monthDay.toString())),
-                  Options.monthDay(prefix.mkString(".")), // FIXME
-                  List.empty,
-                  Doc.empty,
-                ),
-              )
-            case StandardType.ShortType          =>
-              Set(
-                CliEndpoint[BigInt](
-                  (
-                    short,
-                    request,
-                  ) => request.addFieldToBody(prefix, Json.Num(BigDecimal(short))),
-                  Options.integer(prefix.mkString(".")), // FIXME
-                  List.empty,
-                  Doc.empty,
-                ),
-              )
-            case StandardType.LocalDateTimeType  =>
-              Set(
-                CliEndpoint[java.time.LocalDateTime](
-                  (
-                    localDateTime,
-                    request,
-                  ) => request.addFieldToBody(prefix, Json.Str(localDateTime.toString())),
-                  Options.localDateTime(prefix.mkString(".")), // FIXME
-                  List.empty,
-                  Doc.empty,
-                ),
-              )
-            case StandardType.MonthType          =>
-              Set(
-                CliEndpoint[String](
-                  (
-                    month,
-                    request,
-                  ) => request.addFieldToBody(prefix, Json.Str(month)),
-                  Options.text(prefix.mkString(".")), // FIXME
-                  List.empty,
-                  Doc.empty,
-                ),
-              )
-            case StandardType.YearType           =>
-              Set(
-                CliEndpoint[BigInt](
-                  (
-                    year,
-                    request,
-                  ) => request.addFieldToBody(prefix, Json.Num(BigDecimal(year))),
-                  Options.integer(prefix.mkString(".")), // FIXME
-                  List.empty,
-                  Doc.empty,
-                ),
-              )
-          }
-        case Schema.Fail(_, _)                    => Set.empty
-        case Schema.Map(_, _, _)                  => ??? // TODO
-        case Schema.Sequence(_, _, _, _, _)       => ??? // TODO
-        case Schema.Set(_, _)                     => ??? // TODO
-        case Schema.Lazy(schema0)                 => loop(prefix, schema0())
-        case Schema.Dynamic(_)                    => Set.empty
-        case Schema.Either(left, right, _)        => loop(prefix, left) ++ loop(prefix, right)
-        case Schema.Optional(schema, _)           => loop(prefix, schema).map(_.optional)
-        case Schema.Tuple2(left, right, _)        =>
-          for {
-            l <- loop(prefix, left)
-            r <- loop(prefix, right)
-          } yield l ++ r
-        case Schema.Transform(schema, _, _, _, _) => loop(prefix, schema)
-      }
->>>>>>> 500cbb7c
 
     }
   }
