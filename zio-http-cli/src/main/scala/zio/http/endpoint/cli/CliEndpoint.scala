package zio.http.endpoint.cli

import zio.NonEmptyChunk

import scala.util.Try
import zio.cli._
import zio.json.ast._
import zio.schema._
import zio.http._
import zio.http.codec.HttpCodec.Metadata
import zio.http.codec._
import zio.http.endpoint._

private[cli] final case class CliEndpoint[A](
  embed: (A, CliRequest) => CliRequest,
  options: Options[A],
  commandNameSegments: List[Either[Method, String]],
  doc: Doc,
) {
  self =>
  type Type = A

  def ++[B](that: CliEndpoint[B]): CliEndpoint[(A, B)] =
    CliEndpoint(
      { case ((a, b), request) =>
        that.embed(b, self.embed(a, request))
      },
      self.options ++ that.options,
      self.commandNameSegments ++ that.commandNameSegments,
      self.doc,
    )

  def ??(doc: Doc): CliEndpoint[A] = self.copy(doc = doc)

  lazy val commandName: String = {
    self.commandNameSegments
      .sortBy(_.isRight)
      .map {
        case Right(pathSegment) => pathSegment
        case Left(Method.POST)  => "create"
        case Left(Method.PUT)   => "update"
        case Left(method)       => method.name.toLowerCase
      }
      .mkString("-")
  }

  def describeOptions(description: String) = self.copy(options = options ?? description)

  lazy val optional: CliEndpoint[Option[A]] =
    CliEndpoint(
      {
        case (Some(a), request) => self.embed(a, request)
        case (None, request)    => request
      },
      self.options.optional,
      self.commandNameSegments,
      self.doc,
    )

  def transform[B](f: A => B, g: B => A): CliEndpoint[B] =
    CliEndpoint(
      (b, request) => self.embed(g(b), request),
      self.options.map(f),
      self.commandNameSegments,
      self.doc,
    )
}
private[cli] object CliEndpoint {
  def fromEndpoint[P, In, Err, Out, M <: EndpointMiddleware](
    endpoint: Endpoint[P, In, Err, Out, M],
  ): Set[CliEndpoint[_]] =
    fromInput(endpoint.input).map(_ ?? endpoint.doc)

  private def fromInput[Input](input: HttpCodec[_, Input]): Set[CliEndpoint[_]] =
    input.asInstanceOf[HttpCodec[_, _]] match {
      case HttpCodec.Combine(left, right, _) =>
        val leftCliEndpoints  = fromInput(left)
        val rightCliEndpoints = fromInput(right)

        if (leftCliEndpoints.isEmpty) rightCliEndpoints
        else
          for {
            l <- fromInput(left)
            r <- fromInput(right)
          } yield l ++ r

<<<<<<< HEAD
      case HttpCodec.Content(schema, _, _, _)       => fromSchema(schema)
      case HttpCodec.ContentStream(schema, _, _, _) => fromSchema(schema)
      case HttpCodec.Empty                          => Set.empty
      case HttpCodec.Fallback(left, right)          => fromInput(left) ++ fromInput(right)
      case HttpCodec.Halt                           => Set.empty
      case HttpCodec.Query(name, _)     =>
        Set(
          CliEndpoint[NonEmptyChunk[String]](
            (queryParams, request) => request.addQueryParams(name, queryParams),
            Options.text(name),
            List.empty,
            Doc.empty
          )
        )
      case HttpCodec.Header(name, _)     =>
        Set(
          CliEndpoint[String](
            (str, request) => request.addHeader(name, str),
            Options.text(name),
            List.empty,
            Doc.empty,
          ),
        )
=======
      case HttpCodec.Content(schema, _, _, _)                => fromSchema(schema)
      case HttpCodec.ContentStream(schema, _, _, _)          => fromSchema(schema)
      case HttpCodec.Empty                                   => Set.empty
      case HttpCodec.Fallback(left, right)                   => fromInput(left) ++ fromInput(right)
      case HttpCodec.Halt                                    => Set.empty
      case HttpCodec.Query(name, queryCodec, _)              =>
        queryCodec.asInstanceOf[TextCodec[_]] match {
          case TextCodec.UUIDCodec =>
            Set(
              CliEndpoint[java.util.UUID](
                (uuid, request) => request.addQueryParam(name, uuid.toString),
                Options
                  .text(name)
                  .mapOrFail(str =>
                    Try(java.util.UUID.fromString(str)).toEither.left.map { error =>
                      ValidationError(
                        ValidationErrorType.InvalidValue,
                        HelpDoc.p(HelpDoc.Span.code(error.getMessage())),
                      )
                    },
                  ),
                List.empty,
                Doc.empty,
              ),
            )

          case TextCodec.StringCodec =>
            Set(
              CliEndpoint[String](
                (str, request) => request.addQueryParam(name, str),
                Options.text(name),
                List.empty,
                Doc.empty,
              ),
            )

          case TextCodec.IntCodec =>
            Set(
              CliEndpoint[BigInt](
                (int, request) => request.addQueryParam(name, int.toString),
                Options.integer(name),
                List.empty,
                Doc.empty,
              ),
            )

          case TextCodec.LongCodec =>
            Set(
              CliEndpoint[BigInt](
                (int, request) => request.addQueryParam(name, int.toString),
                Options.integer(name),
                List.empty,
                Doc.empty,
              ),
            )

          case TextCodec.BooleanCodec =>
            Set(
              CliEndpoint[Boolean](
                (bool, request) => request.addQueryParam(name, bool.toString),
                Options.boolean(name),
                List.empty,
                Doc.empty,
              ),
            )

          case TextCodec.Constant(string) =>
            Set(
              CliEndpoint[Unit](
                (_, request) => request.addQueryParam(name, string),
                Options.Empty,
                List.empty,
                Doc.empty,
              ),
            )
        }
      case HttpCodec.Header(name, textCodec, _)              =>
>>>>>>> 27289caa
        textCodec.asInstanceOf[TextCodec[_]] match {
          case TextCodec.UUIDCodec        =>
            Set(
              CliEndpoint[java.util.UUID](
                (uuid, request) => request.addHeader(name, uuid.toString),
                Options
                  .text(name)
                  .mapOrFail(str =>
                    Try(java.util.UUID.fromString(str)).toEither.left.map { error =>
                      ValidationError(
                        ValidationErrorType.InvalidValue,
                        HelpDoc.p(HelpDoc.Span.code(error.getMessage())),
                      )
                    },
                  ),
                List.empty,
                Doc.empty,
              ),
            )
          case TextCodec.StringCodec      =>
            Set(
              CliEndpoint[String](
                (str, request) => request.addHeader(name, str),
                Options.text(name),
                List.empty,
                Doc.empty,
              ),
            )
          case TextCodec.IntCodec         =>
            Set(
              CliEndpoint[BigInt](
                (int, request) => request.addHeader(name, int.toString),
                Options.integer(name),
                List.empty,
                Doc.empty,
              ),
            )
          case TextCodec.LongCodec        =>
            Set(
              CliEndpoint[BigInt](
                (int, request) => request.addHeader(name, int.toString),
                Options.integer(name),
                List.empty,
                Doc.empty,
              ),
            )
          case TextCodec.BooleanCodec     =>
            Set(
              CliEndpoint[Boolean](
                (bool, request) => request.addHeader(name, bool.toString),
                Options.boolean(name),
                List.empty,
                Doc.empty,
              ),
            )
          case TextCodec.Constant(string) =>
            Set(
              CliEndpoint[Unit](
                (_, request) => request.addHeader(name, string),
                Options.Empty,
                List.empty,
                Doc.empty,
              ),
            )
        }
      case HttpCodec.Method(codec, _)                        =>
        codec.asInstanceOf[SimpleCodec[_, _]] match {
          case SimpleCodec.Specified(method) =>
            Set(
              CliEndpoint[Unit](
                (_, request) => request.method(method.asInstanceOf[Method]),
                Options.none,
                List(Left(method.asInstanceOf[Method])),
                Doc.empty,
              ),
            )
          case SimpleCodec.Unspecified()     =>
            Set.empty
        }
      case HttpCodec.Path(pathCodec, _)                      =>
        pathCodec.segments.toSet.map { (segment: SegmentCodec[_]) =>
          segment match {
            case _: SegmentCodec.Empty =>
              CliEndpoint[Unit](
                (_, request) => request,
                Options.Empty,
                List.empty,
                Doc.empty,
              )

            case codec: SegmentCodec.UUID   =>
              CliEndpoint[java.util.UUID](
                (uuid, request) => request.addPathParam(uuid.toString),
                Options
                  .text(codec.name)
                  .mapOrFail(str =>
                    Try(java.util.UUID.fromString(str)).toEither.left.map { error =>
                      ValidationError(
                        ValidationErrorType.InvalidValue,
                        HelpDoc.p(HelpDoc.Span.code(error.getMessage())),
                      )
                    },
                  ),
                List.empty,
                Doc.empty,
              )
            case codec: SegmentCodec.Text   =>
              CliEndpoint[String](
                (str, request) => request.addPathParam(str),
                Options.text(codec.name),
                List.empty,
                Doc.empty,
              )
            case codec: SegmentCodec.IntSeg =>
              CliEndpoint[BigInt](
                (int, request) => request.addPathParam(int.toString),
                Options.integer(codec.name),
                List.empty,
                Doc.empty,
              )

            case codec: SegmentCodec.LongSeg =>
              CliEndpoint[BigInt](
                (int, request) => request.addPathParam(int.toString),
                Options.integer(codec.name),
                List.empty,
                Doc.empty,
              )

            case codec: SegmentCodec.BoolSeg =>
              CliEndpoint[Boolean](
                (bool, request) => request.addPathParam(bool.toString),
                Options.boolean(codec.name),
                List.empty,
                Doc.empty,
              )

            case codec: SegmentCodec.Literal =>
              CliEndpoint[Unit](
                (_, request) => request.addPathParam(codec.value),
                Options.Empty,
                List(Right(codec.value)),
                Doc.empty,
              )

            case _: SegmentCodec.Trailing =>
              // FIXME
              ???
          }
        }
      case HttpCodec.Status(_, _)                            => Set.empty
      case HttpCodec.TransformOrFail(api, _, _)              => fromInput(api)
      case HttpCodec.Annotated(in, Metadata.Documented(doc)) => fromInput(in).map(_ describeOptions doc.toPlaintext())
      case HttpCodec.Annotated(in, _)                        => fromInput(in)
    }

  private def fromSchema(schema: zio.schema.Schema[_]): Set[CliEndpoint[_]] = {
    def loop(prefix: List[String], schema: zio.schema.Schema[_]): Set[CliEndpoint[_]] =
      schema match {
        case record: Schema.Record[_]             =>
          val endpoints =
            record.fields
              .foldLeft(Set.empty[CliEndpoint[_]]) { (cliEndpoints, field) =>
                cliEndpoints ++ loop(prefix :+ field.name, field.schema).map { cliEndpoint =>
                  field.annotations.headOption match {
                    case Some(description) => cliEndpoint describeOptions description.asInstanceOf[description].text
                    case None              => cliEndpoint
                  }
                }
              }

          if (endpoints.isEmpty) Set.empty
          else Set(endpoints.reduce(_ ++ _)) // TODO review the case of nested sealed trait inside case class
        case enumeration: Schema.Enum[_]          =>
          enumeration.cases.foldLeft(Set.empty[CliEndpoint[_]]) { (cliEndpoints, enumCase) =>
            cliEndpoints ++ loop(prefix, enumCase.schema)
          }
        case Schema.Primitive(standardType, _)    =>
          standardType match {
            case StandardType.InstantType        =>
              Set(
                CliEndpoint[java.time.Instant](
                  (instant, request) => request.addFieldToBody(prefix, Json.Str(instant.toString())),
                  Options.instant(prefix.mkString(".")), // FIXME
                  List.empty,
                  Doc.empty,
                ),
              )
            case StandardType.UnitType           => Set.empty
            case StandardType.PeriodType         =>
              Set(
                CliEndpoint[java.time.Period](
                  (period, request) => request.addFieldToBody(prefix, Json.Str(period.toString())),
                  Options.period(prefix.mkString(".")), // FIXME
                  List.empty,
                  Doc.empty,
                ),
              )
            case StandardType.LongType           =>
              Set(
                CliEndpoint[BigInt](
                  (
                    long,
                    request,
                  ) => request.addFieldToBody(prefix, Json.Num(BigDecimal(long))),
                  Options.integer(prefix.mkString(".")), // FIXME
                  List.empty,
                  Doc.empty,
                ),
              )
            case StandardType.StringType         =>
              Set(
                CliEndpoint[String](
                  (str, request) => request.addFieldToBody(prefix, Json.Str(str)),
                  Options.text(prefix.mkString(".")), // FIXME
                  List.empty,
                  Doc.empty,
                ),
              )
            case StandardType.UUIDType           =>
              Set(
                CliEndpoint[String](
                  (uuid, request) => request.addFieldToBody(prefix, Json.Str(uuid.toString())),
                  Options.text(prefix.mkString(".")), // FIXME
                  List.empty,
                  Doc.empty,
                ),
              )
            case StandardType.ByteType           =>
              Set(
                CliEndpoint[BigInt](
                  (byte, request) => request.addFieldToBody(prefix, Json.Num(BigDecimal(byte))),
                  Options.integer(prefix.mkString(".")), // FIXME
                  List.empty,
                  Doc.empty,
                ),
              )
            case StandardType.OffsetDateTimeType =>
              Set(
                CliEndpoint[java.time.OffsetDateTime](
                  (
                    offsetDateTime,
                    request,
                  ) => request.addFieldToBody(prefix, Json.Str(offsetDateTime.toString())),
                  Options.offsetDateTime(prefix.mkString(".")), // FIXME
                  List.empty,
                  Doc.empty,
                ),
              )
            case StandardType.LocalDateType      =>
              Set(
                CliEndpoint[java.time.LocalDate](
                  (
                    localDate,
                    request,
                  ) => request.addFieldToBody(prefix, Json.Str(localDate.toString())),
                  Options.localDate(prefix.mkString(".")), // FIXME
                  List.empty,
                  Doc.empty,
                ),
              )
            case StandardType.OffsetTimeType     =>
              Set(
                CliEndpoint[java.time.OffsetTime](
                  (
                    offsetTime,
                    request,
                  ) => request.addFieldToBody(prefix, Json.Str(offsetTime.toString())),
                  Options.offsetTime(prefix.mkString(".")), // FIXME
                  List.empty,
                  Doc.empty,
                ),
              )
            case StandardType.FloatType          =>
              Set(
                CliEndpoint[BigDecimal](
                  (float, request) => request.addFieldToBody(prefix, Json.Num(float)),
                  Options.decimal(prefix.mkString(".")), // FIXME
                  List.empty,
                  Doc.empty,
                ),
              )
            case StandardType.BigDecimalType     =>
              Set(
                CliEndpoint[BigDecimal](
                  (bigDecimal, request) => request.addFieldToBody(prefix, Json.Num(bigDecimal)),
                  Options.decimal(prefix.mkString(".")), // FIXME
                  List.empty,
                  Doc.empty,
                ),
              )
            case StandardType.BigIntegerType     =>
              Set(
                CliEndpoint[BigInt](
                  (bigInt, request) => request.addFieldToBody(prefix, Json.Num(BigDecimal(bigInt))),
                  Options.integer(prefix.mkString(".")), // FIXME
                  List.empty,
                  Doc.empty,
                ),
              )
            case StandardType.DoubleType         =>
              Set(
                CliEndpoint[BigDecimal](
                  (double, request) => request.addFieldToBody(prefix, Json.Num(double)),
                  Options.decimal(prefix.mkString(".")), // FIXME
                  List.empty,
                  Doc.empty,
                ),
              )
            case StandardType.BoolType           =>
              Set(
                CliEndpoint[Boolean](
                  (bool, request) => request.addFieldToBody(prefix, Json.Bool(bool)),
                  Options.boolean(prefix.mkString(".")), // FIXME
                  List.empty,
                  Doc.empty,
                ),
              )
            case StandardType.CharType           =>
              Set(
                CliEndpoint[String](
                  (char, request) => request.addFieldToBody(prefix, Json.Str(char.toString())),
                  Options.text(prefix.mkString(".")), // FIXME
                  List.empty,
                  Doc.empty,
                ),
              )
            case StandardType.ZoneOffsetType     =>
              Set(
                CliEndpoint[java.time.ZoneOffset](
                  (
                    zoneOffset,
                    request,
                  ) => request.addFieldToBody(prefix, Json.Str(zoneOffset.toString())),
                  Options.zoneOffset(prefix.mkString(".")), // FIXME
                  List.empty,
                  Doc.empty,
                ),
              )
            case StandardType.YearMonthType      =>
              Set(
                CliEndpoint[java.time.YearMonth](
                  (
                    yearMonth,
                    request,
                  ) => request.addFieldToBody(prefix, Json.Str(yearMonth.toString())),
                  Options.yearMonth(prefix.mkString(".")), // FIXME
                  List.empty,
                  Doc.empty,
                ),
              )
            case StandardType.BinaryType         =>
              Set(
                CliEndpoint[java.nio.file.Path](
                  ???, // TODO modify CliRequest so it can store a binary body and not just Json
                  Options.file(prefix.mkString("."), Exists.Yes),
                  List.empty,
                  Doc.empty,
                ),
              )
            case StandardType.LocalTimeType      =>
              Set(
                CliEndpoint[java.time.LocalTime](
                  (
                    localTime,
                    request,
                  ) => request.addFieldToBody(prefix, Json.Str(localTime.toString())),
                  Options.localTime(prefix.mkString(".")), // FIXME
                  List.empty,
                  Doc.empty,
                ),
              )
            case StandardType.ZoneIdType         =>
              Set(
                CliEndpoint[java.time.ZoneId](
                  (
                    zoneId,
                    request,
                  ) => request.addFieldToBody(prefix, Json.Str(zoneId.toString())),
                  Options.zoneId(prefix.mkString(".")), // FIXME
                  List.empty,
                  Doc.empty,
                ),
              )
            case StandardType.ZonedDateTimeType  =>
              Set(
                CliEndpoint[java.time.ZonedDateTime](
                  (
                    zonedDateTime,
                    request,
                  ) => request.addFieldToBody(prefix, Json.Str(zonedDateTime.toString())),
                  Options.zonedDateTime(prefix.mkString(".")), // FIXME
                  List.empty,
                  Doc.empty,
                ),
              )
            case StandardType.DayOfWeekType      =>
              Set(
                CliEndpoint[BigInt](
                  (
                    dayOfWeek,
                    request,
                  ) => request.addFieldToBody(prefix, Json.Num(BigDecimal(dayOfWeek))),
                  Options.integer(prefix.mkString(".")), // FIXME
                  List.empty,
                  Doc.empty,
                ),
              )
            case StandardType.DurationType       =>
              Set(
                CliEndpoint[BigInt](
                  (
                    duration,
                    request,
                  ) => request.addFieldToBody(prefix, Json.Num(BigDecimal(duration))),
                  Options.integer(prefix.mkString(".")), // FIXME
                  List.empty,
                  Doc.empty,
                ),
              )
            case StandardType.IntType            =>
              Set(
                CliEndpoint[BigInt](
                  (
                    int,
                    request,
                  ) => request.addFieldToBody(prefix, Json.Num(BigDecimal(int))), // FIXME
                  Options.integer(prefix.mkString(".")),                          // FIXME
                  List.empty,
                  Doc.empty,
                ),
              )
            case StandardType.MonthDayType       =>
              Set(
                CliEndpoint[java.time.MonthDay](
                  (
                    monthDay,
                    request,
                  ) => request.addFieldToBody(prefix, Json.Str(monthDay.toString())),
                  Options.monthDay(prefix.mkString(".")), // FIXME
                  List.empty,
                  Doc.empty,
                ),
              )
            case StandardType.ShortType          =>
              Set(
                CliEndpoint[BigInt](
                  (
                    short,
                    request,
                  ) => request.addFieldToBody(prefix, Json.Num(BigDecimal(short))),
                  Options.integer(prefix.mkString(".")), // FIXME
                  List.empty,
                  Doc.empty,
                ),
              )
            case StandardType.LocalDateTimeType  =>
              Set(
                CliEndpoint[java.time.LocalDateTime](
                  (
                    localDateTime,
                    request,
                  ) => request.addFieldToBody(prefix, Json.Str(localDateTime.toString())),
                  Options.localDateTime(prefix.mkString(".")), // FIXME
                  List.empty,
                  Doc.empty,
                ),
              )
            case StandardType.MonthType          =>
              Set(
                CliEndpoint[String](
                  (
                    month,
                    request,
                  ) => request.addFieldToBody(prefix, Json.Str(month)),
                  Options.text(prefix.mkString(".")), // FIXME
                  List.empty,
                  Doc.empty,
                ),
              )
            case StandardType.YearType           =>
              Set(
                CliEndpoint[BigInt](
                  (
                    year,
                    request,
                  ) => request.addFieldToBody(prefix, Json.Num(BigDecimal(year))),
                  Options.integer(prefix.mkString(".")), // FIXME
                  List.empty,
                  Doc.empty,
                ),
              )
          }
        case Schema.Fail(_, _)                    => Set.empty
        case Schema.Map(_, _, _)                  => ??? // TODO
        case Schema.Sequence(_, _, _, _, _)       => ??? // TODO
        case Schema.Set(_, _)                     => ??? // TODO
        case Schema.Lazy(schema0)                 => loop(prefix, schema0())
        case Schema.Dynamic(_)                    => Set.empty
        case Schema.Either(left, right, _)        => loop(prefix, left) ++ loop(prefix, right)
        case Schema.Optional(schema, _)           => loop(prefix, schema).map(_.optional)
        case Schema.Tuple2(left, right, _)        =>
          for {
            l <- loop(prefix, left)
            r <- loop(prefix, right)
          } yield l ++ r
        case Schema.Transform(schema, _, _, _, _) => loop(prefix, schema)
      }

    loop(List.empty, schema)
  }
}<|MERGE_RESOLUTION|>--- conflicted
+++ resolved
@@ -84,31 +84,6 @@
             r <- fromInput(right)
           } yield l ++ r
 
-<<<<<<< HEAD
-      case HttpCodec.Content(schema, _, _, _)       => fromSchema(schema)
-      case HttpCodec.ContentStream(schema, _, _, _) => fromSchema(schema)
-      case HttpCodec.Empty                          => Set.empty
-      case HttpCodec.Fallback(left, right)          => fromInput(left) ++ fromInput(right)
-      case HttpCodec.Halt                           => Set.empty
-      case HttpCodec.Query(name, _)     =>
-        Set(
-          CliEndpoint[NonEmptyChunk[String]](
-            (queryParams, request) => request.addQueryParams(name, queryParams),
-            Options.text(name),
-            List.empty,
-            Doc.empty
-          )
-        )
-      case HttpCodec.Header(name, _)     =>
-        Set(
-          CliEndpoint[String](
-            (str, request) => request.addHeader(name, str),
-            Options.text(name),
-            List.empty,
-            Doc.empty,
-          ),
-        )
-=======
       case HttpCodec.Content(schema, _, _, _)                => fromSchema(schema)
       case HttpCodec.ContentStream(schema, _, _, _)          => fromSchema(schema)
       case HttpCodec.Empty                                   => Set.empty
@@ -186,7 +161,6 @@
             )
         }
       case HttpCodec.Header(name, textCodec, _)              =>
->>>>>>> 27289caa
         textCodec.asInstanceOf[TextCodec[_]] match {
           case TextCodec.UUIDCodec        =>
             Set(
