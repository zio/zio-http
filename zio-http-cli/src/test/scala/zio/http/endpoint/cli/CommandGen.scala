package zio.http.endpoint.cli

<<<<<<< HEAD
=======
import scala.annotation.tailrec

>>>>>>> f9ffb0b6
import zio.cli._
import zio.test._

import zio.schema._

import zio.http._
import zio.http.codec._
import zio.http.endpoint._
import zio.http.endpoint.cli.CliRepr.HelpRepr
import zio.http.endpoint.cli.EndpointGen._

/**
 * Constructs a Gen[Any, CliRepr[Endpoint, HelpDoc]]
 */

object CommandGen {

  def getSegment(segment: SegmentCodec[_]): (String, String) = {
    @tailrec
    def fromSegment[A](segment: SegmentCodec[A]): (String, String) =
      segment match {
        case SegmentCodec.UUID(name)          => (name, "text")
        case SegmentCodec.Text(name)          => (name, "text")
        case SegmentCodec.IntSeg(name)        => (name, "integer")
        case SegmentCodec.LongSeg(name)       => (name, "integer")
        case SegmentCodec.BoolSeg(name)       => (name, "boolean")
        case SegmentCodec.Literal(_)          => ("", "")
        case SegmentCodec.Trailing            => ("", "")
        case SegmentCodec.Empty               => ("", "")
        case SegmentCodec.Annotated(codec, _) => fromSegment(codec)
      }

    fromSegment(segment)
  }

  lazy val anyEndpoint: Gen[Any, HelpRepr[Endpoint[_, _, _, _, EndpointMiddleware.None]]] =
    anyCodec
      .map(_.map2(getCommand(_)))
      .map(_.map(fromInputCodec(Doc.empty, _)))

  def getCommand(cliEndpoint: CliEndpoint): HelpDoc = {

    // Ensambling correct options
    val urlOptions: List[String] = cliEndpoint.url.filter {
      case _: HttpOptions.Constant => false
      case _                       => true
    }.map {
      case HttpOptions.Path(pathCodec, _)    =>
        pathCodec.segments.toList.flatMap { case segment =>
          getSegment(segment) match {
            case (_, "")           => Nil
            case (name, "boolean") => s"[${getName(name, "")}]" :: Nil
            case (name, codec)     => s"${getName(name, "")} $codec" :: Nil
          }
        }
      case HttpOptions.Query(name, codec, _) =>
        getType(codec.parent) match {
          case ""    => s"[${getName(name, "")}]" :: Nil
          case codec => s"${getName(name, "")} $codec" :: Nil
        }
      case _                                 => Nil
    }.foldRight(List[String]())(_ ++ _)

    val headersOptions = cliEndpoint.headers.filter {
      case _: HttpOptions.Constant => false
      case _                       => true
    }.map {
      case HttpOptions.Header(name, textCodec, _) =>
        getType(textCodec) match {
          case ""    => s"[${getName(name, "")}]"
          case codec => s"${getName(name, "")} $codec"
        }
      case _                                      => ""

    }

    val bodyOptions = cliEndpoint.body.map { case HttpOptions.Body(name, _, schema, _) =>
      bodyParameters(name, schema)
    }

    val options = urlOptions ++ headersOptions ++ bodyOptions

    // Ensambling correct command
    val urlCommand: List[String] =
      cliEndpoint.url.filter {
        case _: HttpOptions.Constant => true
        case _                       => false
      }
        .map(_.name)

    def getMethod(method: Method): String =
      method match {
        case Method.POST => "create"
        case Method.PUT  => "update"
        case method      => method.name.toLowerCase
      }

    val commandName: String = (getMethod(cliEndpoint.methods) :: urlCommand).mkString("-")

    val command = List(commandName, options.mkString(" "), cliEndpoint.doc.toPlaintext())
      .filter(_ != "")

    HelpDoc.h1("Commands") + HelpDoc.p(command.mkString(" ") + " ")
  }

  // Check if name is an alias and returns corresponding representation
  def getName(name: String, prefix: String): String =
    if (prefix == "") if (name.length == 1) s"-$name" else s"--$name"
    else if (name == "") s"-$prefix"
    else s"--$prefix-$name"

  def getType[A](textCodec: TextCodec[A]): String =
    textCodec match {
      case TextCodec.UUIDCodec    => "text"
      case TextCodec.StringCodec  => "text"
      case TextCodec.IntCodec     => "integer"
      case TextCodec.LongCodec    => "integer"
      case TextCodec.BooleanCodec => ""
      case _                      => ""
    }

  def getPrimitive(schema: Schema[_]): String =
    schema match {
      case Schema.Primitive(standardType, _) =>
        standardType match {
          case StandardType.InstantType        => "instant"
          case StandardType.UnitType           => "empty"
          case StandardType.PeriodType         => "period"
          case StandardType.LongType           => "integer"
          case StandardType.StringType         => "text"
          case StandardType.UUIDType           => "text"
          case StandardType.ByteType           => "integer"
          case StandardType.OffsetDateTimeType => "offset-date-tim"
          case StandardType.LocalDateType      => "date"
          case StandardType.OffsetTimeType     => "offset-time"
          case StandardType.FloatType          => "decimal"
          case StandardType.BigDecimalType     => "decimal"
          case StandardType.BigIntegerType     => "integer"
          case StandardType.DoubleType         => "decimal"
          case StandardType.BoolType           => "boolean"
          case StandardType.CharType           => "text"
          case StandardType.ZoneOffsetType     => "zone-offset"
          case StandardType.YearMonthType      => "year-month"
          case StandardType.BinaryType         => "non primitive"
          case StandardType.LocalTimeType      => "time"
          case StandardType.ZoneIdType         => "zone-id"
          case StandardType.ZonedDateTimeType  => "zone-date"
          case StandardType.DayOfWeekType      => "integer"
          case StandardType.DurationType       => "integer"
          case StandardType.IntType            => "integer"
          case StandardType.MonthDayType       => "month-day"
          case StandardType.ShortType          => "integer"
          case StandardType.LocalDateTimeType  => "date-time"
          case StandardType.MonthType          => "text"
          case StandardType.YearType           => "integer"
        }
      case _                                 => "non primitive"
    }

  def canBeTested(schema: Schema[_]): Boolean =
    schema match {
      case record: Schema.Record[_]    =>
        !record.fields
          .map(_.schema)
          .map(getPrimitive(_) != "non primitive")
          .contains("non primitive")
      case enumeration: Schema.Enum[_] =>
        !enumeration.cases
          .map(_.schema)
          .map(getPrimitive(_))
          .contains("non primitive")
      case _                           => true
    }

  def bodyParameters(name: String, schema: Schema[_]): String =
    schema match {
      case Schema.Primitive(StandardType.BinaryType, _)            =>
        s"${getName(name, "f")} file|${getName(name, "u")} text"
      case schema @ Schema.Primitive(_, _)                         =>
        s"${getName(name, "f")} file|${getName(name, "u")} text|${getName(name, "")} ${getPrimitive(schema)}"
      case Schema.Map(_, _, _)                                     =>
        s"${getName(name, "f")} file|${getName(name, "u")} text"
      case Schema.Set(_, _)                                        =>
        s"${getName(name, "f")} file|${getName(name, "u")} text"
      case Schema.Sequence(_, _, _, _, _)                          =>
        s"${getName(name, "f")} file|${getName(name, "u")} text"
      case record: Schema.Record[_] if canBeTested(record)         => {
        record.fields.map { case field =>
          s"${bodyParameters(s"$name.${field.name}", field.schema)}"
        }.mkString(" ")
      }
      case enumeration: Schema.Enum[_] if canBeTested(enumeration) =>
        enumeration.cases.map { case enumCase =>
          s"${bodyParameters(s"$name.${enumCase.id}", enumCase.schema)}"
        }.mkString("|")
      case Schema.Fail(_, _) | Schema.Dynamic(_)                   => ""
      case Schema.Lazy(schema)                                     => bodyParameters(name, schema())
      case Schema.Either(left, right, _)                           =>
        s"${bodyParameters(name, left)}|${bodyParameters(name, right)}"
      case Schema.Optional(schema, _)                              =>
        bodyParameters(name, schema)
      case Schema.Tuple2(left, right, _)                           =>
        s"${bodyParameters(name, left)} ${bodyParameters(name, right)}"
      case Schema.Transform(schema, _, _, _, _)                    => { bodyParameters(name, schema) }
      case _                                                       => "This schema must not be tested"
    }
}<|MERGE_RESOLUTION|>--- conflicted
+++ resolved
@@ -1,10 +1,7 @@
 package zio.http.endpoint.cli
 
-<<<<<<< HEAD
-=======
 import scala.annotation.tailrec
 
->>>>>>> f9ffb0b6
 import zio.cli._
 import zio.test._
 
