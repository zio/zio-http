import com.typesafe.tools.mima.core.*
import com.typesafe.tools.mima.core.ProblemFilters.*
import com.typesafe.tools.mima.plugin.MimaKeys.*
import sbt.{Def, *}
import sbt.Keys.{name, organization}
import sbtdynver.DynVerPlugin.autoImport.*

object MimaSettings {
  def mimaSettings(failOnProblem: Boolean): Seq[Def.Setting[?]] =
    Seq(
      mimaPreviousArtifacts ++= previousStableVersion.value.map(organization.value %% name.value % _).toSet,
      mimaBinaryIssueFilters ++= Seq(
        exclude[Problem]("zio.http.internal.*"),
        exclude[Problem]("zio.http.codec.internal.*"),
        exclude[Problem]("zio.http.codec.HttpCodec$Query$QueryType$Record$"),
        exclude[Problem]("zio.http.codec.HttpCodec$Query$QueryType$Record"),
        exclude[Problem]("zio.http.codec.HttpCodec$Query$QueryType$Primitive$"),
        exclude[Problem]("zio.http.codec.HttpCodec$Query$QueryType$Primitive"),
        exclude[Problem]("zio.http.codec.HttpCodec$Query$QueryType$Collection$"),
        exclude[Problem]("zio.http.codec.HttpCodec$Query$QueryType$Collection"),
        exclude[Problem]("zio.http.codec.HttpCodec$Query$QueryType$"),
        exclude[Problem]("zio.http.codec.HttpCodec$Query$QueryType"),
        exclude[Problem]("zio.http.endpoint.openapi.OpenAPIGen#AtomizedMetaCodecs.apply"),
        exclude[Problem]("zio.http.endpoint.openapi.OpenAPIGen#AtomizedMetaCodecs.this"),
        exclude[Problem]("zio.http.endpoint.openapi.OpenAPIGen#AtomizedMetaCodecs.copy"),
        exclude[IncompatibleMethTypeProblem]("zio.http.Middleware.addHeader"),
        exclude[IncompatibleMethTypeProblem]("zio.http.HandlerAspect.addHeader"),
        ProblemFilters.exclude[ReversedMissingMethodProblem]("zio.http.Server.installInternal"),
        ProblemFilters.exclude[DirectMissingMethodProblem]("zio.http.Server.serve"),
        ProblemFilters.exclude[IncompatibleMethTypeProblem]("zio.http.Server.serve"),
        ProblemFilters.exclude[IncompatibleResultTypeProblem]("zio.http.codec.CodecConfig.apply$default$1"),
        ProblemFilters.exclude[IncompatibleResultTypeProblem]("zio.http.codec.CodecConfig.<init>$default$1"),
        ProblemFilters.exclude[DirectMissingMethodProblem]("zio.http.codec.CodecConfig.this"),
        ProblemFilters.exclude[IncompatibleResultTypeProblem]("zio.http.codec.CodecConfig.copy$default$1"),
        ProblemFilters.exclude[DirectMissingMethodProblem]("zio.http.codec.CodecConfig.copy"),
<<<<<<< HEAD
=======
        ProblemFilters.exclude[MissingTypesProblem]("zio.http.netty.NettyBody$"),
        ProblemFilters.exclude[DirectMissingMethodProblem]("zio.http.netty.NettyBody.fromCharSequence$default$2"),
        ProblemFilters.exclude[DirectMissingMethodProblem]("zio.http.netty.CachedDateHeader.<init>$default$2"),
        ProblemFilters.exclude[DirectMissingMethodProblem]("zio.http.netty.CachedDateHeader.this"),
        ProblemFilters.exclude[DirectMissingMethodProblem]("zio.http.netty.CachedDateHeader.<init>$default$2"),
        ProblemFilters.exclude[MissingClassProblem]("zio.http.netty.NettyDateEncoding"),
        ProblemFilters.exclude[MissingClassProblem]("zio.http.netty.NettyDateEncoding$"),
>>>>>>> 32f3bf8c
      ),
      mimaFailOnProblem := failOnProblem,
    )
}<|MERGE_RESOLUTION|>--- conflicted
+++ resolved
@@ -33,8 +33,6 @@
         ProblemFilters.exclude[DirectMissingMethodProblem]("zio.http.codec.CodecConfig.this"),
         ProblemFilters.exclude[IncompatibleResultTypeProblem]("zio.http.codec.CodecConfig.copy$default$1"),
         ProblemFilters.exclude[DirectMissingMethodProblem]("zio.http.codec.CodecConfig.copy"),
-<<<<<<< HEAD
-=======
         ProblemFilters.exclude[MissingTypesProblem]("zio.http.netty.NettyBody$"),
         ProblemFilters.exclude[DirectMissingMethodProblem]("zio.http.netty.NettyBody.fromCharSequence$default$2"),
         ProblemFilters.exclude[DirectMissingMethodProblem]("zio.http.netty.CachedDateHeader.<init>$default$2"),
@@ -42,7 +40,6 @@
         ProblemFilters.exclude[DirectMissingMethodProblem]("zio.http.netty.CachedDateHeader.<init>$default$2"),
         ProblemFilters.exclude[MissingClassProblem]("zio.http.netty.NettyDateEncoding"),
         ProblemFilters.exclude[MissingClassProblem]("zio.http.netty.NettyDateEncoding$"),
->>>>>>> 32f3bf8c
       ),
       mimaFailOnProblem := failOnProblem,
     )
