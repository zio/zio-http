import BuildHelper.{JmhVersion, Scala213}
import sbt.nio.file.FileTreeView
import sbt.{**, Glob, PathFilter}
import sbtghactions.GenerativePlugin.autoImport.{UseRef, WorkflowJob, WorkflowStep}

object JmhBenchmarkWorkflow {

  val jmhPlugin                = s"""addSbtPlugin("pl.project13.scala" % "sbt-jmh" % "$JmhVersion")"""
  val scalaSources: PathFilter = ** / "*.scala"
  val files = FileTreeView.default.list(Glob("./zio-http-benchmarks/src/main/scala/zio.benchmarks/**"), scalaSources)

  /**
   * Get zioHttpBenchmark file names
   */
  def getFilenames = files
    .map(file => {
      val path = file._1.toString
      path.replaceAll("^.*[\\/\\\\]", "").replaceAll(".scala", "")
    })
    .sorted

  /**
   * Run jmh benchmarks and store result
   */
  def runSBT(list: Seq[String], branch: String) = list.map(str =>
    s"""sbt -no-colors -v "zioHttpBenchmarks/jmh:run -i 3 -wi 3 -f1 -t1 $str" | grep "thrpt" >> ../${branch}_${list.head}.txt""".stripMargin,
  )

  /**
   * Group benchmarks into batches
   */
  def groupedBenchmarks(batchSize: Int) = getFilenames.grouped(batchSize).toList

  /**
   * Get dependent jobs for publishing the result
   */
  def dependencies(batchSize: Int) = groupedBenchmarks(batchSize).flatMap((l: Seq[String]) => List(s"Jmh_${l.head}"))

  /**
   * Download Artifacts and parse result
   */
  def downloadArtifacts(branch: String, batchSize: Int) = groupedBenchmarks(batchSize).flatMap(l => {
    Seq(
      WorkflowStep.Use(
        ref = UseRef.Public("actions", "download-artifact", "v3"),
        Map(
          "name" -> s"Jmh_${branch}_${l.head}",
        ),
      ),
      WorkflowStep.Run(
        commands = List(s"""while IFS= read -r line; do
                           |   IFS=' ' read -ra PARSED_RESULT <<< "$$line"
                           |   echo $${PARSED_RESULT[1]} >> parsed_$branch.txt
                           |   B_VALUE=$$(echo $${PARSED_RESULT[1]}": "$${PARSED_RESULT[4]}" ops/sec")
                           |   echo $$B_VALUE >> $branch.txt
                           | done < ${branch}_${l.head}.txt""".stripMargin),
        id = Some(s"Result_${branch}_${l.head}"),
        name = Some(s"Result $branch ${l.head}"),
      ),
    )
  })

  /**
   * Format result and set output
   */
  def formatOutput() = WorkflowStep.Run(
    commands = List(
      s"""cat parsed_Current.txt parsed_Main.txt | sort -u > c.txt
         |          while IFS= read -r line; do
         |          if grep -q "$$line" Current.txt
         |          then
         |          grep "$$line" Current.txt | sed 's/^.*: //' >> finalCurrent.txt;
         |          else
         |          echo "" >> finalCurrent.txt;
         |          fi
         |            if grep -q "$$line" Main.txt
         |          then
         |          grep "$$line" Main.txt | sed 's/^.*: //' >> finalMain.txt;
         |          else
         |          echo "" >> finalMain.txt;
         |          fi
         |           done < c.txt
         |paste -d '|' c.txt finalCurrent.txt finalMain.txt > FinalOutput.txt
         | sed -i -e 's/^/|/' FinalOutput.txt
         | sed -i -e 's/$$/|/' FinalOutput.txt
         | body=$$(cat FinalOutput.txt)
         | body="$${body//'%'/'%25'}"
         | body="$${body//$$'\\n'/'%0A'}"
         | body="$${body//$$'\\r'/'%0D'}"
         | echo $$body
         | echo ::set-output name=body::$$(echo $$body)
         | """.stripMargin,
    ),
    id = Some(s"fomat_output"),
    name = Some(s"Format Output"),
  )

  /**
   * Workflow Job to publish benchmark results in the comment
   */
  def publish(batchSize: Int) = Seq(
    WorkflowJob(
<<<<<<< HEAD
      id = "Jmh_cache",
      name = "Cache Jmh benchmarks",
       cond = Some(
          "github.ref == 'main'"
       ),
=======
      id = "Jmh_publish",
      name = "Jmh Publish",
      scalas = List(Scala213),
      cond = Some(
        "${{ github.event.label.name == 'run jmh' && github.event_name == 'pull_request' }}",
      ),
>>>>>>> e852dde0
      needs = dependencies(batchSize),
      steps = downloadArtifacts("Current", batchSize) ++ downloadArtifacts("Main", batchSize) ++
        Seq(
          formatOutput(),
          WorkflowStep.Use(
            ref = UseRef.Public("peter-evans", "commit-comment", "v1"),
            params = Map(
              "sha"  -> "${{github.sha}}",
              "body" ->
                """
                  |**\uD83D\uDE80 Jmh Benchmark:**
                  |
                  ||Name |Current| Main|
                  ||-----|----| ----|
                  | ${{steps.fomat_output.outputs.body}}
                  | """.stripMargin,
            ),
          ),
        ),
    ),
  )

  /**
   * Workflow Job to run jmh benchmarks in batches parallelly
   */
  def run(batchSize: Int) = groupedBenchmarks(batchSize).map(l => {
    WorkflowJob(
      id = s"Jmh_${l.head}",
      name = s"Jmh ${l.head}",
      scalas = List(Scala213),
      cond = Some(
        "${{ github.event.label.name == 'run jmh' && github.event_name == 'pull_request' }}",
      ),
      steps = List(
        WorkflowStep.Use(
          UseRef.Public("actions", "checkout", "v2"),
          Map(
            "path" -> "zio-http",
          ),
        ),
        WorkflowStep.Use(
          UseRef.Public("actions", "setup-java", "v2"),
          Map(
            "distribution" -> "temurin",
            "java-version" -> "8",
          ),
        ),
        WorkflowStep.Run(
          env = Map("GITHUB_TOKEN" -> "${{secrets.ACTIONS_PAT}}"),
          commands = List(
            "cd zio-http",
            s"sed -i -e '$$a${jmhPlugin}' project/plugins.sbt",
            s"cat > Current_${l.head}.txt",
          ) ++ runSBT(l, "Current"),
          id = Some("Benchmark_Current"),
          name = Some("Benchmark_Current"),
        ),
        WorkflowStep.Use(
          UseRef.Public("actions", "upload-artifact", "v3"),
          Map(
            "name" -> s"Jmh_Current_${l.head}",
            "path" -> s"Current_${l.head}.txt",
          ),
        ),
        WorkflowStep.Use(
          UseRef.Public("actions", "checkout", "v2"),
          Map(
            "path" -> "zio-http",
            "ref"  -> "main",
          ),
        ),
        WorkflowStep.Run(
<<<<<<< HEAD
          cond = Option("github.ref == 'main'"),
=======
>>>>>>> e852dde0
          env = Map("GITHUB_TOKEN" -> "${{secrets.ACTIONS_PAT}}"),
          commands = List(
            "cd zio-http",
            s"sed -i -e '$$a${jmhPlugin}' project/plugins.sbt",
            s"cat > Main_${l.head}.txt",
          ) ++ runSBT(l, "Main"),
          id = Some("Benchmark_Main"),
          name = Some("Benchmark_Main"),
        ),
        WorkflowStep.Use(
          UseRef.Public("actions", "upload-artifact", "v3"),
          Map(
            "name" -> s"Jmh_Main_${l.head}",
            "path" -> s"Main_${l.head}.txt",
          ),
<<<<<<< HEAD
          cond = Option("github.ref == 'main'"),
=======
>>>>>>> e852dde0
        ),
      ),
    )
  })

  def apply(batchSize: Int): Seq[WorkflowJob] = run(batchSize) ++ publish(batchSize)

}<|MERGE_RESOLUTION|>--- conflicted
+++ resolved
@@ -7,8 +7,11 @@
 
   val jmhPlugin                = s"""addSbtPlugin("pl.project13.scala" % "sbt-jmh" % "$JmhVersion")"""
   val scalaSources: PathFilter = ** / "*.scala"
-  val files = FileTreeView.default.list(Glob("./zio-http-benchmarks/src/main/scala/zio.benchmarks/**"), scalaSources)
-
+  val files = FileTreeView.default.list(Seq(
+    Glob("zio-http-benchmarks/src/main/scala-2.13/**"),
+    Glob("zio-http-benchmarks/src/main/scala/**")),scalaSources
+    )
+ 
   /**
    * Get zioHttpBenchmark file names
    */
@@ -23,7 +26,7 @@
    * Run jmh benchmarks and store result
    */
   def runSBT(list: Seq[String], branch: String) = list.map(str =>
-    s"""sbt -no-colors -v "zioHttpBenchmarks/jmh:run -i 3 -wi 3 -f1 -t1 $str" | grep "thrpt" >> ../${branch}_${list.head}.txt""".stripMargin,
+    s"""sbt -no-colors -v "zioHttpBenchmarks/jmh:run -i 3 -wi 3 -f1 -t1 $str" | grep -e "thrpt" -e "avgt" >> ../${branch}_${list.head}.txt""".stripMargin,
   )
 
   /**
@@ -39,7 +42,7 @@
   /**
    * Download Artifacts and parse result
    */
-  def downloadArtifacts(branch: String, batchSize: Int) = groupedBenchmarks(batchSize).flatMap(l => {
+ def downloadArtifacts(branch: String, batchSize: Int) = groupedBenchmarks(batchSize).flatMap(l => {
     Seq(
       WorkflowStep.Use(
         ref = UseRef.Public("actions", "download-artifact", "v3"),
@@ -48,90 +51,52 @@
         ),
       ),
       WorkflowStep.Run(
+          commands = List(
+            s"""cat ${branch}_${l.head}.txt >> ${branch}_benchmarks.txt""".stripMargin,
+          ),
+          name = Some(s"Collect_${branch}_${l.head}"),
+      ),
+    )
+  })
+
+  def parse_results(branch: String) = WorkflowStep.Run(
         commands = List(s"""while IFS= read -r line; do
                            |   IFS=' ' read -ra PARSED_RESULT <<< "$$line"
                            |   echo $${PARSED_RESULT[1]} >> parsed_$branch.txt
                            |   B_VALUE=$$(echo $${PARSED_RESULT[1]}": "$${PARSED_RESULT[4]}" ops/sec")
                            |   echo $$B_VALUE >> $branch.txt
-                           | done < ${branch}_${l.head}.txt""".stripMargin),
-        id = Some(s"Result_${branch}_${l.head}"),
-        name = Some(s"Result $branch ${l.head}"),
-      ),
-    )
-  })
+                           | done < ${branch}_benchmarks.txt""".stripMargin),
+        id = Some(s"${branch}_Result"),
+        name = Some(s"$branch Result"),
+      )
 
   /**
-   * Format result and set output
+   * Workflow Job to cache benchmark results
    */
-  def formatOutput() = WorkflowStep.Run(
-    commands = List(
-      s"""cat parsed_Current.txt parsed_Main.txt | sort -u > c.txt
-         |          while IFS= read -r line; do
-         |          if grep -q "$$line" Current.txt
-         |          then
-         |          grep "$$line" Current.txt | sed 's/^.*: //' >> finalCurrent.txt;
-         |          else
-         |          echo "" >> finalCurrent.txt;
-         |          fi
-         |            if grep -q "$$line" Main.txt
-         |          then
-         |          grep "$$line" Main.txt | sed 's/^.*: //' >> finalMain.txt;
-         |          else
-         |          echo "" >> finalMain.txt;
-         |          fi
-         |           done < c.txt
-         |paste -d '|' c.txt finalCurrent.txt finalMain.txt > FinalOutput.txt
-         | sed -i -e 's/^/|/' FinalOutput.txt
-         | sed -i -e 's/$$/|/' FinalOutput.txt
-         | body=$$(cat FinalOutput.txt)
-         | body="$${body//'%'/'%25'}"
-         | body="$${body//$$'\\n'/'%0A'}"
-         | body="$${body//$$'\\r'/'%0D'}"
-         | echo $$body
-         | echo ::set-output name=body::$$(echo $$body)
-         | """.stripMargin,
-    ),
-    id = Some(s"fomat_output"),
-    name = Some(s"Format Output"),
-  )
-
-  /**
-   * Workflow Job to publish benchmark results in the comment
-   */
-  def publish(batchSize: Int) = Seq(
+  def cache(batchSize: Int) = Seq(
     WorkflowJob(
-<<<<<<< HEAD
       id = "Jmh_cache",
       name = "Cache Jmh benchmarks",
        cond = Some(
           "github.ref == 'main'"
        ),
-=======
-      id = "Jmh_publish",
-      name = "Jmh Publish",
-      scalas = List(Scala213),
-      cond = Some(
-        "${{ github.event.label.name == 'run jmh' && github.event_name == 'pull_request' }}",
-      ),
->>>>>>> e852dde0
       needs = dependencies(batchSize),
-      steps = downloadArtifacts("Current", batchSize) ++ downloadArtifacts("Main", batchSize) ++
+      steps =  downloadArtifacts("Main", batchSize) ++
         Seq(
-          formatOutput(),
+        WorkflowStep.Use(
+          UseRef.Public("actions", "checkout", "v2"),
+          Map(
+            "path" -> "zio-http"
+          )
+        ),
+          parse_results("Main"),
           WorkflowStep.Use(
-            ref = UseRef.Public("peter-evans", "commit-comment", "v1"),
-            params = Map(
-              "sha"  -> "${{github.sha}}",
-              "body" ->
-                """
-                  |**\uD83D\uDE80 Jmh Benchmark:**
-                  |
-                  ||Name |Current| Main|
-                  ||-----|----| ----|
-                  | ${{steps.fomat_output.outputs.body}}
-                  | """.stripMargin,
-            ),
+          UseRef.Public("actions", "cache", "v4"),
+          Map(
+            "path" -> "Main.txt",
+            "key" -> "jmh_benchmarks_${{ github.sha }}"
           ),
+        ),
         ),
     ),
   )
@@ -144,9 +109,6 @@
       id = s"Jmh_${l.head}",
       name = s"Jmh ${l.head}",
       scalas = List(Scala213),
-      cond = Some(
-        "${{ github.event.label.name == 'run jmh' && github.event_name == 'pull_request' }}",
-      ),
       steps = List(
         WorkflowStep.Use(
           UseRef.Public("actions", "checkout", "v2"),
@@ -158,38 +120,12 @@
           UseRef.Public("actions", "setup-java", "v2"),
           Map(
             "distribution" -> "temurin",
-            "java-version" -> "8",
+            "java-version" -> "11",
           ),
         ),
+
         WorkflowStep.Run(
-          env = Map("GITHUB_TOKEN" -> "${{secrets.ACTIONS_PAT}}"),
-          commands = List(
-            "cd zio-http",
-            s"sed -i -e '$$a${jmhPlugin}' project/plugins.sbt",
-            s"cat > Current_${l.head}.txt",
-          ) ++ runSBT(l, "Current"),
-          id = Some("Benchmark_Current"),
-          name = Some("Benchmark_Current"),
-        ),
-        WorkflowStep.Use(
-          UseRef.Public("actions", "upload-artifact", "v3"),
-          Map(
-            "name" -> s"Jmh_Current_${l.head}",
-            "path" -> s"Current_${l.head}.txt",
-          ),
-        ),
-        WorkflowStep.Use(
-          UseRef.Public("actions", "checkout", "v2"),
-          Map(
-            "path" -> "zio-http",
-            "ref"  -> "main",
-          ),
-        ),
-        WorkflowStep.Run(
-<<<<<<< HEAD
           cond = Option("github.ref == 'main'"),
-=======
->>>>>>> e852dde0
           env = Map("GITHUB_TOKEN" -> "${{secrets.ACTIONS_PAT}}"),
           commands = List(
             "cd zio-http",
@@ -205,15 +141,11 @@
             "name" -> s"Jmh_Main_${l.head}",
             "path" -> s"Main_${l.head}.txt",
           ),
-<<<<<<< HEAD
           cond = Option("github.ref == 'main'"),
-=======
->>>>>>> e852dde0
         ),
       ),
     )
   })
 
-  def apply(batchSize: Int): Seq[WorkflowJob] = run(batchSize) ++ publish(batchSize)
-
+  def apply(batchSize: Int): Seq[WorkflowJob] = run(batchSize)  ++ cache(batchSize)
 }