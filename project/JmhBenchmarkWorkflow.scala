--- conflicted
+++ resolved
@@ -78,11 +78,7 @@
       id = "Jmh_cache",
       name = "Cache Jmh benchmarks",
       cond = Some(
-<<<<<<< HEAD
         "${{ github.event_name == 'push' && github.ref == 'main'  }}",
-=======
-        "${{ github.event_name == 'push' && github.ref == 'refs/heads/main' }}",
->>>>>>> 58e69292
       ),
       needs = dependencies(batchSize),
       steps =  downloadArtifacts("Main", batchSize) ++
@@ -152,12 +148,6 @@
     WorkflowJob(
       id = s"Jmh_${l.head}",
       name = s"Jmh ${l.head}",
-<<<<<<< HEAD
-=======
-      cond = Some(
-        "${{ github.event_name == 'push' && github.ref == 'refs/heads/main' }}",
-      ),
->>>>>>> 58e69292
       scalas = List(Scala213),
       steps = List(
         WorkflowStep.Use(
@@ -172,7 +162,6 @@
             "distribution" -> "temurin",
             "java-version" -> "11",
           ),
-<<<<<<< HEAD
         ),
         WorkflowStep.Run(
           cond = Option("${{ github.event_name == 'pull_request' }}"),
@@ -192,8 +181,6 @@
             "path" -> s"Current_${l.head}.txt",
           ),
           cond = Option("${{ github.event_name == 'pull_request' }}"),
-=======
->>>>>>> 58e69292
         ),
         WorkflowStep.Run(
           cond = Option("${{ github.event_name == 'push' && github.ref == 'refs/heads/main' }}"),
@@ -218,9 +205,5 @@
     )
   })
 
-<<<<<<< HEAD
   def apply(batchSize: Int): Seq[WorkflowJob] = run(batchSize)  ++ cache(batchSize) ++ jmh_compare(batchSize)
-=======
-  def apply(batchSize: Int): Seq[WorkflowJob] = run(batchSize)  ++ cache(batchSize) // ++ jmh_compare(batchSize)
->>>>>>> 58e69292
 }