trait ScalaSettings {
  private val baseSettings = Seq(
    "-language:postfixOps",      // Added by @tusharmath
    "-deprecation",              // Emit warning and location for usages of deprecated APIs.
    "-encoding",
    "utf-8",                     // Specify character encoding used by source files.
    "-explaintypes",             // Explain type errors in more detail.
    "-feature",                  // Emit warning and location for usages of features that should be imported explicitly.
    "-language:existentials",    // Existential types (besides wildcard types) can be written and inferred
    "-language:higherKinds",     // Allow higher-kinded types
    "-unchecked",                // Enable additional warnings where generated code depends on assumptions.
    "-Xcheckinit",               // Wrap field accessors to throw an exception on uninitialized access.
    "-Xfatal-warnings",          // Fail the compilation if there are any warnings.
    "-Xlint:adapted-args",       // Warn if an argument list is modified to match the receiver.
    "-Xlint:constant",           // Evaluation of a constant arithmetic expression results in an error.
    "-Xlint:delayedinit-select", // Selecting member of DelayedInit.
    "-Xlint:doc-detached",       // A Scaladoc comment appears to be detached from its element.
    "-Xlint:inaccessible",       // Warn about inaccessible types in method signatures.
    "-Xlint:missing-interpolator",   // A string literal appears to be missing an interpolator id.
    "-Xlint:nullary-unit",           // Warn when nullary methods return Unit.
    "-Xlint:option-implicit",        // Option.apply used implicit view.
    "-Xlint:package-object-classes", // Class or object defined in package object.
    "-Xlint:poly-implicit-overload", // Parameterized overloaded implicit methods are not visible as view bounds.
    "-Xlint:private-shadow",         // A private field (or class parameter) shadows a superclass field.
    "-Xlint:stars-align",            // Pattern sequence wildcard must align with sequence component.
    "-Xlint:type-parameter-shadow",  // A local type parameter shadows a type already in scope.
    // "-Xlint:unused",                 // TODO check if we still need -Wunused below

    "-Xlint:deprecation", // Enable linted deprecations.

    // "-Wunused:explicits",                        // Warn if an explicit parameter is unused.
    // "-Wunused:params",                           // Enable -Wunused:explicits,implicits.
    // "-Wunused:linted",

    "-Ybackend-parallelism",
    "8",                                         // Enable parallelisation — change to desired number!
    "-Ycache-plugin-class-loader:last-modified", // Enables caching of classloaders for compiler plugins
    "-Ycache-macro-class-loader:last-modified",  // and macro definitions. This can lead to performance improvements.

    // FIXME: Disabled because of scalac bug https://github.com/scala/bug/issues/11798
    //  "-Xlint:infer-any",                 // Warn when a type argument is inferred to be `Any`.
    //  "-Ywarn-infer-any",                 // Warn when a type argument is inferred to be `Any`.
    //  "-language:experimental.macros",   // Allow macro definition (besides implementation and application). Disabled, as this will significantly change in Scala 3
    //  "-language:implicitConversions",   // Allow definition of implicit functions called views. Disabled, as it might be dropped in Scala 3. Instead use extension methods (implemented as implicit class Wrapper(val inner: Foo) extends AnyVal {}
<<<<<<< HEAD
    "-Wconf:cat=unused:info", // log unused as info
=======
    "-Wconf:cat=unused:info",               // log unused as info
    "-opt:l:inline"
>>>>>>> 274db5b3
  )

  val scala3Settings: Seq[String] = Seq("-Xignore-scala2-macros", "-noindent")

  val scala213Settings: Seq[String] = baseSettings ++ Seq(
    "-Xlint:nonlocal-return",    // A return statement used an exception for flow control.
    "-Xlint:implicit-not-found", // Check @implicitNotFound and @implicitAmbiguous messages.
    "-Xlint:serial",             // @SerialVersionUID on traits and non-serializable classes.
    "-Xlint:valpattern",         // Enable pattern checks in val definitions.
    "-Xlint:eta-zero",           // Warn on eta-expansion (rather than auto-application) of zero-ary method.
    "-Xlint:eta-sam", // Warn on eta-expansion to meet a Java-defined functional interface that is not explicitly annotated with @FunctionalInterface.
    "-Wdead-code",       // Warn when dead code is identified.
    "-Wextra-implicit",  // Warn when more than one implicit parameter section is defined.
    "-Wmacros:after",    // Lints code before and after applying a macro
    "-Wnumeric-widen",   // Warn when numerics are widened.
    "-Woctal-literal",   // Warn on obsolete octal syntax.
    "-Wunused:imports",  // Warn if an import selector is not referenced.
    "-Wunused:patvars",  // Warn if a variable bound in a pattern is unused.
    "-Wunused:privates", // Warn if a private member is unused.
    "-Wunused:locals",   // Warn if a local definition is unused.
    "-Wvalue-discard",   // Warn when non-Unit expression results are unused.
    "-Ywarn-unused:imports",
  )

  val scala212Settings: Seq[String] = baseSettings ++ Seq(
    "-explaintypes",
    "-Yrangepos",
    "-Xlint:_,-missing-interpolator,-type-parameter-shadow,-infer-any",
    "-Ywarn-numeric-widen",
    "-Ywarn-macros:after",
    "-Ywarn-unused:-implicits",
  )
}<|MERGE_RESOLUTION|>--- conflicted
+++ resolved
@@ -42,12 +42,8 @@
     //  "-Ywarn-infer-any",                 // Warn when a type argument is inferred to be `Any`.
     //  "-language:experimental.macros",   // Allow macro definition (besides implementation and application). Disabled, as this will significantly change in Scala 3
     //  "-language:implicitConversions",   // Allow definition of implicit functions called views. Disabled, as it might be dropped in Scala 3. Instead use extension methods (implemented as implicit class Wrapper(val inner: Foo) extends AnyVal {}
-<<<<<<< HEAD
-    "-Wconf:cat=unused:info", // log unused as info
-=======
     "-Wconf:cat=unused:info",               // log unused as info
     "-opt:l:inline"
->>>>>>> 274db5b3
   )
 
   val scala3Settings: Seq[String] = Seq("-Xignore-scala2-macros", "-noindent")
