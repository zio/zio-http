import sbt.*

object Dependencies {
  val JwtCoreVersion                = "10.0.4"
  val NettyVersion                  = "4.1.118.Final"
  val NettyIncubatorVersion         = "0.0.26.Final"
  val ScalaCompactCollectionVersion = "2.12.0"
<<<<<<< HEAD
  val ZioVersion                    = "2.1.11"
  val ZioCliVersion                 = "0.7.0"
  val ZioJsonVersion                = "0.7.12"
=======
  val ZioVersion                    = "2.1.15"
  val ZioCliVersion                 = "0.5.0"
  val ZioJsonVersion                = "0.7.21"
>>>>>>> 25f8cdb7
  val ZioParserVersion              = "0.1.10"
  val ZioSchemaVersion              = "1.6.1"
  val SttpVersion                   = "3.3.18"
  val ZioConfigVersion              = "4.0.3"

  val `jwt-core`                 = "com.github.jwt-scala"   %% "jwt-core"                % JwtCoreVersion
  val `scala-compact-collection` = "org.scala-lang.modules" %% "scala-collection-compat" % ScalaCompactCollectionVersion

  val scalafmt         = "org.scalameta" %% "scalafmt-dynamic" % "3.9.0"
  val scalametaParsers = "org.scalameta" %% "parsers"          % "4.12.7"

  val netty =
    Seq(
      "io.netty"                   % "netty-codec-http"              % NettyVersion,
      "io.netty"                   % "netty-handler-proxy"           % NettyVersion,
      "io.netty"                   % "netty-transport-native-epoll"  % NettyVersion,
      "io.netty"                   % "netty-transport-native-epoll"  % NettyVersion classifier "linux-x86_64",
      "io.netty"                   % "netty-transport-native-epoll"  % NettyVersion classifier "linux-aarch_64",
      "io.netty"                   % "netty-transport-native-kqueue" % NettyVersion,
      "io.netty"                   % "netty-transport-native-kqueue" % NettyVersion classifier "osx-x86_64",
      "io.netty"                   % "netty-transport-native-kqueue" % NettyVersion classifier "osx-aarch_64",
      "com.aayushatharva.brotli4j" % "brotli4j"                      % "1.18.0" % "provided",
    )

  val `netty-incubator` =
    "io.netty.incubator" % "netty-incubator-transport-native-io_uring" % NettyIncubatorVersion classifier "linux-x86_64"

  val zio                   = "dev.zio" %% "zio"                 % ZioVersion
  val `zio-cli`             = "dev.zio" %% "zio-cli"             % ZioCliVersion
  val `zio-config`          = "dev.zio" %% "zio-config"          % ZioConfigVersion
  val `zio-config-magnolia` = "dev.zio" %% "zio-config-magnolia" % ZioConfigVersion
  val `zio-config-typesafe` = "dev.zio" %% "zio-config-typesafe" % ZioConfigVersion
  val `zio-json-yaml`       = "dev.zio" %% "zio-json-yaml"       % ZioJsonVersion
  val `zio-streams`         = "dev.zio" %% "zio-streams"         % ZioVersion
  val `zio-schema`          = "dev.zio" %% "zio-schema"          % ZioSchemaVersion
  val `zio-schema-json`     = "dev.zio" %% "zio-schema-json"     % ZioSchemaVersion
  val `zio-schema-protobuf` = "dev.zio" %% "zio-schema-protobuf" % ZioSchemaVersion
  val `zio-schema-avro`     = "dev.zio" %% "zio-schema-avro"     % ZioSchemaVersion
  val `zio-schema-thrift`   = "dev.zio" %% "zio-schema-thrift"   % ZioSchemaVersion
  val `zio-schema-msg-pack` = "dev.zio" %% "zio-schema-msg-pack" % ZioSchemaVersion
  val `zio-test`            = "dev.zio" %% "zio-test"            % ZioVersion % "test"
  val `zio-test-sbt`        = "dev.zio" %% "zio-test-sbt"        % ZioVersion % "test"

}<|MERGE_RESOLUTION|>--- conflicted
+++ resolved
@@ -5,15 +5,9 @@
   val NettyVersion                  = "4.1.118.Final"
   val NettyIncubatorVersion         = "0.0.26.Final"
   val ScalaCompactCollectionVersion = "2.12.0"
-<<<<<<< HEAD
-  val ZioVersion                    = "2.1.11"
+  val ZioVersion                    = "2.1.15"
   val ZioCliVersion                 = "0.7.0"
-  val ZioJsonVersion                = "0.7.12"
-=======
-  val ZioVersion                    = "2.1.15"
-  val ZioCliVersion                 = "0.5.0"
   val ZioJsonVersion                = "0.7.21"
->>>>>>> 25f8cdb7
   val ZioParserVersion              = "0.1.10"
   val ZioSchemaVersion              = "1.6.1"
   val SttpVersion                   = "3.3.18"
