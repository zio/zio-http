--- conflicted
+++ resolved
@@ -3,17 +3,10 @@
 
 object Dependencies {
   val JwtCoreVersion                = "9.0.5"
-<<<<<<< HEAD
-  val NettyVersion                  = "4.1.75.Final"
-  val NettyIncubatorVersion         = "0.0.13.Final"
-  val ScalaCompactCollectionVersion = "2.7.0"
-  val ZioVersion                    = "2.0.0-RC6"
-=======
   val NettyVersion                  = "4.1.77.Final"
   val NettyIncubatorVersion         = "0.0.14.Final"
   val ScalaCompactCollectionVersion = "2.7.0"
-  val ZioVersion                    = "1.0.14"
->>>>>>> c1922868
+  val ZioVersion                    = "2.0.0-RC6"
   val SttpVersion                   = "3.3.18"
 
   val `jwt-core`                 = "com.github.jwt-scala"   %% "jwt-core"                % JwtCoreVersion
