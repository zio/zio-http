--- conflicted
+++ resolved
@@ -16,13 +16,8 @@
   val `jwt-core`                = "com.github.jwt-scala"   %% "jwt-core"                % JwtCoreVersion
   val `scala-compat-collection` = "org.scala-lang.modules" %% "scala-collection-compat" % ScalaCompatCollectionVersion
 
-<<<<<<< HEAD
-  val scalafmt         = "org.scalameta" %% "scalafmt-dynamic" % "3.9.2"
+  val scalafmt         = "org.scalameta" %% "scalafmt-dynamic" % "3.9.3"
   val scalametaParsers = "org.scalameta" %% "parsers"          % "4.13.3"
-=======
-  val scalafmt         = "org.scalameta" %% "scalafmt-dynamic" % "3.9.3"
-  val scalametaParsers = "org.scalameta" %% "parsers"          % "4.13.2"
->>>>>>> 18d12adf
 
   val netty =
     Seq(
