--- conflicted
+++ resolved
@@ -1,11 +1,7 @@
 import sbt._
 
 object Dependencies {
-<<<<<<< HEAD
-  val JwtCoreVersion                = "9.0.3"
-=======
   val JwtCoreVersion                = "9.0.4"
->>>>>>> f632f58a
   val NettyVersion                  = "4.1.74.Final"
   val NettyIncubatorVersion         = "0.0.12.Final"
   val ScalaCompactCollectionVersion = "2.6.0"
