import sbt.*

object Dependencies {
  val JwtCoreVersion               = "11.0.3"
  val NettyVersion                 = "4.2.6.Final"
  val ScalaCompatCollectionVersion = "2.13.0"
  val ZioVersion                   = "2.1.21"
  val ZioCliVersion                = "0.7.3"
  val ZioJsonVersion               = "0.7.44"
  val ZioParserVersion             = "0.1.10"
  val ZioSchemaVersion             = "1.7.5"
  val SttpVersion                  = "3.3.18"
  val ZioConfigVersion             = "4.0.5"

  val `jwt-core`                = "com.github.jwt-scala"   %% "jwt-core"                % JwtCoreVersion
  val `jwt-zio-json`            = "com.github.jwt-scala"   %% "jwt-zio-json"            % JwtCoreVersion
  val `scala-compat-collection` = "org.scala-lang.modules" %% "scala-collection-compat" % ScalaCompatCollectionVersion

<<<<<<< HEAD
  val scalafmt         = "org.scalameta" %% "scalafmt-dynamic" % "3.9.10"
  val scalametaParsers = "org.scalameta" %% "parsers"          % "4.13.9"
=======
  val scalafmt         = "org.scalameta" %% "scalafmt-dynamic" % "3.9.9"
  val scalametaParsers = "org.scalameta" %% "parsers"          % "4.13.10"
>>>>>>> 443db409

  val netty =
    Seq(
      "io.netty" % "netty-codec-http"                % NettyVersion,
      "io.netty" % "netty-handler-proxy"             % NettyVersion,
      "io.netty" % "netty-transport-native-epoll"    % NettyVersion,
      "io.netty" % "netty-transport-native-epoll"    % NettyVersion classifier "linux-x86_64",
      "io.netty" % "netty-transport-native-epoll"    % NettyVersion classifier "linux-aarch_64",
      "io.netty" % "netty-transport-native-kqueue"   % NettyVersion,
      "io.netty" % "netty-transport-native-kqueue"   % NettyVersion classifier "osx-x86_64",
      "io.netty" % "netty-transport-native-kqueue"   % NettyVersion classifier "osx-aarch_64",
      "io.netty" % "netty-pkitesting"                % NettyVersion,
      "io.netty" % "netty-transport-native-io_uring" % NettyVersion % "provided" classifier "linux-x86_64",
      "com.aayushatharva.brotli4j" % "brotli4j" % "1.20.0" % "provided",
    )

  val zio                   = "dev.zio" %% "zio"                 % ZioVersion
  val `zio-cli`             = "dev.zio" %% "zio-cli"             % ZioCliVersion
  val `zio-config`          = "dev.zio" %% "zio-config"          % ZioConfigVersion
  val `zio-config-magnolia` = "dev.zio" %% "zio-config-magnolia" % ZioConfigVersion
  val `zio-config-typesafe` = "dev.zio" %% "zio-config-typesafe" % ZioConfigVersion
  val `zio-json-yaml`       = "dev.zio" %% "zio-json-yaml"       % ZioJsonVersion
  val `zio-streams`         = "dev.zio" %% "zio-streams"         % ZioVersion
  val `zio-schema`          = "dev.zio" %% "zio-schema"          % ZioSchemaVersion
  val `zio-schema-json`     = "dev.zio" %% "zio-schema-json"     % ZioSchemaVersion
  val `zio-schema-protobuf` = "dev.zio" %% "zio-schema-protobuf" % ZioSchemaVersion
  val `zio-schema-avro`     = "dev.zio" %% "zio-schema-avro"     % ZioSchemaVersion
  val `zio-schema-thrift`   = "dev.zio" %% "zio-schema-thrift"   % ZioSchemaVersion
  val `zio-schema-msg-pack` = "dev.zio" %% "zio-schema-msg-pack" % ZioSchemaVersion
  val `zio-test`            = "dev.zio" %% "zio-test"            % ZioVersion % "test"
  val `zio-test-sbt`        = "dev.zio" %% "zio-test-sbt"        % ZioVersion % "test"

}<|MERGE_RESOLUTION|>--- conflicted
+++ resolved
@@ -16,13 +16,8 @@
   val `jwt-zio-json`            = "com.github.jwt-scala"   %% "jwt-zio-json"            % JwtCoreVersion
   val `scala-compat-collection` = "org.scala-lang.modules" %% "scala-collection-compat" % ScalaCompatCollectionVersion
 
-<<<<<<< HEAD
   val scalafmt         = "org.scalameta" %% "scalafmt-dynamic" % "3.9.10"
-  val scalametaParsers = "org.scalameta" %% "parsers"          % "4.13.9"
-=======
-  val scalafmt         = "org.scalameta" %% "scalafmt-dynamic" % "3.9.9"
   val scalametaParsers = "org.scalameta" %% "parsers"          % "4.13.10"
->>>>>>> 443db409
 
   val netty =
     Seq(
