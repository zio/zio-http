import sbt._
import sbt.Keys.scalaVersion

object Dependencies {
  val JwtCoreVersion                = "9.1.1"
  val NettyVersion                  = "4.1.100.Final"
  val NettyIncubatorVersion         = "0.0.20.Final"
  val ScalaCompactCollectionVersion = "2.11.0"
  val ZioVersion                    = "2.0.18"
  val ZioCliVersion                 = "0.5.0"
<<<<<<< HEAD
  val ZioSchemaVersion              = "0.4.14+3-f9fd03db-SNAPSHOT"
=======
  val ZioSchemaVersion              = "0.4.15"
>>>>>>> 88730b0a
  val SttpVersion                   = "3.3.18"

  val `jwt-core`                 = "com.github.jwt-scala"   %% "jwt-core"                % JwtCoreVersion
  val `scala-compact-collection` = "org.scala-lang.modules" %% "scala-collection-compat" % ScalaCompactCollectionVersion

  val netty =
    Seq(
      "io.netty" % "netty-codec-http"              % NettyVersion,
      "io.netty" % "netty-handler-proxy"           % NettyVersion,
      "io.netty" % "netty-transport-native-epoll"  % NettyVersion,
      "io.netty" % "netty-transport-native-epoll"  % NettyVersion % Runtime classifier "linux-x86_64",
      "io.netty" % "netty-transport-native-epoll"  % NettyVersion % Runtime classifier "linux-aarch_64",
      "io.netty" % "netty-transport-native-kqueue" % NettyVersion,
      "io.netty" % "netty-transport-native-kqueue" % NettyVersion % Runtime classifier "osx-x86_64",
      "io.netty" % "netty-transport-native-kqueue" % NettyVersion % Runtime classifier "osx-aarch_64",
    )

  val `netty-incubator` =
    "io.netty.incubator" % "netty-incubator-transport-native-io_uring" % NettyIncubatorVersion classifier "linux-x86_64"

  val zio                   = "dev.zio" %% "zio"                 % ZioVersion
  val `zio-cli`             = "dev.zio" %% "zio-cli"             % ZioCliVersion
  val `zio-streams`         = "dev.zio" %% "zio-streams"         % ZioVersion
  val `zio-schema`          = "dev.zio" %% "zio-schema"          % ZioSchemaVersion
  val `zio-schema-json`     = "dev.zio" %% "zio-schema-json"     % ZioSchemaVersion
  val `zio-schema-protobuf` = "dev.zio" %% "zio-schema-protobuf" % ZioSchemaVersion
  val `zio-test`            = "dev.zio" %% "zio-test"            % ZioVersion % "test"
  val `zio-test-sbt`        = "dev.zio" %% "zio-test-sbt"        % ZioVersion % "test"

}<|MERGE_RESOLUTION|>--- conflicted
+++ resolved
@@ -8,11 +8,7 @@
   val ScalaCompactCollectionVersion = "2.11.0"
   val ZioVersion                    = "2.0.18"
   val ZioCliVersion                 = "0.5.0"
-<<<<<<< HEAD
-  val ZioSchemaVersion              = "0.4.14+3-f9fd03db-SNAPSHOT"
-=======
   val ZioSchemaVersion              = "0.4.15"
->>>>>>> 88730b0a
   val SttpVersion                   = "3.3.18"
 
   val `jwt-core`                 = "com.github.jwt-scala"   %% "jwt-core"                % JwtCoreVersion
