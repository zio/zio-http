--- conflicted
+++ resolved
@@ -6,22 +6,17 @@
   val NettyIncubatorVersion         = "0.0.11.Final"
   val ScalaCompactCollectionVersion = "2.6.0"
   val ZioVersion                    = "1.0.13"
-<<<<<<< HEAD
-  val sttpVersion                   = "3.3.18"
-  val `scala-compact-collection` = "org.scala-lang.modules" %% "scala-collection-compat" % ScalaCompactCollectionVersion
-  val netty                      = "io.netty"                % "netty-all"               % NettyVersion
-  val jaf                        = "com.sun.activation"      % "jakarta.activation"      % "2.0.0"
-=======
   val SttpVersion                   = "3.3.18"
 
->>>>>>> 10df2c69
   val `jwt-core`                 = "com.github.jwt-scala"   %% "jwt-core"                % JwtCoreVersion
   val `scala-compact-collection` = "org.scala-lang.modules" %% "scala-collection-compat" % ScalaCompactCollectionVersion
 
   val netty             = "io.netty" % "netty-all" % NettyVersion
   val `netty-incubator` =
     "io.netty.incubator" % "netty-incubator-transport-native-io_uring" % NettyIncubatorVersion classifier "linux-x86_64"
-
+ 
+  val jaf = "com.sun.activation"      % "jakarta.activation"      % "2.0.0" 
+  
   val sttp       = "com.softwaremill.sttp.client3" %% "core"                          % SttpVersion % "test"
   val `sttp-zio` = "com.softwaremill.sttp.client3" %% "async-http-client-backend-zio" % SttpVersion % "test"
 
