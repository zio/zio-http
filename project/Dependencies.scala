--- conflicted
+++ resolved
@@ -16,13 +16,8 @@
   val `jwt-core`                = "com.github.jwt-scala"   %% "jwt-core"                % JwtCoreVersion
   val `scala-compat-collection` = "org.scala-lang.modules" %% "scala-collection-compat" % ScalaCompatCollectionVersion
 
-<<<<<<< HEAD
-  val scalafmt         = "org.scalameta" %% "scalafmt-dynamic" % "3.9.4"
+  val scalafmt         = "org.scalameta" %% "scalafmt-dynamic" % "3.9.5"
   val scalametaParsers = "org.scalameta" %% "parsers"          % "4.13.5"
-=======
-  val scalafmt         = "org.scalameta" %% "scalafmt-dynamic" % "3.9.5"
-  val scalametaParsers = "org.scalameta" %% "parsers"          % "4.13.4"
->>>>>>> 396f27c4
 
   val netty =
     Seq(
