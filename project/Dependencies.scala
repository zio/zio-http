--- conflicted
+++ resolved
@@ -6,13 +6,8 @@
   val NettyVersion                  = "4.1.89.Final"
   val NettyIncubatorVersion         = "0.0.15.Final"
   val ScalaCompactCollectionVersion = "2.8.1"
-<<<<<<< HEAD
-  val ZioVersion                    = "2.0.8"
-  val ZioSchemaVersion              = "0.4.2"
-=======
   val ZioVersion                    = "2.0.9+7-3a52faec-SNAPSHOT"
   val ZioSchemaVersion              = "0.4.8"
->>>>>>> e8b75563
   val SttpVersion                   = "3.3.18"
 
   val `jwt-core`                 = "com.github.jwt-scala"   %% "jwt-core"                % JwtCoreVersion
