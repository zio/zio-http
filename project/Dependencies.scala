--- conflicted
+++ resolved
@@ -15,13 +15,8 @@
   val `jwt-core`                = "com.github.jwt-scala"   %% "jwt-core"                % JwtCoreVersion
   val `scala-compat-collection` = "org.scala-lang.modules" %% "scala-collection-compat" % ScalaCompatCollectionVersion
 
-<<<<<<< HEAD
-  val scalafmt         = "org.scalameta" %% "scalafmt-dynamic" % "3.9.7"
+  val scalafmt         = "org.scalameta" %% "scalafmt-dynamic" % "3.9.8"
   val scalametaParsers = "org.scalameta" %% "parsers"          % "4.13.8"
-=======
-  val scalafmt         = "org.scalameta" %% "scalafmt-dynamic" % "3.9.8"
-  val scalametaParsers = "org.scalameta" %% "parsers"          % "4.13.7"
->>>>>>> f91959cf
 
   val netty =
     Seq(
