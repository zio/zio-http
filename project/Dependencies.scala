--- conflicted
+++ resolved
@@ -5,13 +5,8 @@
   val JwtCoreVersion                = "9.0.5"
   val NettyVersion                  = "4.1.78.Final"
   val NettyIncubatorVersion         = "0.0.14.Final"
-<<<<<<< HEAD
-  val ScalaCompactCollectionVersion = "2.8.0"
-  val ZioVersion                    = "1.0.15"
-=======
   val ScalaCompactCollectionVersion = "2.7.0"
   val ZioVersion                    = "2.0.0"
->>>>>>> e61972e2
   val SttpVersion                   = "3.3.18"
 
   val `jwt-core`                 = "com.github.jwt-scala"   %% "jwt-core"                % JwtCoreVersion
