import sbt.*

object Dependencies {
  val JwtCoreVersion               = "10.0.4"
  val NettyVersion                 = "4.1.119.Final"
  val NettyIncubatorVersion        = "0.0.26.Final"
  val ScalaCompatCollectionVersion = "2.13.0"
  val ZioVersion                   = "2.1.16"
<<<<<<< HEAD
  val ZioCliVersion                = "0.7.1"
  val ZioJsonVersion               = "0.7.37"
=======
  val ZioCliVersion                = "0.7.0"
  val ZioJsonVersion               = "0.7.38"
>>>>>>> 1c8292f1
  val ZioParserVersion             = "0.1.10"
  val ZioSchemaVersion             = "1.6.3"
  val SttpVersion                  = "3.3.18"
  val ZioConfigVersion             = "4.0.3"

  val `jwt-core`                = "com.github.jwt-scala"   %% "jwt-core"                % JwtCoreVersion
  val `scala-compat-collection` = "org.scala-lang.modules" %% "scala-collection-compat" % ScalaCompatCollectionVersion

  val scalafmt         = "org.scalameta" %% "scalafmt-dynamic" % "3.9.1"
  val scalametaParsers = "org.scalameta" %% "parsers"          % "4.13.2"

  val netty =
    Seq(
      "io.netty"                   % "netty-codec-http"              % NettyVersion,
      "io.netty"                   % "netty-handler-proxy"           % NettyVersion,
      "io.netty"                   % "netty-transport-native-epoll"  % NettyVersion,
      "io.netty"                   % "netty-transport-native-epoll"  % NettyVersion classifier "linux-x86_64",
      "io.netty"                   % "netty-transport-native-epoll"  % NettyVersion classifier "linux-aarch_64",
      "io.netty"                   % "netty-transport-native-kqueue" % NettyVersion,
      "io.netty"                   % "netty-transport-native-kqueue" % NettyVersion classifier "osx-x86_64",
      "io.netty"                   % "netty-transport-native-kqueue" % NettyVersion classifier "osx-aarch_64",
      "com.aayushatharva.brotli4j" % "brotli4j"                      % "1.18.0" % "provided",
    )

  val `netty-incubator` =
    "io.netty.incubator" % "netty-incubator-transport-native-io_uring" % NettyIncubatorVersion classifier "linux-x86_64"

  val zio                   = "dev.zio" %% "zio"                 % ZioVersion
  val `zio-cli`             = "dev.zio" %% "zio-cli"             % ZioCliVersion
  val `zio-config`          = "dev.zio" %% "zio-config"          % ZioConfigVersion
  val `zio-config-magnolia` = "dev.zio" %% "zio-config-magnolia" % ZioConfigVersion
  val `zio-config-typesafe` = "dev.zio" %% "zio-config-typesafe" % ZioConfigVersion
  val `zio-json-yaml`       = "dev.zio" %% "zio-json-yaml"       % ZioJsonVersion
  val `zio-streams`         = "dev.zio" %% "zio-streams"         % ZioVersion
  val `zio-schema`          = "dev.zio" %% "zio-schema"          % ZioSchemaVersion
  val `zio-schema-json`     = "dev.zio" %% "zio-schema-json"     % ZioSchemaVersion
  val `zio-schema-protobuf` = "dev.zio" %% "zio-schema-protobuf" % ZioSchemaVersion
  val `zio-schema-avro`     = "dev.zio" %% "zio-schema-avro"     % ZioSchemaVersion
  val `zio-schema-thrift`   = "dev.zio" %% "zio-schema-thrift"   % ZioSchemaVersion
  val `zio-schema-msg-pack` = "dev.zio" %% "zio-schema-msg-pack" % ZioSchemaVersion
  val `zio-test`            = "dev.zio" %% "zio-test"            % ZioVersion % "test"
  val `zio-test-sbt`        = "dev.zio" %% "zio-test-sbt"        % ZioVersion % "test"

}<|MERGE_RESOLUTION|>--- conflicted
+++ resolved
@@ -6,13 +6,8 @@
   val NettyIncubatorVersion        = "0.0.26.Final"
   val ScalaCompatCollectionVersion = "2.13.0"
   val ZioVersion                   = "2.1.16"
-<<<<<<< HEAD
   val ZioCliVersion                = "0.7.1"
-  val ZioJsonVersion               = "0.7.37"
-=======
-  val ZioCliVersion                = "0.7.0"
   val ZioJsonVersion               = "0.7.38"
->>>>>>> 1c8292f1
   val ZioParserVersion             = "0.1.10"
   val ZioSchemaVersion             = "1.6.3"
   val SttpVersion                  = "3.3.18"
