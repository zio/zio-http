--- conflicted
+++ resolved
@@ -5,13 +5,8 @@
   val NettyVersion                 = "4.2.7.Final"
   val ScalaCompatCollectionVersion = "2.13.0"
   val ZioVersion                   = "2.1.21"
-<<<<<<< HEAD
   val ZioCliVersion                = "0.7.4"
-  val ZioJsonVersion               = "0.7.44"
-=======
-  val ZioCliVersion                = "0.7.3"
   val ZioJsonVersion               = "0.7.45"
->>>>>>> 2918c928
   val ZioParserVersion             = "0.1.10"
   val ZioSchemaVersion             = "1.7.5"
   val SttpVersion                  = "3.3.18"
