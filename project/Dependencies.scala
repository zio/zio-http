--- conflicted
+++ resolved
@@ -5,13 +5,8 @@
   val NettyVersion                 = "4.1.121.Final"
   val NettyIncubatorVersion        = "0.0.26.Final"
   val ScalaCompatCollectionVersion = "2.13.0"
-<<<<<<< HEAD
   val ZioVersion                   = "2.1.18"
-  val ZioCliVersion                = "0.7.1"
-=======
-  val ZioVersion                   = "2.1.17"
   val ZioCliVersion                = "0.7.2"
->>>>>>> 0c402cdd
   val ZioJsonVersion               = "0.7.43"
   val ZioParserVersion             = "0.1.10"
   val ZioSchemaVersion             = "1.7.0"
