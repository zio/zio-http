--- conflicted
+++ resolved
@@ -5,13 +5,9 @@
   val NettyVersion                  = "4.1.76.Final"
   val NettyIncubatorVersion         = "0.0.13.Final"
   val ScalaCompactCollectionVersion = "2.7.0"
-<<<<<<< HEAD
-  val ZioVersion                    = "1.0.13"
+  val ZioVersion                    = "1.0.14"
   val ZioSchemaVersion              = "0.1.9"
   val ZioJsonVersion                = "0.2.0-M3"
-=======
-  val ZioVersion                    = "1.0.14"
->>>>>>> bba6d8bb
   val SttpVersion                   = "3.3.18"
 
   val `jwt-core`                 = "com.github.jwt-scala"   %% "jwt-core"                % JwtCoreVersion
