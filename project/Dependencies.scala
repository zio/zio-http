--- conflicted
+++ resolved
@@ -4,13 +4,8 @@
   val JwtCoreVersion                = "9.0.4"
   val NettyVersion                  = "4.1.75.Final"
   val NettyIncubatorVersion         = "0.0.13.Final"
-<<<<<<< HEAD
-  val ScalaCompactCollectionVersion = "2.6.0"
+  val ScalaCompactCollectionVersion = "2.7.0"
   val ZioVersion                    = "2.0.0-RC3"
-=======
-  val ScalaCompactCollectionVersion = "2.7.0"
-  val ZioVersion                    = "2.0.0-RC2"
->>>>>>> f3c0db54
   val SttpVersion                   = "3.3.18"
 
   val `jwt-core`                 = "com.github.jwt-scala"   %% "jwt-core"                % JwtCoreVersion
