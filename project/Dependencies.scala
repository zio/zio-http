--- conflicted
+++ resolved
@@ -4,13 +4,8 @@
   val JwtCoreVersion               = "11.0.2"
   val NettyVersion                 = "4.2.5.Final"
   val ScalaCompatCollectionVersion = "2.13.0"
-<<<<<<< HEAD
   val ZioVersion                   = "2.1.21"
-  val ZioCliVersion                = "0.7.2"
-=======
-  val ZioVersion                   = "2.1.20"
   val ZioCliVersion                = "0.7.3"
->>>>>>> aaa6d4af
   val ZioJsonVersion               = "0.7.44"
   val ZioParserVersion             = "0.1.10"
   val ZioSchemaVersion             = "1.7.4"
