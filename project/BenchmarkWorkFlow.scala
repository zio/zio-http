import BuildHelper.Scala213
import sbtghactions.GenerativePlugin.autoImport.{UseRef, WorkflowJob, WorkflowStep}

object BenchmarkWorkFlow {
  def apply(): Seq[WorkflowJob] = Seq(
    WorkflowJob(
      runsOnExtraLabels = List("zio-http"),
      id = "runBenchMarks",
      name = "Benchmarks",
      oses = List("centos"),
      cond = Some(
        "${{ github.event_name == 'pull_request'}}",
      ),
      scalas = List(Scala213),
      steps = List(
        WorkflowStep.Run(
          env = Map("GITHUB_TOKEN" -> "${{secrets.ACTIONS_PAT}}"),
          id = Some("clean_up"),
          name = Some("Clean up"),
          commands = List("sudo rm -rf *"),
        ),
        WorkflowStep.Use(
          UseRef.Public("actions", "checkout", s"v2"),
          Map(
            "path" -> "zio-http",
<<<<<<< HEAD
            "ref" -> "${{github.event.pull_request.head.ref}}"
=======
             "ref" -> "${{github.event.pull_request.head.sha}}"
>>>>>>> 1e2cd0cd
          ),
        ),
        WorkflowStep.Use(
          UseRef.Public("actions", "checkout", s"v2"),
          Map(
            "repository" -> "dream11/FrameworkBenchmarks",
            "path"       -> "FrameworkBenchMarks",
          ),
        ),
        WorkflowStep.Run(
          env = Map("GITHUB_TOKEN" -> "${{secrets.ACTIONS_PAT}}"),
          id = Some("result"),
          commands = List(
            "cp ./zio-http/zio-http-example/src/main/scala/example/PlainTextBenchmarkServer.scala ./FrameworkBenchMarks/frameworks/Scala/zio-http/src/main/scala/Main.scala", 
            "cd ./FrameworkBenchMarks",
            """sed -i "s/---COMMIT_SHA---/${{github.event.pull_request.head.repo.owner.login}}\/zio-http.git#${{github.event.pull_request.head.sha}}/g" frameworks/Scala/zio-http/build.sbt""",
            "./tfb  --test zio-http | tee result",
            """RESULT_REQUEST=$(echo $(grep -B 1 -A 17 "Concurrency: 256 for plaintext" result) | grep -oiE "requests/sec: [0-9]+.[0-9]+")""",
            """RESULT_CONCURRENCY=$(echo $(grep -B 1 -A 17 "Concurrency: 256 for plaintext" result) | grep -oiE "concurrency: [0-9]+")""",
            """echo ::set-output name=request_result::$(echo $RESULT_REQUEST)""",
            """echo ::set-output name=concurrency_result::$(echo $RESULT_CONCURRENCY)""",
          ),
        ),
        WorkflowStep.Use(
          ref = UseRef.Public("peter-evans", "commit-comment", "v1"),
          cond = Some(
            "${{github.event.pull_request.head.repo.full_name == 'zio/zio-http'}}",
          ),
          params = Map(
            "sha"  -> "${{github.event.pull_request.head.sha}}",
            "body" ->
              """
                |**\uD83D\uDE80 Performance Benchmark:**
                |
                |${{steps.result.outputs.concurrency_result}}
                |${{steps.result.outputs.request_result}}""".stripMargin,
          ),
        ),
      ),
    ),
  )
}<|MERGE_RESOLUTION|>--- conflicted
+++ resolved
@@ -23,11 +23,7 @@
           UseRef.Public("actions", "checkout", s"v2"),
           Map(
             "path" -> "zio-http",
-<<<<<<< HEAD
-            "ref" -> "${{github.event.pull_request.head.ref}}"
-=======
              "ref" -> "${{github.event.pull_request.head.sha}}"
->>>>>>> 1e2cd0cd
           ),
         ),
         WorkflowStep.Use(
