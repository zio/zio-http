--- conflicted
+++ resolved
@@ -4,19 +4,11 @@
 import xerial.sbt.Sonatype.autoImport._
 
 object BuildHelper extends ScalaSettings {
-<<<<<<< HEAD
-  val Scala212         = "2.12.15"
-  val Scala213         = "2.13.8"
-  val ScalaDotty       = "3.1.1"
-  val ScoverageVersion = "1.9.3"
-
-=======
   val Scala212           = "2.12.15"
   val Scala213           = "2.13.8"
   val ScalaDotty         = "3.1.2"
   val ScoverageVersion   = "1.9.3"
   val JmhVersion         = "0.4.3"
->>>>>>> c1922868
   private val stdOptions = Seq(
     "-deprecation",
     "-encoding",
@@ -57,19 +49,11 @@
   }
 
   def stdSettings(prjName: String) = Seq(
-<<<<<<< HEAD
-    name                           := s"$prjName",
-    ThisBuild / crossScalaVersions := Seq(Scala212, Scala213, ScalaDotty),
-    ThisBuild / scalaVersion       := Scala213,
-    scalacOptions                  := stdOptions ++ extraOptions(scalaVersion.value, optimize = !isSnapshot.value),
-    semanticdbVersion              := scalafixSemanticdb.revision, // use Scalafix compatible version
-=======
     name                                   := s"$prjName",
     ThisBuild / crossScalaVersions         := Seq(Scala212, Scala213, ScalaDotty),
     ThisBuild / scalaVersion               := Scala213,
     scalacOptions                          := stdOptions ++ extraOptions(scalaVersion.value),
-    semanticdbVersion                      := scalafixSemanticdb.revision, // use Scalafix compatible version
->>>>>>> c1922868
+    semanticdbVersion              := scalafixSemanticdb.revision, // use Scalafix compatible version
     ThisBuild / scalafixScalaBinaryVersion := CrossVersion.binaryScalaVersion(scalaVersion.value),
     ThisBuild / scalafixDependencies ++=
       List(
