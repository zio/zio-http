--- conflicted
+++ resolved
@@ -1,8 +1,3 @@
 addSbtPlugin("com.eed3si9n"  % "sbt-assembly" % "1.1.0")
-<<<<<<< HEAD
-addSbtPlugin("ch.epfl.scala" % "sbt-scalafix" % "0.11.0")
-addSbtPlugin("org.scalameta" % "sbt-scalafmt" % "2.5.0")
-=======
 addSbtPlugin("ch.epfl.scala"      % "sbt-scalafix"       % "0.11.0")
-addSbtPlugin("org.scalameta"      % "sbt-scalafmt"       % "2.5.0")
->>>>>>> 480cd69f
+addSbtPlugin("org.scalameta"      % "sbt-scalafmt"       % "2.5.0")