---
id: index
title: "Introduction to ZIO Http"
sidebar_label: "ZIO Http"
---

ZIO HTTP is a scala library for building http apps. It is powered by ZIO and [Netty](https://netty.io/) and aims at being the defacto solution for writing, highly scalable and performant web applications using idiomatic Scala.

@PROJECT_BADGES@

## Installation

Setup via `build.sbt`:

<<<<<<< HEAD
```scala
libraryDependencies += "dev.zio" %% "zio-http" % "@VERSION@"
=======
`Handler` describes the transformation from an incoming `Request` to an outgoing `Response` type. The `HttpApp` 
type on top of this  provides input-dependent routing to different `Handler` values. There are some default 
handler constructors such as `Handler.text`, `Handler.html`, `Handler.fromFile`, `Handler.fromData`, `Handler.fromStream`, `Handler.fromEffect`.

A `Handler` can always be transformed to a `HttpApp` value using the `.toHttpApp` method, in which case the 
HTTP application will handle all routes.

### Creating a "_Hello World_" app

Creating an HTTP app using ZIO HTTP is as simple as given below, this app will always respond with "Hello World!"

```scala mdoc:silent
import zio.http._

val app = Handler.text("Hello World!").toHttpApp
```

An application can be made using any of the available operators on `HttpApp`. In the above program for any Http request, the response is always `"Hello World!"`.

### Routing

For handling routes, ZIO HTTP has a `Routes` value, which allows you to aggregate a collection of 
individual routes.

Behind the scenes, ZIO HTTP builds an efficient prefix-tree whenever needed to optimize dispatch.

The example below shows how to create routes:

```scala mdoc:silent:reset
import zio.http._

val routes = Routes(
  Method.GET / "fruits" / "a" -> handler(Response.text("Apple")),
  Method.GET / "fruits" / "b" -> handler(Response.text("Banana"))
)
```

You can create parameterized routes as well:

```scala mdoc:silent:reset
import zio.http._

val routes = Routes(
  Method.GET / "Apple" / int("count") ->
    handler { (count: Int, req: Request) =>
      Response.text(s"Apple: $count")
    }
)
>>>>>>> 8780eb95
```

**NOTES ON VERSIONING:**

- Older library versions `1.x` or `2.x` with organization `io.d11` of ZIO Http are derived from Dream11, the organization that donated ZIO Http to the ZIO organization in 2022. 
- Newer library versions, starting in 2023 and resulting from the ZIO organization (`dev.zio`) started with `0.0.x`, reaching `1.0.0` release candidates in April of 2023

## Getting Started

A simple Http server can be built using a few lines of code.

```scala mdoc:silent
import zio._
import zio.http._

object HelloWorld extends ZIOAppDefault {

  val app: HttpApp[Any] = 
    Routes(
      Method.GET / "text" -> handler(Response.text("Hello World!"))
    ).toHttpApp

  override val run =
    Server.serve(app).provide(Server.default)
}
```

## Steps to run an example

1. Edit the [RunSettings](https://github.com/zio/zio-http/blob/main/project/BuildHelper.scala#L107) - modify `className` to the example you'd like to run.
2. From sbt shell, run `~example/reStart`. You should see `Server started on port: 8080`.
3. Send curl request for defined `http Routes`, for eg : `curl -i "http://localhost:8080/text"` for `example.HelloWorld`.

## Watch Mode

You can use the [sbt-revolver] plugin to start the server and run it in watch mode using `~ reStart` command on the SBT console.

<<<<<<< HEAD
[sbt-revolver]: https://github.com/spray/sbt-revolver
=======
- [HTTP Server](https://github.com/zio/zio-http/blob/main/zio-http-example/src/main/scala/example/HelloWorld.scala)
- [WebSocket Server](https://github.com/zio/zio-http/blob/main/zio-http-example/src/main/scala/example/WebSocketEcho.scala)
- [Streaming Response](https://github.com/zio/zio-http/blob/main/zio-http-example/src/main/scala/example/RequestStreaming.scala)
- [HTTP Client](https://github.com/zio/zio-http/blob/main/zio-http-example/src/main/scala/example/HttpsClient.scala)
- [File Streaming](https://github.com/zio/zio-http/blob/main/zio-http-example/src/main/scala/example/FileStreaming.scala)
- [Authentication](https://github.com/zio/zio-http/blob/main/zio-http-example/src/main/scala/example/AuthenticationServer.scala)
- [All examples](https://github.com/zio/zio-http/tree/main/zio-http-example/src/main/scala/example)
>>>>>>> 8780eb95
<|MERGE_RESOLUTION|>--- conflicted
+++ resolved
@@ -4,18 +4,15 @@
 sidebar_label: "ZIO Http"
 ---
 
-ZIO HTTP is a scala library for building http apps. It is powered by ZIO and [Netty](https://netty.io/) and aims at being the defacto solution for writing, highly scalable and performant web applications using idiomatic Scala.
 
-@PROJECT_BADGES@
+**ZIO HTTP** is a powerful library that is used to build highly performant HTTP-based services and clients using functional scala and ZIO and uses [Netty](https://netty.io/) as its core.
 
-## Installation
+ZIO HTTP has powerful functional domains that help in creating, modifying, composing apps easily. Let's start with the HTTP domain.
 
-Setup via `build.sbt`:
+The first step when using ZIO HTTP is creating an HTTP app.
 
-<<<<<<< HEAD
-```scala
-libraryDependencies += "dev.zio" %% "zio-http" % "@VERSION@"
-=======
+## Http and Handler
+
 `Handler` describes the transformation from an incoming `Request` to an outgoing `Response` type. The `HttpApp` 
 type on top of this  provides input-dependent routing to different `Handler` values. There are some default 
 handler constructors such as `Handler.text`, `Handler.html`, `Handler.fromFile`, `Handler.fromData`, `Handler.fromStream`, `Handler.fromEffect`.
@@ -64,52 +61,137 @@
       Response.text(s"Apple: $count")
     }
 )
->>>>>>> 8780eb95
 ```
 
-**NOTES ON VERSIONING:**
+### Composition
 
-- Older library versions `1.x` or `2.x` with organization `io.d11` of ZIO Http are derived from Dream11, the organization that donated ZIO Http to the ZIO organization in 2022. 
-- Newer library versions, starting in 2023 and resulting from the ZIO organization (`dev.zio`) started with `0.0.x`, reaching `1.0.0` release candidates in April of 2023
+Routes can be composed using the `++` operator, which works by combining the routes.
 
-## Getting Started
-
-A simple Http server can be built using a few lines of code.
-
-```scala mdoc:silent
-import zio._
+```scala mdoc:silent:reset
 import zio.http._
 
-object HelloWorld extends ZIOAppDefault {
+val a = Routes(Method.GET / "a" -> Handler.ok)
+val b = Routes(Method.GET / "b" -> Handler.ok)
 
-  val app: HttpApp[Any] = 
-    Routes(
-      Method.GET / "text" -> handler(Response.text("Hello World!"))
-    ).toHttpApp
+val routes = a ++ b
+```
 
-  override val run =
-    Server.serve(app).provide(Server.default)
+### ZIO Integration
+
+For creating effectful apps, you can use handlers that return ZIO effects:
+
+```scala mdoc:silent:reset
+import zio.http._
+import zio._
+
+val routes = Routes(
+  Method.GET / "hello" -> handler(ZIO.succeed(Response.text("Hello World")))
+)
+```
+
+### Accessing the Request
+
+To access the request, just create a handler that accepts the request:
+
+```scala mdoc:silent:reset
+import zio.http._
+import zio._
+
+val routes = Routes(
+  Method.GET / "fruits" / "a" -> handler { (req: Request) =>
+    Response.text("URL:" + req.url.path.toString + " Headers: " + req.headers)
+  },
+
+  Method.POST / "fruits" / "a" -> handler { (req: Request) =>
+    req.body.asString.map(Response.text(_))
+  }
+)
+```
+
+### Testing
+
+You can run `HttpApp` as a function of `A => ZIO[R, Response, Response]` to test it by using the `runZIO` method.
+
+```scala mdoc:silent:reset
+import zio.test._
+import zio.test.Assertion.equalTo
+import zio.http._
+
+object Spec extends ZIOSpecDefault {
+
+  def spec = suite("http")(
+    test("should be ok") {
+      val app = Handler.ok.toHttpApp
+      val req = Request.get(URL(Root))
+      assertZIO(app.runZIO(req))(equalTo(Response.ok))
+    }
+  )
 }
 ```
 
-## Steps to run an example
+## Socket
 
-1. Edit the [RunSettings](https://github.com/zio/zio-http/blob/main/project/BuildHelper.scala#L107) - modify `className` to the example you'd like to run.
-2. From sbt shell, run `~example/reStart`. You should see `Server started on port: 8080`.
-3. Send curl request for defined `http Routes`, for eg : `curl -i "http://localhost:8080/text"` for `example.HelloWorld`.
+`Socket` is functional domain in ZIO HTTP. It provides constructors to create socket apps. A socket app is 
+an app that handles WebSocket connections.
 
-## Watch Mode
+### Creating a socket app
 
-You can use the [sbt-revolver] plugin to start the server and run it in watch mode using `~ reStart` command on the SBT console.
+Socket app can be created by using `Socket` constructors. To create a socket app, you need to create a socket that accepts `WebSocketChannel` and produces `ZIO`. Finally, we need to convert socketApp to `Response` using `toResponse`, so that we can run it like any other HTTP app.   
 
-<<<<<<< HEAD
-[sbt-revolver]: https://github.com/spray/sbt-revolver
-=======
+The below example shows a simple socket app,  which sends WebsSocketTextFrame "
+BAR" on receiving WebsSocketTextFrame "FOO".
+
+```scala mdoc:silent:reset
+import zio.http._
+import zio.stream._
+import zio._
+
+val socket =
+  Handler.webSocket { channel =>
+    channel.receiveAll {
+      case ChannelEvent.Read(WebSocketFrame.Text("FOO")) =>
+        channel.send(ChannelEvent.Read(WebSocketFrame.text("BAR")))
+      case _ =>
+        ZIO.unit
+    }
+  }
+
+val routes = 
+  Routes(
+    Method.GET / "greet" / string("name") -> handler { (name: String, req: Request) => 
+      Response.text(s"Greetings {$name}!")
+    },
+    Method.GET / "ws" -> handler(socket.toResponse)
+  )
+```
+
+## Server
+
+As we have seen how to create HTTP apps, the only thing left is to run an HTTP server and serve requests.
+ZIO HTTP provides a way to set configurations for your server. The server can be configured according to the leak detection level, request size, address etc.
+
+### Starting an HTTP App
+
+To launch our app, we need to start the server on a port. The below example shows a simple HTTP app that responds with empty content and a `200` status code, deployed on port `8090` using `Server.start`.
+
+```scala mdoc:silent:reset
+import zio.http._
+import zio._
+
+object HelloWorld extends ZIOAppDefault {
+  val app = Handler.ok.toHttpApp
+
+  override def run =
+    Server.serve(app).provide(Server.defaultWithPort(8090))
+}
+```
+
+## Examples
+
 - [HTTP Server](https://github.com/zio/zio-http/blob/main/zio-http-example/src/main/scala/example/HelloWorld.scala)
 - [WebSocket Server](https://github.com/zio/zio-http/blob/main/zio-http-example/src/main/scala/example/WebSocketEcho.scala)
 - [Streaming Response](https://github.com/zio/zio-http/blob/main/zio-http-example/src/main/scala/example/RequestStreaming.scala)
 - [HTTP Client](https://github.com/zio/zio-http/blob/main/zio-http-example/src/main/scala/example/HttpsClient.scala)
 - [File Streaming](https://github.com/zio/zio-http/blob/main/zio-http-example/src/main/scala/example/FileStreaming.scala)
 - [Authentication](https://github.com/zio/zio-http/blob/main/zio-http-example/src/main/scala/example/AuthenticationServer.scala)
-- [All examples](https://github.com/zio/zio-http/tree/main/zio-http-example/src/main/scala/example)
->>>>>>> 8780eb95
+- [All examples](https://github.com/zio/zio-http/tree/main/zio-http-example/src/main/scala/example)