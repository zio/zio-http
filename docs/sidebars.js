--- conflicted
+++ resolved
@@ -46,6 +46,7 @@
       link: { type: "doc", id: "index" },
       items: [
         "how-to-guides/advance-http-sever",
+        "how-to-guides/authentication-server",
         "how-to-guides/http-client",
         "how-to-guides/http-sever",
         "how-to-guides/https-server",
@@ -90,7 +91,6 @@
             "dsl/headers",
             "dsl/cookies",
             "dsl/middleware",
-            "dsl/html",
             "dsl/template",
             {
               type: "category",
@@ -103,44 +103,6 @@
             },
           ]
         },
-<<<<<<< HEAD
-=======
-        {
-          type: "category",
-          label: "Examples",
-          collapsed: false,
-          link: { type: "doc", id: "index" },
-          items: [
-            {
-              type: "category",
-              label: "Basic Examples",
-              collapsed: false,
-              items: [
-                "examples/basic/http-client",
-                "examples/basic/https-client",
-                "examples/basic/http-server",
-                "examples/basic/https-server",
-                "examples/basic/websocket",
-              ]
-            },
-            {
-              type: "category",
-              label: "Advanced Examples",
-              collapsed: false,
-              items: [
-                "examples/advanced/authentication-server",
-                "examples/advanced/concrete-entity",
-                "examples/advanced/middleware-basic-authentication",
-                "examples/advanced/middleware-cors-handling",
-                "examples/advanced/server",
-                "examples/advanced/streaming-file",
-                "examples/advanced/streaming-response",
-                "examples/advanced/websocket"
-              ]
-            }
-          ]
-        }
->>>>>>> 93df80ae
       ]
     }
       ] 
