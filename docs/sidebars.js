--- conflicted
+++ resolved
@@ -113,10 +113,7 @@
           label: "Tutorials",
           items: ["tutorials/testing-http-apps"],
         },
-<<<<<<< HEAD
 
-=======
->>>>>>> 17aedb35
         // Examples section
         {
           type: "category",
