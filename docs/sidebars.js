--- conflicted
+++ resolved
@@ -43,11 +43,8 @@
             "dsl/client"
           ]
         },
-<<<<<<< HEAD
+        "testing-http-apps",
         "faq",
-=======
-        "testing-http-apps",
->>>>>>> f2b0afac
         {
           type: "category",
           label: "Examples",
