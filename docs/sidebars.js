--- conflicted
+++ resolved
@@ -93,19 +93,15 @@
             },
           ],
         },
-<<<<<<< HEAD
         {
           type: "category",
           label: "Guides",
           link: { type: "doc", id: "index" },
           items: [
-            "guides/testing-http-apps",
             "guides/integration-with-zio-config",
           ],
         },
         "faq",
-=======
-
         {
           // Subcategory: Tutorials 
           type: "category",
@@ -114,9 +110,7 @@
             "tutorials/testing-http-apps", 
           ],
         },
-        
         // Examples section
->>>>>>> 65dc08d7
         {
           type: "category",
           label: "Examples",
