--- conflicted
+++ resolved
@@ -6,10 +6,9 @@
       collapsed: true,
       link: { type: "doc", id: "index" },
       items: [
-<<<<<<< HEAD
               "setup",
               "getting-started",
-              "quickstart",
+              "overview.md",
       
               
     //concepts          
@@ -29,11 +28,6 @@
     
     // detailed tutorials
     {
-=======
-        "setup",
-        "overview",
-        {
->>>>>>> ae85832c
           type: "category",
           label: "Tutorials",
           items: [
