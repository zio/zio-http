--- conflicted
+++ resolved
@@ -13,146 +13,16 @@
 Setup via `build.sbt`:
 
 ```scala
-package example
-
-import zio._
-
-import zio.http._
-
-object RequestStreaming extends ZIOAppDefault {
-
-  val app: HttpApp[Any] = 
-    Routes(
-      Method.GET / "text" -> handler(Response.text("Hello World!"))
-    ).toHttpApp
-
-    // Creating HttpData from the stream
-    // This works for file of any size
-    val data = Body.fromStream(stream)
-
-    Response(body = data)
-  }
-
-  // Run it like any simple app
-  val run: UIO[ExitCode] =
-    Server.serve(app).provide(Server.default).exitCode
-}
+libraryDependencies += "dev.zio" %% "zio-http" % "@VERSION@"
 ```
 
-ZIO-HTTP provides a core library, `zhttp-http`, which includes the base HTTP implementation and server/client capabilities based on ZIO. Additional functionality like serverless support, templating, and websockets are available through separate add-on modules. ZIO-HTTP applications can be easily integrated into different deployment platforms, such as server-based, serverless, or compiled to native binaries.
+**NOTES ON VERSIONING:**
 
-The principles of ZIO-HTTP are:
-
-- Application as a Function: HTTP services in ZIO-HTTP are composed of simple functions. The `HttpApp` type represents a function from an `HttpRequest` to a `ZIO` effect that produces an `HttpResponse`.
-- Immutability: Entities in ZIO-HTTP are immutable by default, promoting functional programming principles.
-- Symmetric: The same `HttpApp` interface is used for both defining HTTP services and making HTTP requests. This enables easy testing and integration of services without requiring an HTTP container.
-- Minimal Dependencies: The core `zhttp-http` module has minimal dependencies, and additional add-on modules only include dependencies required for specific functionality.
-- Testability: ZIO-HTTP supports easy in-memory and port-based testing of individual endpoints, applications, websockets/SSE, and complete suites of microservices.
-- Portability: ZIO-HTTP applications are portable across different deployment platforms, making them versatile and adaptable.
-
-By leveraging the power of ZIO and the simplicity of functional programming, ZIO-HTTP provides a robust and flexible toolkit for building scalable and composable HTTP services in Scala.
-
-## Quickstart
-
-Eager to start coding without delay? If you're in a hurry, you can follow the [quickstart](https://github.com/zio/zio-http/tree/main/zio-http-example) guide or explore the [examples repository](https://github.com/zio/zio-http/tree/main/zio-http-example), which demonstrates different use cases and features of ZIO-HTTP.
-
-## Module feature overview
-
-Core:
-- Lightweight and performant HTTP handler and message objects
-- Powerful routing system with support for path-based and parameterized routes
-- Typesafe HTTP message construction and deconstruction
-- Extensible filters for common HTTP functionalities such as caching, compression, and request/response logging
-- Support for cookie handling
-- Servlet implementation for integration with Servlet containers
-- Built-in support for launching applications with an embedded server backend
-
-Client:
-
-- Robust and flexible HTTP client with support for synchronous and asynchronous operations
-- Adapters for popular HTTP client libraries such as Apache HttpClient, OkHttp, and Jetty HttpClient
-- Websocket client with blocking and non-blocking modes
-- GraphQL client integration for consuming GraphQL APIs
-
-Server:
-
-- Lightweight server backend spin-up for various platforms including Apache, Jetty, Netty, and SunHttp
-- Support for SSE (Server-Sent Events) and Websocket communication
-- Easy customization of underlying server backend
-- Native-friendly for compilation with GraalVM and Quarkus
-
-Serverless:
-
-- Function-based support for building serverless HTTP and event-driven applications
-- Adapters for AWS Lambda, Google Cloud Functions, Azure Functions, and other serverless platforms
-- Custom AWS Lambda runtime for improved performance and reduced startup time
-
-Contract:
-
-<<<<<<< HEAD
-- Typesafe HTTP contract definition with support for path parameters, query parameters, headers, and request/response bodies
-- Automatic validation of incoming requests based on contract definition
-- Self-documenting routes with built-in support for OpenAPI (Swagger) descriptions
-=======
 - Older library versions `1.x` or `2.x` with organization `io.d11` of ZIO Http are derived from Dream11, the organization that donated ZIO Http to the ZIO organization in 2022.
 - Newer library versions, starting in 2023 and resulting from the [ZIO organization](https://dev.zio) started with `0.0.x`, reaching `1.0.0` release candidates in April of 2023
->>>>>>> 5441a052
 
-Templating:
+## Getting Started
 
-<<<<<<< HEAD
-- Pluggable templating system support for popular template engines such as Dust, Freemarker, Handlebars, and Thymeleaf
-- Caching and hot-reload template support for efficient rendering
-
-Message Formats:
-
-- First-class support for various message formats such as JSON, XML, YAML, and CSV
-- Seamless integration with popular libraries like Jackson, Gson, and Moshi for automatic marshalling and unmarshalling
-
-Resilience:
-
-- Integration with Resilience4J for implementing resilience patterns such as circuit breakers, retries, rate-limiting, and bulkheading
-
-Metrics:
-
-- Support for integrating zio-http applications with Micrometer for monitoring and metrics collection
-
-Security:
-
-- OAuth support for implementing authorization flows with popular providers like Auth0, Google, Facebook, and more
-- Digest authentication support for secure client-server communication
-
-Cloud Native:
-
-- Tooling and utilities for operating zio-http applications in cloud environments such as Kubernetes and CloudFoundry
-- Support for 12-factor configuration, dual-port servers, and health checks
-
-Testing:
-
-- Approval testing extensions for testing zio-http Request and Response messages
-- Chaos testing API for injecting failure modes and evaluating application behavior under different failure conditions
-- Matchers for popular testing frameworks like Hamkrest, Kotest, and Strikt
-
-Service Virtualization:
-
-- Record and replay HTTP contracts to simulate virtualized services using Servirtium Markdown format
-- Includes Servirtium MiTM (Man-in-the-Middle) server for capturing and replaying HTTP interactions
-
-WebDriver:
-
-- Lightweight implementation of Selenium WebDriver for testing zio-http applications
-
-These features provide a comprehensive set of tools and capabilities for building scalable, performant, and secure HTTP applications with zio-http.
-
-## Example
-
-This brief illustration is intended to showcase the ease and capabilities of zio-http. Additionally, refer to the quickstart guide for a minimalistic starting point that demonstrates serving and consuming HTTP services with dynamic routing.
-
-To install, add these dependencies to your `build.sbt`:
-
-```scala
-package example
-=======
 ZIO HTTP provides a simple and expressive API for building HTTP applications. It supports both server and client-side APIs. 
 
 ZIO HTTP‌ is designed in terms of **HTTP as function**, where both server and client are a function from `Request` to `Response`.
@@ -160,34 +30,12 @@
 ### Greeting Server
 
 The following example demonstrates how to build a simple greeting server that responds with a greeting message based on the query parameter `name`.
->>>>>>> 5441a052
 
+```scala mdoc:silent
 import zio._
-import zio.http.HttpAppMiddleware.basicAuth
+
 import zio.http._
 
-<<<<<<< HEAD
-object BasicAuth extends ZIOAppDefault {
-
-  // Define an HTTP application that requires a JWT claim
-  val user: HttpApp[Any, Nothing] = Http.collect[Request] { case Method.GET -> Root / "user" / name / "greet" =>
-    Response.text(s"Welcome to the ZIO party! ${name}")
-  }
-
-  // Compose all the HttpApps together
-  val app: HttpApp[Any, Nothing] = user @@ basicAuth("admin", "admin")
-
-  // Run the application like any simple app
-  val run = Server.serve(app).provide(Server.default)
-}
-```
-
-## Explanation of the code above
-
-- The BasicAuth object extends ZIOAppDefault, which is a trait that provides a default implementation for running ZIO applications.
-
-- The code imports the necessary dependencies from  ZIO and ZIO HTTP.
-=======
 object GreetingServer extends ZIOAppDefault {
   val app =
     Routes(
@@ -222,14 +70,9 @@
   def run = app.provide(Client.default, Scope.default)
 }
 ```
->>>>>>> 5441a052
 
-- The user value represents an HTTP application that requires a JWT claim. It uses the Http.collect combinator to pattern match on GET requests with a specific path pattern (Root / "user" / name / "greet") and responds with a greeting message that includes the extracted name.
+## Watch Mode
 
-<<<<<<< HEAD
-- The app value is created by composing the user HTTP application with the basicAuth middleware. The basicAuth function takes a username and password as arguments and returns a middleware that performs basic authentication. It applies basic authentication with the username "admin" and password "admin" to the user application.
-=======
 We can use the [sbt-revolver] plugin to start the server and run it in watch mode using `~ reStart` command on the SBT console.
->>>>>>> 5441a052
 
-- Finally, the server is run using the Server.serve method. The app is provided as the HTTP application, and Server.default is provided as the server configuration. The server configuration contains default settings for the server, such as the port to listen on. The run value represents the execution of the server. It starts the ZIO runtime and executes the server, making it ready to receive and respond to HTTP requests.+[sbt-revolver]: https://github.com/spray/sbt-revolver