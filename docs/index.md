--- conflicted
+++ resolved
@@ -4,11 +4,13 @@
 sidebar_label: "ZIO Http"
 ---
 
-<<<<<<< HEAD
-ZIO HTTP is an powerful library that empowers developers to build highly performant HTTP-based services and clients using functional Scala and ZIO, with Netty as its core. This library provides powerful functional domains that make it easy to create, modify, and compose applications. Let's start by exploring the HTTP domain, which involves creating an HTTP app when using ZIO HTTP. Here's an example of a simple echo server using ZIO-HTTP:
-=======
 ZIO HTTP is a scala library for building http apps. It is powered by ZIO and [Netty](https://netty.io/) and aims at being the defacto solution for writing, highly scalable and performant web applications using idiomatic Scala.
->>>>>>> 77e1c8f3
+
+@PROJECT_BADGES@
+
+## Installation
+
+Setup via `build.sbt`:
 
 ```scala
 package example
@@ -19,11 +21,10 @@
 
 object RequestStreaming extends ZIOAppDefault {
 
-  // Create HTTP route which echos back the request body
-  val app = Http.collect[Request] { case req @ Method.POST -> Root / "echo" =>
-    // Returns a stream of bytes from the request
-    // The stream supports back-pressure
-    val stream = req.body.asStream
+  val app: HttpApp[Any] = 
+    Routes(
+      Method.GET / "text" -> handler(Response.text("Hello World!"))
+    ).toHttpApp
 
     // Creating HttpData from the stream
     // This works for file of any size
@@ -158,15 +159,8 @@
     Response.text(s"Welcome to the ZIO party! ${name}")
   }
 
-<<<<<<< HEAD
   // Compose all the HttpApps together
   val app: HttpApp[Any, Nothing] = user @@ basicAuth("admin", "admin")
-=======
-  val app: HttpApp[Any] = 
-    Routes(
-      Method.GET / "text" -> handler(Response.text("Hello World!"))
-    ).toHttpApp
->>>>>>> 77e1c8f3
 
   // Run the application like any simple app
   val run = Server.serve(app).provide(Server.default)
