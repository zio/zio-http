---
id: setup
title: "Setup"
---

This guide will walk you through the process of setting up a new ZIO-HTTP project. Before we begin, please ensure that you have the following installed on your computer:

- JDK 1.8 or higher
- sbt (scalaVersion >= 2.12)

## Adding ZIO-HTTP as a Dependency

To use ZIO-HTTP in your project, add the following dependency to your build file:

```scala
libraryDependencies += "dev.zio" %% "zio-http" % "@VERSION@"
```

<<<<<<< HEAD
Replace `@VERSION@` with the desired version of ZIO-HTTP.

## Using Dream11's g8 Template

You can quickly set up a ZIO-HTTP project using Dream11's g8 template. Run the following command in your terminal:
=======
## Using our g8 template

Run the following command on your terminal to set up a ZIO Http project using the provided g8 template:
>>>>>>> 1bc60794

```shell
sbt new zio/zio-http.g8
```

This command will generate a project structure based on the template.

The template includes the following features:

- [sbt-native-packager](https://github.com/sbt/sbt-native-packager): Enables packaging the application in various formats such as Docker images, RPM packages, or GraalVM native images.
- [scalafmt](https://github.com/scalameta/scalafmt): Automatically formats the source code for consistent formatting across the team.
- [scalafix](https://github.com/scalacenter/scalafix): Provides refactoring and linting capabilities, ensuring code quality and simplifying upgrades.
  - Includes the [scalafix-organize-imports](https://github.com/liancheng/scalafix-organize-imports) rule for organizing imports.
- [sbt-revolver](https://github.com/spray/sbt-revolver): Enables hot-reloading of changes during development.

## Efficient Development Process

<<<<<<< HEAD
The provided dependencies in the Dream11 g8 template enable an efficient development process.
=======
The dependencies in the g8 template were added to enable an efficient development process.
>>>>>>> 1bc60794

### sbt-revolver for "Hot-Reload" Changes

Sbt-revolver can watch application resources for changes and automatically recompile and restart the application during development. This allows for a fast development turnaround.

To start your application from sbt with automatic hot-reloading, use the following command:

```shell
~reStart
```

Pressing enter will stop watching for changes, but the application will continue running. Use the following command to stop the application without executing shutdown hooks:

```shell
reStop
```

If you already have an sbt server running, such as for IDE integration, use `sbtn` instead of `sbt` to run `~reStart`. This allows multiple sbt sessions to share the server.

### Automatic Source Code Formatting with Scalafmt

Scalafmt will automatically format the source code, ensuring consistent formatting across team members.

### Scalafix for Refactoring and Linting

Scalafix serves as a linting tool during everyday development, detecting issues such as unused dependencies or disabled features. It can also simplify Scala version and dependency upgrades by executing predefined migration paths.

### sbt-native-packager for Packaging Applications

The sbt-native-packager plugin allows packaging the application in popular formats such as Docker images, RPM packages, or GraalVM native images.

By following these steps and leveraging the provided tools, you can efficiently set up and develop your ZIO-HTTP project.<|MERGE_RESOLUTION|>--- conflicted
+++ resolved
@@ -3,81 +3,68 @@
 title: "Setup"
 ---
 
-This guide will walk you through the process of setting up a new ZIO-HTTP project. Before we begin, please ensure that you have the following installed on your computer:
+In this guide, you'll learn how to get started with a new zio-http project.
 
-- JDK 1.8 or higher
-- sbt (scalaVersion >= 2.12)
+Before we dive in, make sure that you have the following on your computer:
 
-## Adding ZIO-HTTP as a Dependency
+* JDK 1.8 or higher
+* sbt (scalaVersion >= 2.12)
 
-To use ZIO-HTTP in your project, add the following dependency to your build file:
+## As a dependency
+
+To use zio-http, add the following dependencies in your project:
 
 ```scala
 libraryDependencies += "dev.zio" %% "zio-http" % "@VERSION@"
 ```
 
-<<<<<<< HEAD
-Replace `@VERSION@` with the desired version of ZIO-HTTP.
-
-## Using Dream11's g8 Template
-
-You can quickly set up a ZIO-HTTP project using Dream11's g8 template. Run the following command in your terminal:
-=======
 ## Using our g8 template
 
 Run the following command on your terminal to set up a ZIO Http project using the provided g8 template:
->>>>>>> 1bc60794
 
 ```shell
 sbt new zio/zio-http.g8
 ```
 
-This command will generate a project structure based on the template.
+### Includes
 
-The template includes the following features:
+* [sbt-native-packager](https://github.com/sbt/sbt-native-packager)
+* [scalafmt](https://github.com/scalameta/scalafmt)
+* [scalafix](https://github.com/scalacenter/scalafix)
+    * Included rule(s):
+        * [scalafix-organize-imports](https://github.com/liancheng/scalafix-organize-imports)
+* [sbt-revolver](https://github.com/spray/sbt-revolver)
 
-- [sbt-native-packager](https://github.com/sbt/sbt-native-packager): Enables packaging the application in various formats such as Docker images, RPM packages, or GraalVM native images.
-- [scalafmt](https://github.com/scalameta/scalafmt): Automatically formats the source code for consistent formatting across the team.
-- [scalafix](https://github.com/scalacenter/scalafix): Provides refactoring and linting capabilities, ensuring code quality and simplifying upgrades.
-  - Includes the [scalafix-organize-imports](https://github.com/liancheng/scalafix-organize-imports) rule for organizing imports.
-- [sbt-revolver](https://github.com/spray/sbt-revolver): Enables hot-reloading of changes during development.
+## Efficient development process
 
-## Efficient Development Process
+The dependencies in the g8 template were added to enable an efficient development process.
 
-<<<<<<< HEAD
-The provided dependencies in the Dream11 g8 template enable an efficient development process.
-=======
-The dependencies in the g8 template were added to enable an efficient development process.
->>>>>>> 1bc60794
+### sbt-revolver "hot-reload" changes
 
-### sbt-revolver for "Hot-Reload" Changes
+Sbt-revolver can watch application resources for change and automatically re-compile and then re-start the application under development. This provides a fast development-turnaround, the closest you can get to real hot-reloading.
 
-Sbt-revolver can watch application resources for changes and automatically recompile and restart the application during development. This allows for a fast development turnaround.
-
-To start your application from sbt with automatic hot-reloading, use the following command:
+Start your application from _sbt_ with the following command
 
 ```shell
 ~reStart
 ```
 
-Pressing enter will stop watching for changes, but the application will continue running. Use the following command to stop the application without executing shutdown hooks:
+Pressing enter will stop watching for changes, but not stop the application. Use the following command to stop the application (shutdown hooks will not be executed).
 
-```shell
+```
 reStop
 ```
 
-If you already have an sbt server running, such as for IDE integration, use `sbtn` instead of `sbt` to run `~reStart`. This allows multiple sbt sessions to share the server.
+In case you already have an _sbt_ server running, i.e. to provide your IDE with BSP information, use _sbtn_ instead of _sbt_ to run `~reStart`, this let's both _sbt_  sessions share one server.
 
-### Automatic Source Code Formatting with Scalafmt
+### scalafmt automatically format source code
 
-Scalafmt will automatically format the source code, ensuring consistent formatting across team members.
+scalafmt will automatically format all source code and assert that all team members use consistent formatting.
 
-### Scalafix for Refactoring and Linting
+### scalafix refactoring and linting
 
-Scalafix serves as a linting tool during everyday development, detecting issues such as unused dependencies or disabled features. It can also simplify Scala version and dependency upgrades by executing predefined migration paths.
+scalafix will mainly be used as a linting tool during everyday development, for example by removing unused dependencies or reporting errors for disabled features. Additionally it can simplify upgrades of Scala versions and dependencies, by executing predefined migration paths.
 
-### sbt-native-packager for Packaging Applications
+### sbt-native-packager
 
-The sbt-native-packager plugin allows packaging the application in popular formats such as Docker images, RPM packages, or GraalVM native images.
-
-By following these steps and leveraging the provided tools, you can efficiently set up and develop your ZIO-HTTP project.+sbt-native-packager can package the application in the most popular formats, for example Docker images, rpm packages or graalVM native images.