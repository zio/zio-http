--- conflicted
+++ resolved
@@ -186,20 +186,12 @@
                 case value => Some(value.toLong)
               }
 
-<<<<<<< HEAD
             ctx.writeAndFlush(jResponse)
-            NettyBodyWriter.writeAndFlush(response.body, contentLength, ctx)
+            NettyBodyWriter.writeAndFlush(response.body, contentLength, ctx, isResponseCompressible(jRequest))
           } else {
             ctx.writeAndFlush(jResponse)
             None
           }
-=======
-          ctx.writeAndFlush(jResponse)
-          NettyBodyWriter.writeAndFlush(response.body, contentLength, ctx, isResponseCompressible(jRequest))
-        } else {
-          ctx.writeAndFlush(jResponse)
-          None
->>>>>>> 3310828e
         }
     }
   }
