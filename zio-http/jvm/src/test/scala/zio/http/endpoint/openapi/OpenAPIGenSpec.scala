package zio.http.endpoint.openapi

import zio.json.ast.Json
import zio.test._
import zio.{Scope, ZIO}

import zio.schema.annotation._
import zio.schema.{DeriveSchema, Schema}

import zio.http.Method.{GET, POST}
import zio.http._
import zio.http.codec.PathCodec.string
import zio.http.codec.{ContentCodec, Doc, HttpCodec, QueryCodec}
import zio.http.endpoint._
import zio.http.endpoint.openapi.JsonSchema
import zio.http.endpoint.openapi.JsonSchema.SchemaStyle

object OpenAPIGenSpec extends ZIOSpecDefault {

  final case class SimpleInputBody(name: String, age: Int)
  implicit val simpleInputBodySchema: Schema[SimpleInputBody]           =
    DeriveSchema.gen[SimpleInputBody]
  final case class OtherSimpleInputBody(fullName: String, shoeSize: Int)
  implicit val otherSimpleInputBodySchema: Schema[OtherSimpleInputBody] =
    DeriveSchema.gen[OtherSimpleInputBody]
  final case class SimpleOutputBody(userName: String, score: Int)
  implicit val simpleOutputBodySchema: Schema[SimpleOutputBody]         =
    DeriveSchema.gen[SimpleOutputBody]
  final case class NotFoundError(message: String)
  implicit val notFoundErrorSchema: Schema[NotFoundError]               =
    DeriveSchema.gen[NotFoundError]
  final case class ImageMetadata(name: String, size: Int)
  implicit val imageMetadataSchema: Schema[ImageMetadata]               =
    DeriveSchema.gen[ImageMetadata]

  final case class WithTransientField(name: String, @transientField age: Int)
  implicit val withTransientFieldSchema: Schema[WithTransientField] =
    DeriveSchema.gen[WithTransientField]

  final case class WithDefaultValue(age: Int = 42)
  implicit val withDefaultValueSchema: Schema[WithDefaultValue]               =
    DeriveSchema.gen[WithDefaultValue]
  final case class WithComplexDefaultValue(data: ImageMetadata = ImageMetadata("default", 42))
  implicit val withDefaultComplexValueSchema: Schema[WithComplexDefaultValue] =
    DeriveSchema.gen[WithComplexDefaultValue]

  final case class WithOptionalField(name: String, @optionalField age: Int)
  implicit val withOptionalFieldSchema: Schema[WithOptionalField] =
    DeriveSchema.gen[WithOptionalField]

  final case class NestedProduct(imageMetadata: ImageMetadata, withOptionalField: WithOptionalField)
  implicit val nestedProductSchema: Schema[NestedProduct] =
    DeriveSchema.gen[NestedProduct]

  sealed trait SimpleEnum
  object SimpleEnum {
    implicit val schema: Schema[SimpleEnum] = DeriveSchema.gen[SimpleEnum]
    case object One   extends SimpleEnum
    case object Two   extends SimpleEnum
    case object Three extends SimpleEnum
  }

  sealed trait SealedTraitDefaultDiscriminator

  object SealedTraitDefaultDiscriminator {
    implicit val schema: Schema[SealedTraitDefaultDiscriminator] =
      DeriveSchema.gen[SealedTraitDefaultDiscriminator]

    case object One extends SealedTraitDefaultDiscriminator

    case class Two(name: String) extends SealedTraitDefaultDiscriminator

    @caseName("three")
    case class Three(name: String) extends SealedTraitDefaultDiscriminator
  }

  @discriminatorName("type")
  sealed trait SealedTraitCustomDiscriminator

  object SealedTraitCustomDiscriminator {
    implicit val schema: Schema[SealedTraitCustomDiscriminator] = DeriveSchema.gen[SealedTraitCustomDiscriminator]

    case object One extends SealedTraitCustomDiscriminator

    case class Two(name: String) extends SealedTraitCustomDiscriminator

    @caseName("three")
    case class Three(name: String) extends SealedTraitCustomDiscriminator
  }

  @noDiscriminator
  sealed trait SealedTraitNoDiscriminator

  object SealedTraitNoDiscriminator {
    implicit val schema: Schema[SealedTraitNoDiscriminator] = DeriveSchema.gen[SealedTraitNoDiscriminator]

    case object One extends SealedTraitNoDiscriminator

    case class Two(name: String) extends SealedTraitNoDiscriminator

    @caseName("three")
    case class Three(name: String) extends SealedTraitNoDiscriminator
  }

  @noDiscriminator
  sealed trait SimpleNestedSealedTrait

  object SimpleNestedSealedTrait {
    implicit val schema: Schema[SimpleNestedSealedTrait] = DeriveSchema.gen[SimpleNestedSealedTrait]

    case object NestedOne extends SimpleNestedSealedTrait

    case class NestedTwo(name: SealedTraitNoDiscriminator) extends SimpleNestedSealedTrait

    case class NestedThree(name: String) extends SimpleNestedSealedTrait
  }

  @description("A recursive structure")
  case class Recursive(
    nestedOption: Option[Recursive],
    nestedList: List[Recursive],
    nestedMap: Map[String, Recursive],
    nestedSet: Set[Recursive],
    nestedEither: Either[Recursive, Recursive],
    nestedTuple: (Recursive, Recursive),
    nestedOverAnother: NestedRecursive,
  )
  object Recursive               {
    implicit val schema: Schema[Recursive] = DeriveSchema.gen[Recursive]
  }
  case class NestedRecursive(next: Recursive)
  object NestedRecursive         {
    implicit val schema: Schema[NestedRecursive] = DeriveSchema.gen[NestedRecursive]
  }

  @description("A simple payload")
  case class Payload(content: String)

  object Payload {
    implicit val schema: Schema[Payload] = DeriveSchema.gen[Payload]
  }

  private val simpleEndpoint =
    Endpoint(
      (GET / "static" / int("id") / uuid("uuid") ?? Doc.p("user id") / string("name")) ?? Doc.p("get path"),
    )
      .in[SimpleInputBody](Doc.p("input body"))
      .out[SimpleOutputBody](Doc.p("output body"))
      .outError[NotFoundError](Status.NotFound, Doc.p("not found"))

  private val queryParamEndpoint =
    Endpoint(GET / "withQuery")
      .in[SimpleInputBody]
      .query(QueryCodec.query("query"))
      .out[SimpleOutputBody]
      .outError[NotFoundError](Status.NotFound)

  private val alternativeInputEndpoint =
    Endpoint(GET / "inputAlternative")
      .inCodec(
        (HttpCodec.content[OtherSimpleInputBody] ?? Doc.p("other input") | HttpCodec
          .content[SimpleInputBody] ?? Doc.p("simple input")) ?? Doc.p("takes either of the two input bodies"),
      )
      .out[SimpleOutputBody]
      .outError[NotFoundError](Status.NotFound)

  def toJsonAst(str: String): Json =
    Json.decoder.decodeJson(str).toOption.get

  def toJsonAst(api: OpenAPI): Json =
    toJsonAst(api.toJson)

  override def spec: Spec[TestEnvironment with Scope, Any] =
    suite("OpenAPIGenSpec")(
      test("simple endpoint to OpenAPI") {
        val generated    = OpenAPIGen.fromEndpoints("Simple Endpoint", "1.0", simpleEndpoint)
        val json         = toJsonAst(generated)
        val expectedJson = """{
                             |  "openapi" : "3.1.0",
                             |  "info" : {
                             |    "title" : "Simple Endpoint",
                             |    "version" : "1.0"
                             |  },
                             |  "paths" : {
                             |    "/static/{id}/{uuid}/{name}" : {
                             |      "get" : {
                             |        "description" : "get path\n\n",
                             |        "parameters" : [
                             |
                             |            {
                             |            "name" : "id",
                             |            "in" : "path",
                             |            "required" : true,
                             |            "schema" :
                             |              {
                             |              "type" :
                             |                "integer",
                             |              "format" : "int32"
                             |            },
                             |            "style" : "simple"
                             |          },
                             |
                             |            {
                             |            "name" : "uuid",
                             |            "in" : "path",
                             |            "description" : "user id\n\n",
                             |            "required" : true,
                             |            "schema" :
                             |              {
                             |              "type" :
                             |                "string",
                             |              "format" : "uuid"
                             |            },
                             |            "style" : "simple"
                             |          },
                             |
                             |            {
                             |            "name" : "name",
                             |            "in" : "path",
                             |            "required" : true,
                             |            "schema" :
                             |              {
                             |              "type" :
                             |                "string"
                             |            },
                             |            "style" : "simple"
                             |          }
                             |        ],
                             |        "requestBody" :
                             |          {
                             |          "content" : {
                             |            "application/json" : {
                             |              "schema" :
                             |                {
                             |                "$ref" : "#/components/schemas/SimpleInputBody",
                             |                "description" : "input body\n\n"
                             |              }
                             |            }
                             |          },
                             |          "required" : true
                             |        },
                             |        "responses" : {
                             |          "200" :
                             |            {
                             |            "content" : {
                             |              "application/json" : {
                             |                "schema" :
                             |                  {
                             |                  "$ref" : "#/components/schemas/SimpleOutputBody",
                             |                  "description" : "output body\n\n"
                             |                }
                             |              }
                             |            }
                             |          },
                             |          "404" :
                             |            {
                             |            "content" : {
                             |              "application/json" : {
                             |                "schema" :
                             |                  {
                             |                  "$ref" : "#/components/schemas/NotFoundError",
                             |                  "description" : "not found\n\n"
                             |                }
                             |              }
                             |            }
                             |          }
                             |        }
                             |      }
                             |    }
                             |  },
                             |  "components" : {
                             |    "schemas" : {
                             |      "NotFoundError" :
                             |        {
                             |        "type" :
                             |          "object",
                             |        "properties" : {
                             |          "message" : {
                             |            "type" :
                             |              "string"
                             |          }
                             |        },
                             |        "required" : [
                             |          "message"
                             |        ]
                             |      },
                             |      "SimpleInputBody" :
                             |        {
                             |        "type" :
                             |          "object",
                             |        "properties" : {
                             |          "name" : {
                             |            "type" :
                             |              "string"
                             |          },
                             |          "age" : {
                             |            "type" :
                             |              "integer",
                             |            "format" : "int32"
                             |          }
                             |        },
                             |        "required" : [
                             |          "name",
                             |          "age"
                             |        ]
                             |      },
                             |      "SimpleOutputBody" :
                             |        {
                             |        "type" :
                             |          "object",
                             |        "properties" : {
                             |          "userName" : {
                             |            "type" :
                             |              "string"
                             |          },
                             |          "score" : {
                             |            "type" :
                             |              "integer",
                             |            "format" : "int32"
                             |          }
                             |        },
                             |        "required" : [
                             |          "userName",
                             |          "score"
                             |        ]
                             |      }
                             |    }
                             |  }
                             |}""".stripMargin
        assertTrue(json == toJsonAst(expectedJson))
      },
      test("with query parameter") {
        val generated    = OpenAPIGen.fromEndpoints("Simple Endpoint", "1.0", queryParamEndpoint)
        val json         = toJsonAst(generated)
        val expectedJson = """{
                             |  "openapi" : "3.1.0",
                             |  "info" : {
                             |    "title" : "Simple Endpoint",
                             |    "version" : "1.0"
                             |  },
                             |  "paths" : {
                             |    "/withQuery" : {
                             |      "get" : {
                             |        "parameters" : [
                             |
                             |            {
                             |            "name" : "query",
                             |            "in" : "query",
                             |            "required" : true,
                             |            "schema" :
                             |              {
                             |              "type" :
                             |                "string"
                             |            },
                             |            "allowReserved" : false,
                             |            "style" : "form"
                             |          }
                             |        ],
                             |        "requestBody" :
                             |          {
                             |          "content" : {
                             |            "application/json" : {
                             |              "schema" :
                             |                {
                             |                "$ref" : "#/components/schemas/SimpleInputBody"
                             |              }
                             |            }
                             |          },
                             |          "required" : true
                             |        },
                             |        "responses" : {
                             |          "200" :
                             |            {
                             |            "content" : {
                             |              "application/json" : {
                             |                "schema" :
                             |                  {
                             |                  "$ref" : "#/components/schemas/SimpleOutputBody"
                             |                }
                             |              }
                             |            }
                             |          },
                             |          "404" :
                             |            {
                             |            "content" : {
                             |              "application/json" : {
                             |                "schema" :
                             |                  {
                             |                  "$ref" : "#/components/schemas/NotFoundError"
                             |                }
                             |              }
                             |            }
                             |          }
                             |        }
                             |      }
                             |    }
                             |  },
                             |  "components" : {
                             |    "schemas" : {
                             |      "NotFoundError" :
                             |        {
                             |        "type" :
                             |          "object",
                             |        "properties" : {
                             |          "message" : {
                             |            "type" :
                             |              "string"
                             |          }
                             |        },
                             |        "required" : [
                             |          "message"
                             |        ]
                             |      },
                             |      "SimpleInputBody" :
                             |        {
                             |        "type" :
                             |          "object",
                             |        "properties" : {
                             |          "name" : {
                             |            "type" :
                             |              "string"
                             |          },
                             |          "age" : {
                             |            "type" :
                             |              "integer",
                             |            "format" : "int32"
                             |          }
                             |        },
                             |        "required" : [
                             |          "name",
                             |          "age"
                             |        ]
                             |      },
                             |      "SimpleOutputBody" :
                             |        {
                             |        "type" :
                             |          "object",
                             |        "properties" : {
                             |          "userName" : {
                             |            "type" :
                             |              "string"
                             |          },
                             |          "score" : {
                             |            "type" :
                             |              "integer",
                             |            "format" : "int32"
                             |          }
                             |        },
                             |        "required" : [
                             |          "userName",
                             |          "score"
                             |        ]
                             |      }
                             |    }
                             |  }
                             |}""".stripMargin
        assertTrue(json == toJsonAst(expectedJson))
      },
      test("alternative input") {
        val generated    = OpenAPIGen.fromEndpoints("Simple Endpoint", "1.0", alternativeInputEndpoint)
        val json         = toJsonAst(generated)
        val expectedJson =
          """{
            |  "openapi" : "3.1.0",
            |  "info" : {
            |    "title" : "Simple Endpoint",
            |    "version" : "1.0"
            |  },
            |  "paths" : {
            |    "/inputAlternative" : {
            |      "get" : {
            |        "requestBody" :
            |          {
            |          "content" : {
            |            "application/json" : {
            |              "schema" :
            |                {
            |                "anyOf" : [
            |                  {
            |                    "$ref" : "#/components/schemas/OtherSimpleInputBody",
            |                    "description" : "other input\n\n"
            |                  },
            |                  {
            |                    "$ref" : "#/components/schemas/SimpleInputBody",
            |                    "description" : "simple input\n\n"
            |                  }
            |                ],
            |                "description" : "takes either of the two input bodies\n\n"
            |              }
            |            }
            |          },
            |          "required" : true
            |        },
            |        "responses" : {
            |          "200" :
            |            {
            |            "content" : {
            |              "application/json" : {
            |                "schema" :
            |                  {
            |                  "$ref" : "#/components/schemas/SimpleOutputBody"
            |                }
            |              }
            |            }
            |          },
            |          "404" :
            |            {
            |            "content" : {
            |              "application/json" : {
            |                "schema" :
            |                  {
            |                  "$ref" : "#/components/schemas/NotFoundError"
            |                }
            |              }
            |            }
            |          }
            |        }
            |      }
            |    }
            |  },
            |  "components" : {
            |    "schemas" : {
            |      "NotFoundError" :
            |        {
            |        "type" :
            |          "object",
            |        "properties" : {
            |          "message" : {
            |            "type" :
            |              "string"
            |          }
            |        },
            |        "required" : [
            |          "message"
            |        ]
            |      },
            |      "OtherSimpleInputBody" :
            |        {
            |        "type" :
            |          "object",
            |        "properties" : {
            |          "fullName" : {
            |            "type" :
            |              "string"
            |          },
            |          "shoeSize" : {
            |            "type" :
            |              "integer",
            |            "format" : "int32"
            |          }
            |        },
            |        "required" : [
            |          "fullName",
            |          "shoeSize"
            |        ]
            |      },
            |      "SimpleInputBody" :
            |        {
            |        "type" :
            |          "object",
            |        "properties" : {
            |          "name" : {
            |            "type" :
            |              "string"
            |          },
            |          "age" : {
            |            "type" :
            |              "integer",
            |            "format" : "int32"
            |          }
            |        },
            |        "required" : [
            |          "name",
            |          "age"
            |        ]
            |      },
            |      "SimpleOutputBody" :
            |        {
            |        "type" :
            |          "object",
            |        "properties" : {
            |          "userName" : {
            |            "type" :
            |              "string"
            |          },
            |          "score" : {
            |            "type" :
            |              "integer",
            |            "format" : "int32"
            |          }
            |        },
            |        "required" : [
            |          "userName",
            |          "score"
            |        ]
            |      }
            |    }
            |  }
            |}""".stripMargin
        assertTrue(json == toJsonAst(expectedJson))
      },
      test("alternative output") {
        val endpoint     =
          Endpoint(GET / "static")
            .in[SimpleInputBody]
            .outCodec(
              (HttpCodec.content[SimpleOutputBody] ?? Doc.p("simple output") | HttpCodec
                .content[NotFoundError] ?? Doc.p("not found")) ?? Doc.p("alternative outputs"),
            )
        val generated    = OpenAPIGen.fromEndpoints("Simple Endpoint", "1.0", endpoint)
        val json         = toJsonAst(generated)
        val expectedJson =
          """{
            |  "openapi" : "3.1.0",
            |  "info" : {
            |    "title" : "Simple Endpoint",
            |    "version" : "1.0"
            |  },
            |  "paths" : {
            |    "/static" : {
            |      "get" : {
            |        "requestBody" :
            |          {
            |          "content" : {
            |            "application/json" : {
            |              "schema" :
            |                {
            |                "$ref" : "#/components/schemas/SimpleInputBody"
            |              }
            |            }
            |          },
            |          "required" : true
            |        },
            |        "responses" : {
            |          "default" :
            |            {
            |            "content" : {
            |              "application/json" : {
            |                "schema" :
            |                  {
            |                  "anyOf" : [
            |                    {
            |                      "$ref" : "#/components/schemas/SimpleOutputBody",
            |                      "description" : "simple output\n\n"
            |                    },
            |                    {
            |                      "$ref" : "#/components/schemas/NotFoundError",
            |                      "description" : "not found\n\n"
            |                    }
            |                  ],
            |                  "description" : "alternative outputs\n\n"
            |                }
            |              }
            |            }
            |          }
            |        }
            |      }
            |    }
            |  },
            |  "components" : {
            |    "schemas" : {
            |      "NotFoundError" :
            |        {
            |        "type" :
            |          "object",
            |        "properties" : {
            |          "message" : {
            |            "type" :
            |              "string"
            |          }
            |        },
            |        "required" : [
            |          "message"
            |        ]
            |      },
            |      "SimpleInputBody" :
            |        {
            |        "type" :
            |          "object",
            |        "properties" : {
            |          "name" : {
            |            "type" :
            |              "string"
            |          },
            |          "age" : {
            |            "type" :
            |              "integer",
            |            "format" : "int32"
            |          }
            |        },
            |        "required" : [
            |          "name",
            |          "age"
            |        ]
            |      },
            |      "SimpleOutputBody" :
            |        {
            |        "type" :
            |          "object",
            |        "properties" : {
            |          "userName" : {
            |            "type" :
            |              "string"
            |          },
            |          "score" : {
            |            "type" :
            |              "integer",
            |            "format" : "int32"
            |          }
            |        },
            |        "required" : [
            |          "userName",
            |          "score"
            |        ]
            |      }
            |    }
            |  }
            |}""".stripMargin
        assertTrue(json == toJsonAst(expectedJson))
      },
      test("with examples") {
        val endpoint =
          Endpoint(GET / "static")
            .inCodec(
              HttpCodec
                .content[SimpleInputBody]
                .examples("john" -> SimpleInputBody("John", 42), "jane" -> SimpleInputBody("Jane", 43)),
            )
            .outCodec(
              HttpCodec
                .content[SimpleOutputBody]
                .examples("john" -> SimpleOutputBody("John", 42), "jane" -> SimpleOutputBody("Jane", 43)) |
                HttpCodec
                  .content[NotFoundError]
                  .examples("not found" -> NotFoundError("not found")),
            )
            .examplesOut("other" -> Right(NotFoundError("other")))

        val generated    = OpenAPIGen.fromEndpoints("Simple Endpoint", "1.0", endpoint)
        val json         = toJsonAst(generated)
        val expectedJson =
          """{
            |  "openapi" : "3.1.0",
            |  "info" : {
            |    "title" : "Simple Endpoint",
            |    "version" : "1.0"
            |  },
            |  "paths" : {
            |    "/static" : {
            |      "get" : {
            |        "requestBody" : {
            |          "content" : {
            |            "application/json" : {
            |              "schema" : {
            |                "$ref" : "#/components/schemas/SimpleInputBody"
            |              },
            |              "examples" : {
            |                "john" : {
            |                  "value" : {
            |                    "name" : "John",
            |                    "age" : 42
            |                  }
            |                },
            |                "jane" : {
            |                  "value" : {
            |                    "name" : "Jane",
            |                    "age" : 43
            |                  }
            |                }
            |              }
            |            }
            |          },
            |          "required" : true
            |        },
            |        "responses" : {
            |          "default" : {
            |            "content" : {
            |              "application/json" : {
            |                "schema" : {
            |                  "anyOf" : [
            |                    {
            |                      "$ref" : "#/components/schemas/SimpleOutputBody"
            |                    },
            |                    {
            |                      "$ref" : "#/components/schemas/NotFoundError"
            |                    }
            |                  ],
            |                  "description" : ""
            |                },
            |                "examples" : {
            |                  "john" : {
            |                    "value" : {
            |                      "userName" : "John",
            |                      "score" : 42
            |                    }
            |                  },
            |                  "jane" : {
            |                    "value" : {
            |                      "userName" : "Jane",
            |                      "score" : 43
            |                    }
            |                  },
            |                  "other" : {
            |                    "value" : {
            |                      "message" : "other"
            |                    }
            |                  },
            |                  "not found" : {
            |                    "value" : {
            |                      "message" : "not found"
            |                    }
            |                  }
            |                }
            |              }
            |            }
            |          }
            |        }
            |      }
            |    }
            |  },
            |  "components" : {
            |    "schemas" : {
            |      "NotFoundError" : {
            |        "type" : "object",
            |        "properties" : {
            |          "message" : {
            |            "type" : "string"
            |          }
            |        },
            |        "required" : [
            |          "message"
            |        ]
            |      },
            |      "SimpleInputBody" : {
            |        "type" : "object",
            |        "properties" : {
            |          "name" : {
            |            "type" : "string"
            |          },
            |          "age" : {
            |            "type" : "integer",
            |            "format" : "int32"
            |          }
            |        },
            |        "required" : [
            |          "name",
            |          "age"
            |        ]
            |      },
            |      "SimpleOutputBody" : {
            |        "type" : "object",
            |        "properties" : {
            |          "userName" : {
            |            "type" : "string"
            |          },
            |          "score" : {
            |            "type" : "integer",
            |            "format" : "int32"
            |          }
            |        },
            |        "required" : [
            |          "userName",
            |          "score"
            |        ]
            |      }
            |    }
            |  }
            |}""".stripMargin
        assertTrue(json == toJsonAst(expectedJson))
      },
      test("with query parameter, alternative input, alternative output and examples") {
        val endpoint =
          Endpoint(GET / "static")
            .inCodec(
              HttpCodec
                .content[OtherSimpleInputBody] ?? Doc.p("other input") |
                HttpCodec
                  .content[SimpleInputBody] ?? Doc.p("simple input"),
            )
            .query(QueryCodec.query("query"))
            .outCodec(
              HttpCodec
                .content[SimpleOutputBody] ?? Doc.p("simple output") |
                HttpCodec.content[NotFoundError] ?? Doc.p("not found"),
            )

        val generated    = OpenAPIGen.fromEndpoints("Simple Endpoint", "1.0", endpoint)
        val json         = toJsonAst(generated)
        val expectedJson =
          """{
            |  "openapi" : "3.1.0",
            |  "info" : {
            |    "title" : "Simple Endpoint",
            |    "version" : "1.0"
            |  },
            |  "paths" : {
            |    "/static" : {
            |      "get" : {
            |        "parameters" : [
            |
            |            {
            |            "name" : "query",
            |            "in" : "query",
            |            "required" : true,
            |            "schema" :
            |              {
            |              "type" :
            |                "string"
            |            },
            |            "allowReserved" : false,
            |            "style" : "form"
            |          }
            |        ],
            |        "requestBody" :
            |          {
            |          "content" : {
            |            "application/json" : {
            |              "schema" :
            |                {
            |                "anyOf" : [
            |                  {
            |                    "$ref" : "#/components/schemas/OtherSimpleInputBody",
            |                    "description" : "other input\n\n"
            |                  },
            |                  {
            |                    "$ref" : "#/components/schemas/SimpleInputBody",
            |                    "description" : "simple input\n\n"
            |                  }
            |                ],
            |                "description" : ""
            |              }
            |            }
            |          },
            |          "required" : true
            |        },
            |        "responses" : {
            |          "default" :
            |            {
            |            "content" : {
            |              "application/json" : {
            |                "schema" :
            |                  {
            |                  "anyOf" : [
            |                    {
            |                      "$ref" : "#/components/schemas/SimpleOutputBody",
            |                      "description" : "simple output\n\n"
            |                    },
            |                    {
            |                      "$ref" : "#/components/schemas/NotFoundError",
            |                      "description" : "not found\n\n"
            |                    }
            |                  ],
            |                  "description" : ""
            |                }
            |              }
            |            }
            |          }
            |        }
            |      }
            |    }
            |  },
            |  "components" : {
            |    "schemas" : {
            |      "NotFoundError" :
            |        {
            |        "type" :
            |          "object",
            |        "properties" : {
            |          "message" : {
            |            "type" :
            |              "string"
            |          }
            |        },
            |        "required" : [
            |          "message"
            |        ]
            |      },
            |      "OtherSimpleInputBody" :
            |        {
            |        "type" :
            |          "object",
            |        "properties" : {
            |          "fullName" : {
            |            "type" :
            |              "string"
            |          },
            |          "shoeSize" : {
            |            "type" :
            |              "integer",
            |            "format" : "int32"
            |          }
            |        },
            |        "required" : [
            |          "fullName",
            |          "shoeSize"
            |        ]
            |      },
            |      "SimpleInputBody" :
            |        {
            |        "type" :
            |          "object",
            |        "properties" : {
            |          "name" : {
            |            "type" :
            |              "string"
            |          },
            |          "age" : {
            |            "type" :
            |              "integer",
            |            "format" : "int32"
            |          }
            |        },
            |        "required" : [
            |          "name",
            |          "age"
            |        ]
            |      },
            |      "SimpleOutputBody" :
            |        {
            |        "type" :
            |          "object",
            |        "properties" : {
            |          "userName" : {
            |            "type" :
            |              "string"
            |          },
            |          "score" : {
            |            "type" :
            |              "integer",
            |            "format" : "int32"
            |          }
            |        },
            |        "required" : [
            |          "userName",
            |          "score"
            |        ]
            |      }
            |    }
            |  }
            |}""".stripMargin
        assertTrue(json == toJsonAst(expectedJson))
      },
      test("multipart") {
        val endpoint  = Endpoint(GET / "test-form")
          .outCodec(
            (HttpCodec.binaryStream("image", MediaType.image.png) ++
              HttpCodec.content[String]("title").optional ?? Doc.p("Test doc")) ++
              HttpCodec.content[Int]("width") ++
              HttpCodec.content[Int]("height") ++
              HttpCodec.content[ImageMetadata]("metadata"),
          )
        val generated = OpenAPIGen.fromEndpoints("Simple Endpoint", "1.0", endpoint)
        val json      = toJsonAst(generated)
        val expected  = """{
                         |  "openapi" : "3.1.0",
                         |  "info" : {
                         |    "title" : "Simple Endpoint",
                         |    "version" : "1.0"
                         |  },
                         |  "paths" : {
                         |    "/test-form" : {
                         |      "get" : {
                         |        "responses" : {
                         |          "default" :
                         |            {
                         |            "content" : {
                         |              "multipart/form-data" : {
                         |                "schema" :
                         |                  {
                         |                  "type" :
                         |                    "object",
                         |                  "properties" : {
                         |                    "image" : {
                         |                      "type" :
                         |                        "string",
                         |                      "contentEncoding" : "binary",
                         |                      "contentMediaType" : "application/octet-stream"
                         |                    },
                         |                    "height" : {
                         |                      "type" :
                         |                        "integer",
                         |                      "format" : "int32"
                         |                    },
                         |                    "metadata" : {
                         |                      "$ref" : "#/components/schemas/ImageMetadata"
                         |                    },
                         |                    "title" : {
                         |                      "type" :
                         |                        [
                         |                        "string",
                         |                        "null"
                         |                      ],
                         |                      "description" : "Test doc\n\n"
                         |                    },
                         |                    "width" : {
                         |                      "type" :
                         |                        "integer",
                         |                      "format" : "int32"
                         |                    }
                         |                  },
                         |                  "additionalProperties" :
                         |                    false,
                         |                  "required" : [
                         |                    "image",
                         |                    "width",
                         |                    "height",
                         |                    "metadata"
                         |                  ],
                         |                  "description" : "Test doc\n\n"
                         |                }
                         |              }
                         |            }
                         |          }
                         |        }
                         |      }
                         |    }
                         |  },
                         |  "components" : {
                         |    "schemas" : {
                         |      "ImageMetadata" :
                         |        {
                         |        "type" :
                         |          "object",
                         |        "properties" : {
                         |          "name" : {
                         |            "type" :
                         |              "string"
                         |          },
                         |          "size" : {
                         |            "type" :
                         |              "integer",
                         |            "format" : "int32"
                         |          }
                         |        },
                         |        "required" : [
                         |          "name",
                         |          "size"
                         |        ]
                         |      }
                         |    }
                         |  }
                         |}""".stripMargin
        assertTrue(json == toJsonAst(expected))
      },
      test("multiple endpoint definitions") {
        val generated =
          OpenAPIGen.fromEndpoints(
            "Simple Endpoint",
            "1.0",
            simpleEndpoint,
            queryParamEndpoint,
            alternativeInputEndpoint,
          )
        val json      = toJsonAst(generated)
        val expected  =
          """{
            |  "openapi" : "3.1.0",
            |  "info" : {
            |    "title" : "Simple Endpoint",
            |    "version" : "1.0"
            |  },
            |  "paths" : {
            |    "/inputAlternative" : {
            |      "get" : {
            |        "requestBody" :
            |          {
            |          "content" : {
            |            "application/json" : {
            |              "schema" :
            |                {
            |                "anyOf" : [
            |                  {
            |                    "$ref" : "#/components/schemas/OtherSimpleInputBody",
            |                    "description" : "other input\n\n"
            |                  },
            |                  {
            |                    "$ref" : "#/components/schemas/SimpleInputBody",
            |                    "description" : "simple input\n\n"
            |                  }
            |                ],
            |                "description" : "takes either of the two input bodies\n\n"
            |              }
            |            }
            |          },
            |          "required" : true
            |        },
            |        "responses" : {
            |          "200" :
            |            {
            |            "content" : {
            |              "application/json" : {
            |                "schema" :
            |                  {
            |                  "$ref" : "#/components/schemas/SimpleOutputBody"
            |                }
            |              }
            |            }
            |          },
            |          "404" :
            |            {
            |            "content" : {
            |              "application/json" : {
            |                "schema" :
            |                  {
            |                  "$ref" : "#/components/schemas/NotFoundError"
            |                }
            |              }
            |            }
            |          }
            |        }
            |      }
            |    },
            |    "/static/{id}/{uuid}/{name}" : {
            |      "get" : {
            |        "description" : "get path\n\n",
            |        "parameters" : [
            |
            |            {
            |            "name" : "id",
            |            "in" : "path",
            |            "required" : true,
            |            "schema" :
            |              {
            |              "type" :
            |                "integer",
            |              "format" : "int32"
            |            },
            |            "style" : "simple"
            |          },
            |
            |            {
            |            "name" : "uuid",
            |            "in" : "path",
            |            "description" : "user id\n\n",
            |            "required" : true,
            |            "schema" :
            |              {
            |              "type" :
            |                "string",
            |              "format" : "uuid"
            |            },
            |            "style" : "simple"
            |          },
            |
            |            {
            |            "name" : "name",
            |            "in" : "path",
            |            "required" : true,
            |            "schema" :
            |              {
            |              "type" :
            |                "string"
            |            },
            |            "style" : "simple"
            |          }
            |        ],
            |        "requestBody" :
            |          {
            |          "content" : {
            |            "application/json" : {
            |              "schema" :
            |                {
            |                "$ref" : "#/components/schemas/SimpleInputBody",
            |                "description" : "input body\n\n"
            |              }
            |            }
            |          },
            |          "required" : true
            |        },
            |        "responses" : {
            |          "200" :
            |            {
            |            "content" : {
            |              "application/json" : {
            |                "schema" :
            |                  {
            |                  "$ref" : "#/components/schemas/SimpleOutputBody",
            |                  "description" : "output body\n\n"
            |                }
            |              }
            |            }
            |          },
            |          "404" :
            |            {
            |            "content" : {
            |              "application/json" : {
            |                "schema" :
            |                  {
            |                  "$ref" : "#/components/schemas/NotFoundError",
            |                  "description" : "not found\n\n"
            |                }
            |              }
            |            }
            |          }
            |        }
            |      }
            |    },
            |    "/withQuery" : {
            |      "get" : {
            |        "parameters" : [
            |
            |            {
            |            "name" : "query",
            |            "in" : "query",
            |            "required" : true,
            |            "schema" :
            |              {
            |              "type" :
            |                "string"
            |            },
            |            "allowReserved" : false,
            |            "style" : "form"
            |          }
            |        ],
            |        "requestBody" :
            |          {
            |          "content" : {
            |            "application/json" : {
            |              "schema" :
            |                {
            |                "$ref" : "#/components/schemas/SimpleInputBody"
            |              }
            |            }
            |          },
            |          "required" : true
            |        },
            |        "responses" : {
            |          "200" :
            |            {
            |            "content" : {
            |              "application/json" : {
            |                "schema" :
            |                  {
            |                  "$ref" : "#/components/schemas/SimpleOutputBody"
            |                }
            |              }
            |            }
            |          },
            |          "404" :
            |            {
            |            "content" : {
            |              "application/json" : {
            |                "schema" :
            |                  {
            |                  "$ref" : "#/components/schemas/NotFoundError"
            |                }
            |              }
            |            }
            |          }
            |        }
            |      }
            |    }
            |  },
            |  "components" : {
            |    "schemas" : {
            |      "NotFoundError" :
            |        {
            |        "type" :
            |          "object",
            |        "properties" : {
            |          "message" : {
            |            "type" :
            |              "string"
            |          }
            |        },
            |        "required" : [
            |          "message"
            |        ]
            |      },
            |      "OtherSimpleInputBody" :
            |        {
            |        "type" :
            |          "object",
            |        "properties" : {
            |          "fullName" : {
            |            "type" :
            |              "string"
            |          },
            |          "shoeSize" : {
            |            "type" :
            |              "integer",
            |            "format" : "int32"
            |          }
            |        },
            |        "required" : [
            |          "fullName",
            |          "shoeSize"
            |        ]
            |      },
            |      "SimpleInputBody" :
            |        {
            |        "type" :
            |          "object",
            |        "properties" : {
            |          "name" : {
            |            "type" :
            |              "string"
            |          },
            |          "age" : {
            |            "type" :
            |              "integer",
            |            "format" : "int32"
            |          }
            |        },
            |        "required" : [
            |          "name",
            |          "age"
            |        ]
            |      },
            |      "SimpleOutputBody" :
            |        {
            |        "type" :
            |          "object",
            |        "properties" : {
            |          "userName" : {
            |            "type" :
            |              "string"
            |          },
            |          "score" : {
            |            "type" :
            |              "integer",
            |            "format" : "int32"
            |          }
            |        },
            |        "required" : [
            |          "userName",
            |          "score"
            |        ]
            |      }
            |    }
            |  }
            |}""".stripMargin
        assertTrue(json == toJsonAst(expected))
      },
      test("transient field") {
        val endpoint  = Endpoint(GET / "static").in[WithTransientField]
        val generated = OpenAPIGen.fromEndpoints("Simple Endpoint", "1.0", endpoint)
        val json      = toJsonAst(generated)
        val expected  = """{
                         |  "openapi" : "3.1.0",
                         |  "info" : {
                         |    "title" : "Simple Endpoint",
                         |    "version" : "1.0"
                         |  },
                         |  "paths" : {
                         |    "/static" : {
                         |      "get" : {
                         |        "requestBody" :
                         |          {
                         |          "content" : {
                         |            "application/json" : {
                         |              "schema" :
                         |                {
                         |                "$ref" : "#/components/schemas/WithTransientField"
                         |              }
                         |            }
                         |          },
                         |          "required" : true
                         |        }
                         |      }
                         |    }
                         |  },
                         |  "components" : {
                         |    "schemas" : {
                         |      "WithTransientField" :
                         |        {
                         |        "type" :
                         |          "object",
                         |        "properties" : {
                         |          "name" : {
                         |            "type" :
                         |              "string"
                         |          }
                         |        },
                         |        "required" : [
                         |          "name"
                         |        ]
                         |      }
                         |    }
                         |  }
                         |}""".stripMargin
        assertTrue(json == toJsonAst(expected))
      },
      test("primitive default value") {
        val endpoint  = Endpoint(GET / "static").in[WithDefaultValue]
        val generated = OpenAPIGen.fromEndpoints("Simple Endpoint", "1.0", endpoint)
        val json      = toJsonAst(generated)
        val expected  =
          """{
            |  "openapi" : "3.1.0",
            |  "info" : {
            |    "title" : "Simple Endpoint",
            |    "version" : "1.0"
            |  },
            |  "paths" : {
            |    "/static" : {
            |      "get" : {
            |        "requestBody" :
            |          {
            |          "content" : {
            |            "application/json" : {
            |              "schema" :
            |                {
            |                "$ref" : "#/components/schemas/WithDefaultValue"
            |              }
            |            }
            |          },
            |          "required" : true
            |        }
            |      }
            |    }
            |  },
            |  "components" : {
            |    "schemas" : {
            |      "WithDefaultValue" :
            |        {
            |        "type" :
            |          "object",
            |        "properties" : {
            |          "age" : {
            |            "type" :
            |              "integer",
            |            "format" : "int32",
            |            "description" : "If not set, this field defaults to the value of the default annotation.",
            |            "default" : 42
            |          }
            |        }
            |      }
            |    }
            |  }
            |}""".stripMargin
        assertTrue(json == toJsonAst(expected))
      },
      test("complex default value") {
        val endpoint  = Endpoint(GET / "static").in[WithComplexDefaultValue]
        val generated = OpenAPIGen.fromEndpoints("Simple Endpoint", "1.0", endpoint)
        val json      = toJsonAst(generated)
        val expected  =
          """{
            |  "openapi" : "3.1.0",
            |  "info" : {
            |    "title" : "Simple Endpoint",
            |    "version" : "1.0"
            |  },
            |  "paths" : {
            |    "/static" : {
            |      "get" : {
            |        "requestBody" :
            |          {
            |          "content" : {
            |            "application/json" : {
            |              "schema" :
            |                {
            |                "$ref" : "#/components/schemas/WithComplexDefaultValue"
            |              }
            |            }
            |          },
            |          "required" : true
            |        }
            |      }
            |    }
            |  },
            |  "components" : {
            |    "schemas" : {
            |      "ImageMetadata" :
            |        {
            |        "type" :
            |          "object",
            |        "properties" : {
            |          "name" : {
            |            "type" :
            |              "string"
            |          },
            |          "size" : {
            |            "type" :
            |              "integer",
            |            "format" : "int32"
            |          }
            |        },
            |        "required" : [
            |          "name",
            |          "size"
            |        ]
            |      },
            |      "WithComplexDefaultValue" :
            |        {
            |        "type" :
            |          "object",
            |        "properties" : {
            |          "data" : {
            |            "$ref" : "#/components/schemas/ImageMetadata",
            |            "description" : "If not set, this field defaults to the value of the default annotation.",
            |            "default" : {
            |              "name" : "default",
            |              "size" : 42
            |            }
            |          }
            |        }
            |      }
            |    }
            |  }
            |}""".stripMargin
        assertTrue(json == toJsonAst(expected))
      },
      test("optional field") {
        val endpoint  = Endpoint(GET / "static").in[WithOptionalField]
        val generated = OpenAPIGen.fromEndpoints("Simple Endpoint", "1.0", endpoint)
        val json      = toJsonAst(generated)
        val expected  = """{
                         |  "openapi" : "3.1.0",
                         |  "info" : {
                         |    "title" : "Simple Endpoint",
                         |    "version" : "1.0"
                         |  },
                         |  "paths" : {
                         |    "/static" : {
                         |      "get" : {
                         |        "requestBody" :
                         |          {
                         |          "content" : {
                         |            "application/json" : {
                         |              "schema" :
                         |                {
                         |                "$ref" : "#/components/schemas/WithOptionalField"
                         |              }
                         |            }
                         |          },
                         |          "required" : true
                         |        }
                         |      }
                         |    }
                         |  },
                         |  "components" : {
                         |    "schemas" : {
                         |      "WithOptionalField" :
                         |        {
                         |        "type" :
                         |          "object",
                         |        "properties" : {
                         |          "name" : {
                         |            "type" :
                         |              "string"
                         |          },
                         |          "age" : {
                         |            "type" :
                         |              "integer",
                         |            "format" : "int32"
                         |          }
                         |        },
                         |        "required" : [
                         |          "name"
                         |        ]
                         |      }
                         |    }
                         |  }
                         |}""".stripMargin
        assertTrue(json == toJsonAst(expected))
      },
      test("nested product") {
        val endpoint  = Endpoint(GET / "static").in[NestedProduct]
        val generated = OpenAPIGen.fromEndpoints("Simple Endpoint", "1.0", endpoint)
        val json      = toJsonAst(generated)
        val expected  = """{
                         |  "openapi" : "3.1.0",
                         |  "info" : {
                         |    "title" : "Simple Endpoint",
                         |    "version" : "1.0"
                         |  },
                         |  "paths" : {
                         |    "/static" : {
                         |      "get" : {
                         |        "requestBody" :
                         |          {
                         |          "content" : {
                         |            "application/json" : {
                         |              "schema" :
                         |                {
                         |                "$ref" : "#/components/schemas/NestedProduct"
                         |              }
                         |            }
                         |          },
                         |          "required" : true
                         |        }
                         |      }
                         |    }
                         |  },
                         |  "components" : {
                         |    "schemas" : {
                         |      "ImageMetadata" :
                         |        {
                         |        "type" :
                         |          "object",
                         |        "properties" : {
                         |          "name" : {
                         |            "type" :
                         |              "string"
                         |          },
                         |          "size" : {
                         |            "type" :
                         |              "integer",
                         |            "format" : "int32"
                         |          }
                         |        },
                         |        "required" : [
                         |          "name",
                         |          "size"
                         |        ]
                         |      },
                         |      "NestedProduct" :
                         |        {
                         |        "type" :
                         |          "object",
                         |        "properties" : {
                         |          "imageMetadata" : {
                         |            "$ref" : "#/components/schemas/ImageMetadata"
                         |          },
                         |          "withOptionalField" : {
                         |            "$ref" : "#/components/schemas/WithOptionalField"
                         |          }
                         |        },
                         |        "required" : [
                         |          "imageMetadata",
                         |          "withOptionalField"
                         |        ]
                         |      },
                         |      "WithOptionalField" :
                         |        {
                         |        "type" :
                         |          "object",
                         |        "properties" : {
                         |          "name" : {
                         |            "type" :
                         |              "string"
                         |          },
                         |          "age" : {
                         |            "type" :
                         |              "integer",
                         |            "format" : "int32"
                         |          }
                         |        },
                         |        "required" : [
                         |          "name"
                         |        ]
                         |      }
                         |    }
                         |  }
                         |}""".stripMargin
        assertTrue(json == toJsonAst(expected))
      },
      test("enum") {
        val endpoint  = Endpoint(GET / "static").in[SimpleEnum]
        val generated = OpenAPIGen.fromEndpoints("Simple Endpoint", "1.0", endpoint)
        val json      = toJsonAst(generated)
        val expected  = """{
                         |  "openapi" : "3.1.0",
                         |  "info" : {
                         |    "title" : "Simple Endpoint",
                         |    "version" : "1.0"
                         |  },
                         |  "paths" : {
                         |    "/static" : {
                         |      "get" : {
                         |        "requestBody" :
                         |          {
                         |          "content" : {
                         |            "application/json" : {
                         |              "schema" :
                         |                {
                         |                "$ref" : "#/components/schemas/SimpleEnum"
                         |              }
                         |            }
                         |          },
                         |          "required" : true
                         |        }
                         |      }
                         |    }
                         |  },
                         |  "components" : {
                         |    "schemas" : {
                         |      "SimpleEnum" :
                         |        {
                         |        "type" :
                         |          "string",
                         |        "enum" : [
                         |          "One",
                         |          "Two",
                         |          "Three"
                         |        ]
                         |      }
                         |    }
                         |  }
                         |}""".stripMargin
        assertTrue(json == toJsonAst(expected))
      },
      test("sealed trait default discriminator") {
        val endpoint     = Endpoint(GET / "static").in[SealedTraitDefaultDiscriminator]
        val generated    = OpenAPIGen.fromEndpoints("Simple Endpoint", "1.0", endpoint)
        val json         = toJsonAst(generated)
        val expectedJson =
          """{
            |  "openapi" : "3.1.0",
            |  "info" : {
            |    "title" : "Simple Endpoint",
            |    "version" : "1.0"
            |  },
            |  "paths" : {
            |    "/static" : {
            |      "get" : {
            |        "requestBody" :
            |          {
            |          "content" : {
            |            "application/json" : {
            |              "schema" :
            |                {
            |                "$ref" : "#/components/schemas/SealedTraitDefaultDiscriminator"
            |              }
            |            }
            |          },
            |          "required" : true
            |        }
            |      }
            |    }
            |  },
            |  "components" : {
            |    "schemas" : {
            |      "One" :
            |        {
            |        "type" :
            |          "object",
            |        "properties" : {}
            |      },
            |      "SealedTraitDefaultDiscriminator" :
            |        {
            |        "oneOf" : [
            |          {
            |            "type" :
            |              "object",
            |            "properties" : {
            |              "One" : {
            |                "$ref" : "#/components/schemas/One"
            |              }
            |            },
            |            "additionalProperties" :
            |              false,
            |            "required" : [
            |              "One"
            |            ]
            |          },
            |          {
            |            "type" :
            |              "object",
            |            "properties" : {
            |              "Two" : {
            |                "$ref" : "#/components/schemas/Two"
            |              }
            |            },
            |            "additionalProperties" :
            |              false,
            |            "required" : [
            |              "Two"
            |            ]
            |          },
            |          {
            |            "type" :
            |              "object",
            |            "properties" : {
            |              "three" : {
            |                "$ref" : "#/components/schemas/Three"
            |              }
            |            },
            |            "additionalProperties" :
            |              false,
            |            "required" : [
            |              "three"
            |            ]
            |          }
            |        ]
            |      },
            |      "Three" :
            |        {
            |        "type" :
            |          "object",
            |        "properties" : {
            |          "name" : {
            |            "type" :
            |              "string"
            |          }
            |        },
            |        "required" : [
            |          "name"
            |        ]
            |      },
            |      "Two" :
            |        {
            |        "type" :
            |          "object",
            |        "properties" : {
            |          "name" : {
            |            "type" :
            |              "string"
            |          }
            |        },
            |        "required" : [
            |          "name"
            |        ]
            |      }
            |    }
            |  }
            |}""".stripMargin
        assertTrue(json == toJsonAst(expectedJson))
      },
      test("sealed trait custom discriminator") {
        val endpoint     = Endpoint(GET / "static").in[SealedTraitCustomDiscriminator]
        val generated    = OpenAPIGen.fromEndpoints("Simple Endpoint", "1.0", endpoint)
        val json         = toJsonAst(generated)
        val expectedJson =
          """{
            |  "openapi" : "3.1.0",
            |  "info" : {
            |    "title" : "Simple Endpoint",
            |    "version" : "1.0"
            |  },
            |  "paths" : {
            |    "/static" : {
            |      "get" : {
            |        "requestBody" :
            |          {
            |          "content" : {
            |            "application/json" : {
            |              "schema" :
            |                {
            |                "$ref" : "#/components/schemas/SealedTraitCustomDiscriminator"
            |              }
            |            }
            |          },
            |          "required" : true
            |        }
            |      }
            |    }
            |  },
            |  "components" : {
            |    "schemas" : {
            |      "One" :
            |        {
            |        "type" :
            |          "object",
            |        "properties" : {}
            |      },
            |      "SealedTraitCustomDiscriminator" :
            |        {
            |        "oneOf" : [
            |          {
            |            "$ref" : "#/components/schemas/One"
            |          },
            |          {
            |            "$ref" : "#/components/schemas/Two"
            |          },
            |          {
            |            "$ref" : "#/components/schemas/Three"
            |          }
            |        ],
            |        "discriminator" : {
            |          "propertyName" : "type",
            |          "mapping" : {
            |            "One" : "#/components/schemas/One}",
            |            "Two" : "#/components/schemas/Two}",
            |            "three" : "#/components/schemas/Three}"
            |          }
            |        }
            |      },
            |      "Three" :
            |        {
            |        "type" :
            |          "object",
            |        "properties" : {
            |          "name" : {
            |            "type" :
            |              "string"
            |          }
            |        },
            |        "required" : [
            |          "name"
            |        ]
            |      },
            |      "Two" :
            |        {
            |        "type" :
            |          "object",
            |        "properties" : {
            |          "name" : {
            |            "type" :
            |              "string"
            |          }
            |        },
            |        "required" : [
            |          "name"
            |        ]
            |      }
            |    }
            |  }
            |}""".stripMargin
        assertTrue(json == toJsonAst(expectedJson))
      },
      test("sealed trait no discriminator") {
        val endpoint  = Endpoint(GET / "static").in[SealedTraitNoDiscriminator]
        val generated = OpenAPIGen.fromEndpoints("Simple Endpoint", "1.0", endpoint)
        val json      = toJsonAst(generated)
        val expected  = """{
                         |  "openapi" : "3.1.0",
                         |  "info" : {
                         |    "title" : "Simple Endpoint",
                         |    "version" : "1.0"
                         |  },
                         |  "paths" : {
                         |    "/static" : {
                         |      "get" : {
                         |        "requestBody" :
                         |          {
                         |          "content" : {
                         |            "application/json" : {
                         |              "schema" :
                         |                {
                         |                "$ref" : "#/components/schemas/SealedTraitNoDiscriminator"
                         |              }
                         |            }
                         |          },
                         |          "required" : true
                         |        }
                         |      }
                         |    }
                         |  },
                         |  "components" : {
                         |    "schemas" : {
                         |      "One" :
                         |        {
                         |        "type" :
                         |          "object",
                         |        "properties" : {}
                         |      },
                         |      "SealedTraitNoDiscriminator" :
                         |        {
                         |        "oneOf" : [
                         |          {
                         |            "$ref" : "#/components/schemas/One"
                         |          },
                         |          {
                         |            "$ref" : "#/components/schemas/Two"
                         |          },
                         |          {
                         |            "$ref" : "#/components/schemas/Three"
                         |          }
                         |        ]
                         |      },
                         |      "Three" :
                         |        {
                         |        "type" :
                         |          "object",
                         |        "properties" : {
                         |          "name" : {
                         |            "type" :
                         |              "string"
                         |          }
                         |        },
                         |        "required" : [
                         |          "name"
                         |        ]
                         |      },
                         |      "Two" :
                         |        {
                         |        "type" :
                         |          "object",
                         |        "properties" : {
                         |          "name" : {
                         |            "type" :
                         |              "string"
                         |          }
                         |        },
                         |        "required" : [
                         |          "name"
                         |        ]
                         |      }
                         |    }
                         |  }
                         |}""".stripMargin
        assertTrue(json == toJsonAst(expected))
      },
      test("sealed trait with nested sealed trait") {
        val endpoint     = Endpoint(GET / "static").in[SimpleNestedSealedTrait]
        val generated    = OpenAPIGen.fromEndpoints("Simple Endpoint", "1.0", endpoint)
        val json         = toJsonAst(generated)
        val expectedJson =
          """{
            |  "openapi" : "3.1.0",
            |  "info" : {
            |    "title" : "Simple Endpoint",
            |    "version" : "1.0"
            |  },
            |  "paths" : {
            |    "/static" : {
            |      "get" : {
            |        "requestBody" :
            |          {
            |          "content" : {
            |            "application/json" : {
            |              "schema" :
            |                {
            |                "$ref" : "#/components/schemas/SimpleNestedSealedTrait"
            |              }
            |            }
            |          },
            |          "required" : true
            |        }
            |      }
            |    }
            |  },
            |  "components" : {
            |    "schemas" : {
            |      "SealedTraitNoDiscriminator" :
            |        {
            |        "oneOf" : [
            |          {
            |            "$ref" : "#/components/schemas/One"
            |          },
            |          {
            |            "$ref" : "#/components/schemas/Two"
            |          },
            |          {
            |            "$ref" : "#/components/schemas/Three"
            |          }
            |        ]
            |      },
            |      "NestedOne" :
            |        {
            |        "type" :
            |          "object",
            |        "properties" : {}
            |      },
            |      "NestedThree" :
            |        {
            |        "type" :
            |          "object",
            |        "properties" : {
            |          "name" : {
            |            "type" :
            |              "string"
            |          }
            |        },
            |        "required" : [
            |          "name"
            |        ]
            |      },
            |      "NestedTwo" :
            |        {
            |        "type" :
            |          "object",
            |        "properties" : {
            |          "name" : {
            |            "$ref" : "#/components/schemas/SealedTraitNoDiscriminator"
            |          }
            |        },
            |        "required" : [
            |          "name"
            |        ]
            |      },
            |      "Two" :
            |        {
            |        "type" :
            |          "object",
            |        "properties" : {
            |          "name" : {
            |            "type" :
            |              "string"
            |          }
            |        },
            |        "required" : [
            |          "name"
            |        ]
            |      },
            |      "Three" :
            |        {
            |        "type" :
            |          "object",
            |        "properties" : {
            |          "name" : {
            |            "type" :
            |              "string"
            |          }
            |        },
            |        "required" : [
            |          "name"
            |        ]
            |      },
            |      "One" :
            |        {
            |        "type" :
            |          "object",
            |        "properties" : {}
            |      },
            |      "SimpleNestedSealedTrait" :
            |        {
            |        "oneOf" : [
            |          {
            |            "$ref" : "#/components/schemas/NestedOne"
            |          },
            |          {
            |            "$ref" : "#/components/schemas/NestedTwo"
            |          },
            |          {
            |            "$ref" : "#/components/schemas/NestedThree"
            |          }
            |        ]
            |      }
            |    }
            |  }
            |}""".stripMargin
        assertTrue(json == toJsonAst(expectedJson))
      },
      test("multiple methods on same path") {
        val getEndpoint  = Endpoint(GET / "test")
          .out[String](MediaType.text.`plain`)
        val postEndpoint = Endpoint(POST / "test")
          .in[String]
          .out[String](Status.Created, MediaType.text.`plain`)
        val generated    = OpenAPIGen.fromEndpoints(
          "Multiple Methods on Same Path",
          "1.0",
          getEndpoint,
          postEndpoint,
        )
        val json         = toJsonAst(generated)
        for {
          expectedJson <- ZIO.acquireReleaseWith(
            ZIO.attemptBlockingIO(scala.io.Source.fromResource("endpoint/openapi/multiple-methods-on-same-path.json")),
          )(buf => ZIO.attemptBlockingIO(buf.close()).orDie)(buf => ZIO.attemptBlockingIO(buf.mkString))
        } yield assertTrue(json == toJsonAst(expectedJson))
      },
      test("examples for combined input") {
        val endpoint =
          Endpoint(Method.GET / "root" / string("name"))
            .in[Payload]
            .out[String]
            .examplesIn(("hi", ("name_value", Payload("input"))))

        val openApi      =
          OpenAPIGen.fromEndpoints(
            title = "Combined input examples",
            version = "1.0",
            endpoint,
          )
        val json         = toJsonAst(openApi)
        val expectedJson = """{
                             |  "openapi" : "3.1.0",
                             |  "info" : {
                             |    "title" : "Combined input examples",
                             |    "version" : "1.0"
                             |  },
                             |  "paths" : {
                             |    "/root/{name}" : {
                             |      "get" : {
                             |        "parameters" : [
                             |          {
                             |            "name" : "name",
                             |            "in" : "path",
                             |            "required" : true,
                             |            "schema" : {
                             |              "type" : "string"
                             |            },
                             |            "examples" : {
                             |              "hi" : {
                             |                "value" : "name_value"
                             |              }
                             |            },
                             |            "style" : "simple"
                             |          }
                             |        ],
                             |        "requestBody" : {
                             |          "content" : {
                             |            "application/json" : {
                             |              "schema" : {
                             |                "$ref" : "#/components/schemas/Payload"
                             |              },
                             |              "examples" : {
                             |                "hi" : {
                             |                  "value" : {
                             |                    "content" : "input"
                             |                  }
                             |                }
                             |              }
                             |            }
                             |          },
                             |          "required" : true
                             |        },
                             |        "responses" : {
                             |          "200" : {
                             |            "content" : {
                             |              "application/json" : {
                             |                "schema" : {
                             |                  "type" : "string"
                             |                }
                             |              }
                             |            }
                             |          }
                             |        }
                             |      }
                             |    }
                             |  },
                             |  "components" : {
                             |    "schemas" : {
                             |      "Payload" : {
                             |        "type" : "object",
                             |        "properties" : {
                             |          "content" : {
                             |            "type" : "string"
                             |          }
                             |        },
                             |        "required" : [
                             |          "content"
                             |        ],
                             |        "description" : "A simple payload"
                             |      }
                             |    }
                             |  }
                             |}""".stripMargin
        assertTrue(json == toJsonAst(expectedJson))
      },
      test("example for alternated input") {
        val endpoint     =
          Endpoint(Method.GET / "root" / string("name"))
            .inCodec(ContentCodec.content[Payload] | ContentCodec.content[String])
            .out[String]
            .examplesIn(("hi", ("name_value", Left(Payload("input")))), ("ho", ("name_value2", Right("input"))))
        val openApi      =
          OpenAPIGen.fromEndpoints(
            title = "Alternated input examples",
            version = "1.0",
            endpoint,
          )
        val json         = toJsonAst(openApi)
        val expectedJson = """{
                             |  "openapi" : "3.1.0",
                             |  "info" : {
                             |    "title" : "Alternated input examples",
                             |    "version" : "1.0"
                             |  },
                             |  "paths" : {
                             |    "/root/{name}" : {
                             |      "get" : {
                             |        "parameters" : [
                             |          {
                             |            "name" : "name",
                             |            "in" : "path",
                             |            "required" : true,
                             |            "schema" : {
                             |              "type" : "string"
                             |            },
                             |            "examples" : {
                             |              "hi" : {
                             |                "value" : "name_value"
                             |              },
                             |              "ho" : {
                             |                "value" : "name_value2"
                             |              }
                             |            },
                             |            "style" : "simple"
                             |          }
                             |        ],
                             |        "requestBody" : {
                             |          "content" : {
                             |            "application/json" : {
                             |              "schema" : {
                             |                "anyOf" : [
                             |                  {
                             |                    "$ref" : "#/components/schemas/Payload"
                             |                  },
                             |                  {
                             |                    "type" : "string"
                             |                  }
                             |                ],
                             |                "description" : ""
                             |              },
                             |              "examples" : {
                             |                "hi" : {
                             |                  "value" : {
                             |                    "content" : "input"
                             |                  }
                             |                },
                             |                "ho" : {
                             |                  "value" : "input"
                             |                }
                             |              }
                             |            }
                             |          },
                             |          "required" : true
                             |        },
                             |        "responses" : {
                             |          "200" : {
                             |            "content" : {
                             |              "application/json" : {
                             |                "schema" : {
                             |                  "type" : "string"
                             |                }
                             |              }
                             |            }
                             |          }
                             |        }
                             |      }
                             |    }
                             |  },
                             |  "components" : {
                             |    "schemas" : {
                             |      "Payload" : {
                             |        "type" : "object",
                             |        "properties" : {
                             |          "content" : {
                             |            "type" : "string"
                             |          }
                             |        },
                             |        "required" : [
                             |          "content"
                             |        ],
                             |        "description" : "A simple payload"
                             |      }
                             |    }
                             |  }
                             |}""".stripMargin
        assertTrue(json == toJsonAst(expectedJson))
      },
      test("example with safe characters in path") {
        val endpoint = Endpoint(Method.GET / "simple/api/v1.0/$name/plus+some_stuff-etc")
        val openApi  =
          OpenAPIGen.fromEndpoints(
            title = "Safe path examples",
            version = "1.0",
            endpoint,
          )
        val json     = toJsonAst(openApi)
        assertTrue(json == toJsonAst("""{
                                       |  "openapi" : "3.1.0",
                                       |    "info" : {
                                       |      "title" : "Safe path examples",
                                       |      "version" : "1.0"
                                       |    },
                                       |    "paths" : {
                                       |      "/simple/api/v1.0/$name/plus+some_stuff-etc" : {
                                       |        "get" : {}
                                       |      }
                                       |    },
                                       |    "components" : {}
                                       |}""".stripMargin))
      },
      test("Non content codecs are ignored when building multipart schema") {
        // We only test there is no exception when building the schema
        val endpoint =
          Endpoint(RoutePattern.POST / "post")
            .in[Int]("foo")
            .in[Boolean]("bar")
            .query(QueryCodec.query("q"))
            .out[Unit]

        SwaggerUI.routes("docs/openapi", OpenAPIGen.fromEndpoints(endpoint))
        assertCompletes
      },
<<<<<<< HEAD
      test("Ensure OpenAPI generation succeeds for Map[String, List[String]]") {
        val schema        = Schema.map[String, List[String]]
        val openAPISchema = JsonSchema.fromZSchemaMulti(schema, SchemaStyle.Reference)
        assertTrue(openAPISchema != null)
      },
      test("Failing test case for Map[String, List[String]] schema generation") {
        val schema = Schema.map[String, List[String]]
        val result = scala.util.Try(JsonSchema.fromZSchemaMulti(schema, SchemaStyle.Reference))
        assertTrue(result.isFailure)
=======
      // test("Ensure OpenAPI generation succeeds for Map[String, List[String]]") {
      //   val schema        = Schema.map[String, List[String]]
      //   val openAPISchema = JsonSchema.fromZSchemaMulti(schema, SchemaStyle.Reference)
      //   assertTrue(openAPISchema != null)
      // },
      test("Failing test case for Map[String, List[String]] schema generation") {
        val schema = Schema.map[String, List[String]]
        val result =
          try {
            JsonSchema.fromZSchemaMulti(schema, SchemaStyle.Reference)
            true
          } catch {
            case _: NoSuchElementException => false
          }
        assertTrue(result == false)
>>>>>>> 9cedde05
      },
      test("Recursive schema") {
        val endpoint     = Endpoint(RoutePattern.POST / "folder")
          .out[Recursive]
        val openApi      = OpenAPIGen.fromEndpoints(endpoint)
        val json         = toJsonAst(openApi)
        val expectedJson =
          """
            |{
            |  "openapi" : "3.1.0",
            |  "info" : {
            |    "title" : "",
            |    "version" : ""
            |  },
            |  "paths" : {
            |    "/folder" : {
            |      "post" : {
            |        "responses" : {
            |          "200" :
            |            {
            |            "content" : {
            |              "application/json" : {
            |                "schema" :
            |                  {
            |                  "$ref" : "#/components/schemas/Recursive"
            |                }
            |              }
            |            }
            |          }
            |        }
            |      }
            |    }
            |  },
            |  "components" : {
            |    "schemas" : {
            |      "NestedRecursive" :
            |        {
            |        "type" :
            |          "object",
            |        "properties" : {
            |          "next" : {
            |            "$ref" : "#/components/schemas/Recursive"
            |          }
            |        },
            |        "required" : [
            |          "next"
            |        ]
            |      },
            |      "Recursive" :
            |        {
            |        "type" :
            |          "object",
            |        "properties" : {
            |          "nestedSet" : {
            |            "type" :
            |              "array",
            |            "items" : {
            |              "$ref" : "#/components/schemas/Recursive"
            |            }
            |          },
            |          "nestedEither" : {
            |            "oneOf" : [
            |              {
            |                "$ref" : "#/components/schemas/Recursive"
            |              },
            |              {
            |                "$ref" : "#/components/schemas/Recursive"
            |              }
            |            ]
            |          },
            |          "nestedTuple" : {
            |            "allOf" : [
            |              {
            |                "$ref" : "#/components/schemas/Recursive"
            |              },
            |              {
            |                "$ref" : "#/components/schemas/Recursive"
            |              }
            |            ]
            |          },
            |          "nestedOption" : {
            |            "$ref" : "#/components/schemas/Recursive"
            |          },
            |          "nestedList" : {
            |            "type" :
            |              "array",
            |            "items" : {
            |              "$ref" : "#/components/schemas/Recursive"
            |            }
            |          },
            |          "nestedOverAnother" : {
            |            "$ref" : "#/components/schemas/NestedRecursive"
            |          }
            |        },
            |        "additionalProperties" :
            |          {
            |          "$ref" : "#/components/schemas/Recursive"
            |        },
            |        "required" : [
            |          "nestedOption",
            |          "nestedList",
            |          "nestedMap",
            |          "nestedSet",
            |          "nestedEither",
            |          "nestedTuple",
            |          "nestedOverAnother"
            |        ],
            |        "description" : "A recursive structure"
            |      }
            |    }
            |  }
            |}
            |""".stripMargin
        assertTrue(json == toJsonAst(expectedJson))
      },
    )

}<|MERGE_RESOLUTION|>--- conflicted
+++ resolved
@@ -2460,22 +2460,11 @@
         SwaggerUI.routes("docs/openapi", OpenAPIGen.fromEndpoints(endpoint))
         assertCompletes
       },
-<<<<<<< HEAD
       test("Ensure OpenAPI generation succeeds for Map[String, List[String]]") {
         val schema        = Schema.map[String, List[String]]
         val openAPISchema = JsonSchema.fromZSchemaMulti(schema, SchemaStyle.Reference)
         assertTrue(openAPISchema != null)
       },
-      test("Failing test case for Map[String, List[String]] schema generation") {
-        val schema = Schema.map[String, List[String]]
-        val result = scala.util.Try(JsonSchema.fromZSchemaMulti(schema, SchemaStyle.Reference))
-        assertTrue(result.isFailure)
-=======
-      // test("Ensure OpenAPI generation succeeds for Map[String, List[String]]") {
-      //   val schema        = Schema.map[String, List[String]]
-      //   val openAPISchema = JsonSchema.fromZSchemaMulti(schema, SchemaStyle.Reference)
-      //   assertTrue(openAPISchema != null)
-      // },
       test("Failing test case for Map[String, List[String]] schema generation") {
         val schema = Schema.map[String, List[String]]
         val result =
@@ -2486,7 +2475,6 @@
             case _: NoSuchElementException => false
           }
         assertTrue(result == false)
->>>>>>> 9cedde05
       },
       test("Recursive schema") {
         val endpoint     = Endpoint(RoutePattern.POST / "folder")
