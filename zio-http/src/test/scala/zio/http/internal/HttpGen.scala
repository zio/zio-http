package zio.http.internal

import io.netty.buffer.Unpooled
import zio._
import zio.http.Path.Segment
import zio.http.URL.Location
import zio.http._
import zio.http.model._
<<<<<<< HEAD
import zio.http.model.headers.values._
=======
import zio.http.model.headers.values.{Allow, CacheControl}
>>>>>>> 880895da
import zio.stream.ZStream
import zio.test.{Gen, Sized}

import java.io.File

object HttpGen {
  def anyPath: Gen[Sized, Path] = for {
    segments <- Gen.listOfBounded(0, 5)(
      Gen.oneOf(
        Gen.alphaNumericStringBounded(0, 5).map(Segment(_)),
        Gen.elements(Segment.root),
      ),
    )
  } yield Path(segments.toVector)

  def clientParamsForFileBody(): Gen[Sized, Request] = {
    for {
      file    <- Gen.fromZIO(ZIO.succeed(new File(getClass.getResource("/TestFile.txt").getPath)))
      method  <- HttpGen.method
      url     <- HttpGen.url
      headers <- Gen.listOf(HttpGen.header).map(Headers(_))
      version <- httpVersion
    } yield Request(Body.fromFile(file), headers, method, url, version, None)
  }

  def genAbsoluteLocation: Gen[Sized, Location.Absolute] = for {
    scheme <- Gen.fromIterable(List(Scheme.HTTP, Scheme.HTTPS))
    host   <- Gen.alphaNumericStringBounded(1, 5)
    port   <- Gen.int(0, 65536)
  } yield URL.Location.Absolute(scheme, host, port)

  def genRelativeURL = for {
    path        <- HttpGen.anyPath
    kind        <- HttpGen.genRelativeLocation
    queryParams <- Gen.mapOf(Gen.alphaNumericString, Gen.chunkOf(Gen.alphaNumericString))
  } yield URL(path, kind, QueryParams(queryParams))

  def genAbsoluteURL = for {
    path        <- HttpGen.nonEmptyPath
    kind        <- HttpGen.genAbsoluteLocation
    queryParams <- Gen.mapOf(Gen.alphaNumericString, Gen.chunkOf(Gen.alphaNumericString))
  } yield URL(path, kind, QueryParams(queryParams))

  def genRelativeLocation: Gen[Any, Location.Relative.type] = Gen.const(URL.Location.Relative)

  def header: Gen[Sized, Header] = for {
    key   <- Gen.alphaNumericStringBounded(1, 4)
    value <- Gen.alphaNumericStringBounded(1, 4)
  } yield Header(key, value)

  def body[R](gen: Gen[R, List[String]]): Gen[R, Body] =
    for {
      list <- gen
      cnt  <- Gen
        .fromIterable(
          List(
            Body.fromStream(ZStream.fromIterable(list).map(b => Chunk.fromArray(b.getBytes())).flattenChunks),
            Body.fromString(list.mkString("")),
            Body.fromChunk(Chunk.fromArray(list.mkString("").getBytes())),
            Body.fromByteBuf(Unpooled.copiedBuffer(list.mkString(""), HTTP_CHARSET)),
            Body.empty,
          ),
        )
    } yield cnt

  def httpVersion: Gen[Sized, Version] =
    Gen.fromIterable(List(Version.Http_1_0, Version.Http_1_1))

  def location: Gen[Sized, URL.Location] = {
    Gen.fromIterable(List(genRelativeLocation, genAbsoluteLocation)).flatten
  }

  def method: Gen[Any, Method] = Gen.fromIterable(
    List(
      Method.OPTIONS,
      Method.GET,
      Method.HEAD,
      Method.POST,
      Method.PUT,
      Method.PATCH,
      Method.DELETE,
      Method.TRACE,
      Method.CONNECT,
    ),
  )

  def nonEmptyBody[R](gen: Gen[R, List[String]]): Gen[R, Body] =
    for {
      list <- gen
      cnt  <- Gen
        .fromIterable(
          List(
            Body.fromStream(ZStream.fromIterable(list).map(b => Chunk.fromArray(b.getBytes())).flattenChunks),
            Body.fromString(list.mkString("")),
            Body.fromChunk(Chunk.fromArray(list.mkString("").getBytes())),
            Body.fromByteBuf(Unpooled.copiedBuffer(list.mkString(""), HTTP_CHARSET)),
          ),
        )
    } yield cnt

  def nonEmptyPath: Gen[Sized, Path] = for {
    segments <-
      Gen.listOfBounded(1, 5)(
        Gen.oneOf(
          Gen.alphaNumericStringBounded(0, 5).map(Segment(_)),
          Gen.elements(Segment.root),
        ),
      )

  } yield Path(segments.toVector)

  def request: Gen[Sized, Request] = for {
    version <- httpVersion
    method  <- HttpGen.method
    url     <- HttpGen.url
    headers <- Gen.listOf(HttpGen.header).map(Headers(_))
    data    <- HttpGen.body(Gen.listOf(Gen.alphaNumericString))
  } yield Request(data, headers, method, url, version, None)

  def requestGen[R](
    dataGen: Gen[R, Body],
    methodGen: Gen[R, Method] = HttpGen.method,
    urlGen: Gen[Sized, URL] = HttpGen.url,
    headerGen: Gen[Sized, Header] = HttpGen.header,
  ): Gen[R with Sized, Request] =
    for {
      method  <- methodGen
      url     <- urlGen
      headers <- Gen.listOf(headerGen).map(Headers(_))
      data    <- dataGen
      version <- httpVersion
    } yield Request(data, headers, method, url, version, None)

  def response[R](gContent: Gen[R, List[String]]): Gen[Sized with R, Response] = {
    for {
      content <- HttpGen.body(gContent)
      headers <- HttpGen.header
      status  <- HttpGen.status
    } yield Response(status, headers, content)
  }

  def scheme: Gen[Any, Scheme] = Gen.fromIterable(
    List(Scheme.HTTP, Scheme.HTTPS, Scheme.WS, Scheme.WSS),
  )

  def status: Gen[Any, Status] = Gen.fromIterable(
    List(
      Status.Continue,
      Status.SwitchingProtocols,
      Status.Processing,
      Status.Ok,
      Status.Created,
      Status.Accepted,
      Status.NonAuthoritativeInformation,
      Status.NoContent,
      Status.ResetContent,
      Status.PartialContent,
      Status.MultiStatus,
      Status.MultipleChoices,
      Status.MovedPermanently,
      Status.Found,
      Status.SeeOther,
      Status.NotModified,
      Status.UseProxy,
      Status.TemporaryRedirect,
      Status.PermanentRedirect,
      Status.BadRequest,
      Status.Unauthorized,
      Status.PaymentRequired,
      Status.Forbidden,
      Status.NotFound,
      Status.MethodNotAllowed,
      Status.NotAcceptable,
      Status.ProxyAuthenticationRequired,
      Status.RequestTimeout,
      Status.Conflict,
      Status.Gone,
      Status.LengthRequired,
      Status.PreconditionFailed,
      Status.RequestEntityTooLarge,
      Status.RequestUriTooLong,
      Status.UnsupportedMediaType,
      Status.RequestedRangeNotSatisfiable,
      Status.ExpectationFailed,
      Status.MisdirectedRequest,
      Status.UnprocessableEntity,
      Status.Locked,
      Status.FailedDependency,
      Status.UnorderedCollection,
      Status.UpgradeRequired,
      Status.PreconditionRequired,
      Status.TooManyRequests,
      Status.RequestHeaderFieldsTooLarge,
      Status.InternalServerError,
      Status.NotImplemented,
      Status.BadGateway,
      Status.ServiceUnavailable,
      Status.GatewayTimeout,
      Status.HttpVersionNotSupported,
      Status.VariantAlsoNegotiates,
      Status.InsufficientStorage,
      Status.NotExtended,
      Status.NetworkAuthenticationRequired,
    ),
  )

  def url: Gen[Sized, URL] = for {
    path        <- Gen.elements(Path.root, Path.root / "a", Path.root / "a" / "b", Path.root / "a" / "b" / "c")
    kind        <- HttpGen.location
    queryParams <- Gen.mapOf(Gen.alphaNumericString, Gen.chunkOf(Gen.alphaNumericString))
  } yield URL(path, kind, QueryParams(queryParams))

  def acceptEncodingSingleValue(weight: Option[Double]): Gen[Any, AcceptEncoding] = Gen.fromIterable(
    List(
      AcceptEncoding.GZipEncoding(weight),
      AcceptEncoding.DeflateEncoding(weight),
      AcceptEncoding.BrEncoding(weight),
      AcceptEncoding.IdentityEncoding(weight),
      AcceptEncoding.CompressEncoding(weight),
      AcceptEncoding.NoPreferenceEncoding(weight),
      AcceptEncoding.InvalidEncoding,
    ),
  )

  def acceptEncodingSingleValueWithWeight: Gen[Any, AcceptEncoding] = for {
    weight <- Gen.option(Gen.double(0.1, 1.0))
    value  <- acceptEncodingSingleValue(weight)
  } yield value

  def acceptEncoding: Gen[Any, AcceptEncoding] =
    Gen.chunkOfBounded(1, 10)(acceptEncodingSingleValueWithWeight).map(AcceptEncoding.MultipleEncodings.apply)

  def cacheControlSingleValue(seconds: Int): Gen[Any, CacheControl] =
    Gen.fromIterable(
      List(
        CacheControl.Immutable,
        CacheControl.InvalidCacheControl,
        CacheControl.MaxAge(seconds),
        CacheControl.MaxStale(seconds),
        CacheControl.MinFresh(seconds),
        CacheControl.MustRevalidate,
        CacheControl.MustUnderstand,
        CacheControl.NoCache,
        CacheControl.NoStore,
        CacheControl.NoTransform,
        CacheControl.OnlyIfCached,
        CacheControl.Private,
        CacheControl.ProxyRevalidate,
        CacheControl.Public,
        CacheControl.SMaxAge(seconds),
        CacheControl.StaleIfError(seconds),
        CacheControl.StaleWhileRevalidate(seconds),
      ),
    )

  def cacheControlSingleValueWithSeconds: Gen[Any, CacheControl] = for {
    duration <- Gen.int(0, 1000000)
    value    <- cacheControlSingleValue(duration)
  } yield value

  def cacheControl: Gen[Any, CacheControl] =
    Gen.chunkOfBounded(1, 10)(cacheControlSingleValueWithSeconds).map(CacheControl.MultipleCacheControlValues.apply)
<<<<<<< HEAD

=======
  }

  def allowHeaderSingleValue: Gen[Any, Allow] = Gen.fromIterable(
    List(
      Allow.OPTIONS,
      Allow.GET,
      Allow.HEAD,
      Allow.POST,
      Allow.PUT,
      Allow.PATCH,
      Allow.DELETE,
      Allow.TRACE,
      Allow.CONNECT,
    ),
  )

  def allowHeader: Gen[Any, Allow] =
    Gen.chunkOfBounded(1, 9)(allowHeaderSingleValue).map(Allow.AllowMethods.apply)
>>>>>>> 880895da
}<|MERGE_RESOLUTION|>--- conflicted
+++ resolved
@@ -6,11 +6,7 @@
 import zio.http.URL.Location
 import zio.http._
 import zio.http.model._
-<<<<<<< HEAD
 import zio.http.model.headers.values._
-=======
-import zio.http.model.headers.values.{Allow, CacheControl}
->>>>>>> 880895da
 import zio.stream.ZStream
 import zio.test.{Gen, Sized}
 
@@ -273,10 +269,6 @@
 
   def cacheControl: Gen[Any, CacheControl] =
     Gen.chunkOfBounded(1, 10)(cacheControlSingleValueWithSeconds).map(CacheControl.MultipleCacheControlValues.apply)
-<<<<<<< HEAD
-
-=======
-  }
 
   def allowHeaderSingleValue: Gen[Any, Allow] = Gen.fromIterable(
     List(
@@ -294,5 +286,4 @@
 
   def allowHeader: Gen[Any, Allow] =
     Gen.chunkOfBounded(1, 9)(allowHeaderSingleValue).map(Allow.AllowMethods.apply)
->>>>>>> 880895da
 }