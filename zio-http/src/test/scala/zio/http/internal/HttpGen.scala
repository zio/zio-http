--- conflicted
+++ resolved
@@ -219,9 +219,6 @@
     queryParams <- Gen.mapOf(Gen.alphaNumericString, Gen.chunkOf(Gen.alphaNumericString))
   } yield URL(path, kind, QueryParams(queryParams))
 
-<<<<<<< HEAD
-
-=======
   def cacheControlSingleValue(seconds: Int): Gen[Any, CacheControl] =
     Gen.fromIterable(
       List(
@@ -253,5 +250,4 @@
   def cacheControl: Gen[Any, CacheControl] = {
     Gen.chunkOfBounded(1, 10)(cacheControlSingleValueWithSeconds).map(CacheControl.MultipleCacheControlValues.apply)
   }
->>>>>>> 343c36ba
 }