--- conflicted
+++ resolved
@@ -41,61 +41,6 @@
       val res = Client.request("http://localhost:1").either
       assertZIO(res)(isLeft(isSubtype[ConnectException](anything)))
     },
-<<<<<<< HEAD
-    test("handle proxy connection failure") {
-      val res =
-        for {
-          validServerPort <- ZIO.environmentWithZIO[DynamicServer](_.get.port)
-          serverUrl       <- ZIO.fromEither(URL.fromString(s"http://localhost:$validServerPort"))
-          proxyUrl        <- ZIO.fromEither(URL.fromString("http://localhost:0001"))
-          out             <- Client.request(
-            Request(url = serverUrl),
-            Config().withProxy(Proxy(proxyUrl)),
-          )
-        } yield out
-      assertZIO(res.either)(isLeft(isSubtype[ConnectException](anything)))
-    },
-    test("proxy respond Ok") {
-      val res =
-        for {
-          port <- ZIO.environmentWithZIO[DynamicServer](_.get.port)
-          url  <- ZIO.fromEither(URL.fromString(s"http://localhost:$port"))
-          id   <- DynamicServer.deploy(Http.ok)
-          proxy = Proxy.empty.withUrl(url).withHeaders(Headers(DynamicServer.APP_ID, id))
-          out <- Client.request(
-            Request(url = url),
-            Config().withProxy(proxy),
-          )
-        } yield out
-      assertZIO(res.either)(isRight)
-    },
-    test("proxy respond Ok for auth server") {
-      val proxyAuthApp = Http.collect[Request] { case req =>
-        val proxyAuthHeaderName = HeaderNames.proxyAuthorization.toString
-        req.headers.flatten
-          .map(a => (a.key, a.iterator))
-          .collectFirst { case (`proxyAuthHeaderName`, _) =>
-            Response.ok
-          }
-          .getOrElse(Response.status(Status.Forbidden))
-      }
-
-      val res =
-        for {
-          port <- ZIO.environmentWithZIO[DynamicServer](_.get.port)
-          url  <- ZIO.fromEither(URL.fromString(s"http://localhost:$port"))
-          id   <- DynamicServer.deploy(proxyAuthApp)
-          proxy = Proxy.empty
-            .withUrl(url)
-            .withHeaders(Headers(DynamicServer.APP_ID, id))
-            .withCredentials(Credentials("test", "test"))
-          out <- Client.request(
-            Request(url = url),
-            Config().withProxy(proxy),
-          )
-        } yield out
-      assertZIO(res.either)(isRight)
-=======
     test("streaming content to server") {
       val app    = Http.collectZIO[Request] { case req => req.body.asString.map(Response.text(_)) }
       val stream = ZStream.fromIterable(List("a", "b", "c"))
@@ -103,7 +48,6 @@
         .run(method = Method.POST, body = Body.fromStream(stream))
         .flatMap(_.asString)
       assertZIO(res)(equalTo("abc"))
->>>>>>> 67a05bbf
     },
   )
 
