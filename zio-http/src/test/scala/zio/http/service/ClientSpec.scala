package zio.http.service

import zio.http._
<<<<<<< HEAD
import zio.http.internal.{DynamicServer, HttpRunnableSpec, severTestLayer}
=======
import zio.http.internal.{DynamicServer, HttpRunnableSpec}
import zio.http.middleware.Auth.Credentials
import zio.stream.ZStream
>>>>>>> 923d0dea
import zio.test.Assertion._
import zio.test.TestAspect.{sequential, timeout}
import zio.test.assertZIO
import zio.{Scope, durationInt}

import java.net.ConnectException

object ClientSpec extends HttpRunnableSpec {

  def clientSpec = suite("ClientSpec")(
    test("respond Ok") {
      val app = Http.ok.deploy.status.run()
      assertZIO(app)(equalTo(Status.Ok))
    },
    test("non empty content") {
      val app             = Http.text("abc")
      val responseContent = app.deploy.body.run().flatMap(_.asChunk)
      assertZIO(responseContent)(isNonEmpty)
    },
    test("echo POST request content") {
      val app = Http.collectZIO[Request] { case req => req.body.asString.map(Response.text(_)) }
      val res = app.deploy.body.mapZIO(_.asString).run(method = Method.POST, body = Body.fromString("ZIO user"))
      assertZIO(res)(equalTo("ZIO user"))
    },
    test("non empty content") {
      val app             = Http.empty
      val responseContent = app.deploy.body.run().flatMap(_.asString.map(_.length))
      assertZIO(responseContent)(isGreaterThan(0))
    },
    test("text content") {
      val app             = Http.text("zio user does not exist")
      val responseContent = app.deploy.body.mapZIO(_.asString).run()
      assertZIO(responseContent)(containsString("user"))
    },
    test("handle connection failure") {
      val res = Client.request("http://localhost:1").either
      assertZIO(res)(isLeft(isSubtype[ConnectException](anything)))
    },
<<<<<<< HEAD
=======
    test("streaming content to server") {
      val app    = Http.collectZIO[Request] { case req => req.body.asString.map(Response.text(_)) }
      val stream = ZStream.fromIterable(List("a", "b", "c"))
      val res    = app.deploy.body
        .run(method = Method.POST, body = Body.fromStream(stream))
        .flatMap(_.asString)
      assertZIO(res)(equalTo("abc"))
    },
    test("streaming content from server - extended") {
      val app    = Http.collect[Request] { case req => Response(body = Body.fromStream(req.body.asStream)) }
      val stream = ZStream.fromIterable(List("This ", "is ", "a ", "longer ", "text."))
      val res    = app.deployChunked.body
        .run(method = Method.POST, body = Body.fromStream(stream))
        .flatMap(_.asString)
      assertZIO(res)(equalTo("This is a longer text."))
    },
    test("handle proxy connection failure") {
      val res =
        for {
          validServerPort <- ZIO.environmentWithZIO[DynamicServer](_.get.port)
          serverUrl       <- ZIO.fromEither(URL.fromString(s"http://localhost:$validServerPort"))
          proxyUrl        <- ZIO.fromEither(URL.fromString("http://localhost:0001"))
          out             <- Client.request(
            Request(url = serverUrl),
            Config().withProxy(Proxy(proxyUrl)),
          )
        } yield out
      assertZIO(res.either)(isLeft(isSubtype[ConnectException](anything)))
    },
    test("proxy respond Ok") {
      val res =
        for {
          port <- ZIO.environmentWithZIO[DynamicServer](_.get.port)
          url  <- ZIO.fromEither(URL.fromString(s"http://localhost:$port"))
          id   <- DynamicServer.deploy(Http.ok)
          proxy = Proxy.empty.withUrl(url).withHeaders(Headers(DynamicServer.APP_ID, id))
          out <- Client.request(
            Request(url = url),
            Config().withProxy(proxy),
          )
        } yield out
      assertZIO(res.either)(isRight)
    },
    test("proxy respond Ok for auth server") {
      val proxyAuthApp = Http.collect[Request] { case req =>
        val proxyAuthHeaderName = HeaderNames.proxyAuthorization.toString
        req.headers.toList.collectFirst { case (`proxyAuthHeaderName`, _) =>
          Response.ok
        }.getOrElse(Response.status(Status.Forbidden))
      }

      val res =
        for {
          port <- ZIO.environmentWithZIO[DynamicServer](_.get.port)
          url  <- ZIO.fromEither(URL.fromString(s"http://localhost:$port"))
          id   <- DynamicServer.deploy(proxyAuthApp)
          proxy = Proxy.empty
            .withUrl(url)
            .withHeaders(Headers(DynamicServer.APP_ID, id))
            .withCredentials(Credentials("test", "test"))
          out <- Client.request(
            Request(url = url),
            Config().withProxy(proxy),
          )
        } yield out
      assertZIO(res.either)(isRight)
    },
>>>>>>> 923d0dea
  )

  override def spec = {
    suite("Client") {
      serve(DynamicServer.app).as(List(clientSpec))
<<<<<<< HEAD
    }.provideShared(DynamicServer.live, severTestLayer, Client.default, Scope.default) @@
      timeout(5 seconds) @@ sequential
=======
    }.provideLayerShared(env) @@ timeout(20 seconds) @@ sequential
>>>>>>> 923d0dea
  }
}<|MERGE_RESOLUTION|>--- conflicted
+++ resolved
@@ -1,13 +1,10 @@
 package zio.http.service
 
 import zio.http._
-<<<<<<< HEAD
 import zio.http.internal.{DynamicServer, HttpRunnableSpec, severTestLayer}
-=======
 import zio.http.internal.{DynamicServer, HttpRunnableSpec}
 import zio.http.middleware.Auth.Credentials
 import zio.stream.ZStream
->>>>>>> 923d0dea
 import zio.test.Assertion._
 import zio.test.TestAspect.{sequential, timeout}
 import zio.test.assertZIO
@@ -46,8 +43,6 @@
       val res = Client.request("http://localhost:1").either
       assertZIO(res)(isLeft(isSubtype[ConnectException](anything)))
     },
-<<<<<<< HEAD
-=======
     test("streaming content to server") {
       val app    = Http.collectZIO[Request] { case req => req.body.asString.map(Response.text(_)) }
       val stream = ZStream.fromIterable(List("a", "b", "c"))
@@ -63,69 +58,13 @@
         .run(method = Method.POST, body = Body.fromStream(stream))
         .flatMap(_.asString)
       assertZIO(res)(equalTo("This is a longer text."))
-    },
-    test("handle proxy connection failure") {
-      val res =
-        for {
-          validServerPort <- ZIO.environmentWithZIO[DynamicServer](_.get.port)
-          serverUrl       <- ZIO.fromEither(URL.fromString(s"http://localhost:$validServerPort"))
-          proxyUrl        <- ZIO.fromEither(URL.fromString("http://localhost:0001"))
-          out             <- Client.request(
-            Request(url = serverUrl),
-            Config().withProxy(Proxy(proxyUrl)),
-          )
-        } yield out
-      assertZIO(res.either)(isLeft(isSubtype[ConnectException](anything)))
-    },
-    test("proxy respond Ok") {
-      val res =
-        for {
-          port <- ZIO.environmentWithZIO[DynamicServer](_.get.port)
-          url  <- ZIO.fromEither(URL.fromString(s"http://localhost:$port"))
-          id   <- DynamicServer.deploy(Http.ok)
-          proxy = Proxy.empty.withUrl(url).withHeaders(Headers(DynamicServer.APP_ID, id))
-          out <- Client.request(
-            Request(url = url),
-            Config().withProxy(proxy),
-          )
-        } yield out
-      assertZIO(res.either)(isRight)
-    },
-    test("proxy respond Ok for auth server") {
-      val proxyAuthApp = Http.collect[Request] { case req =>
-        val proxyAuthHeaderName = HeaderNames.proxyAuthorization.toString
-        req.headers.toList.collectFirst { case (`proxyAuthHeaderName`, _) =>
-          Response.ok
-        }.getOrElse(Response.status(Status.Forbidden))
-      }
-
-      val res =
-        for {
-          port <- ZIO.environmentWithZIO[DynamicServer](_.get.port)
-          url  <- ZIO.fromEither(URL.fromString(s"http://localhost:$port"))
-          id   <- DynamicServer.deploy(proxyAuthApp)
-          proxy = Proxy.empty
-            .withUrl(url)
-            .withHeaders(Headers(DynamicServer.APP_ID, id))
-            .withCredentials(Credentials("test", "test"))
-          out <- Client.request(
-            Request(url = url),
-            Config().withProxy(proxy),
-          )
-        } yield out
-      assertZIO(res.either)(isRight)
-    },
->>>>>>> 923d0dea
+    }
   )
 
   override def spec = {
     suite("Client") {
       serve(DynamicServer.app).as(List(clientSpec))
-<<<<<<< HEAD
     }.provideShared(DynamicServer.live, severTestLayer, Client.default, Scope.default) @@
       timeout(5 seconds) @@ sequential
-=======
-    }.provideLayerShared(env) @@ timeout(20 seconds) @@ sequential
->>>>>>> 923d0dea
   }
 }