--- conflicted
+++ resolved
@@ -1,18 +1,10 @@
 // package zio.http.api
 
-<<<<<<< HEAD
 // import zio.http.netty.client.ConnectionPool
 // import zio.http.{Client, ClientConfig, Server, ServerConfig, URL}
 // import zio.schema.{DeriveSchema, Schema}
 // import zio.test.{ZIOSpecDefault, assertTrue}
 // import zio.{Scope, ZIO, ZLayer}
-=======
-import zio.http.netty.client.{NettyClientDriver, NettyConnectionPool}
-import zio.http.{Client, ClientConfig, Server, ServerConfig, URL}
-import zio.schema.{DeriveSchema, Schema}
-import zio.test.{ZIOSpecDefault, assertTrue}
-import zio.{Scope, ZIO, ZLayer}
->>>>>>> fe43dc5f
 
 // import scala.language.implicitConversions
 
@@ -27,13 +19,8 @@
 //     implicit val schema: Schema[Post] = DeriveSchema.gen[Post]
 //   }
 
-<<<<<<< HEAD
 //   val usersPostAPI =
-//     Endpoint.get("users" / RouteCodec.int / "posts" / RouteCodec.int).out[Post]
-=======
-  val usersPostAPI =
-    EndpointSpec.get("users" / RouteCodec.int("userId") / "posts" / RouteCodec.int("postId")).out[Post]
->>>>>>> fe43dc5f
+//     Endpoint.get("users" / RouteCodec.int("userId") / "posts" / RouteCodec.int("postId")).out[Post]
 
 //   val usersPostHandler =
 //     usersPostAPI.implement { case (userId, postId) =>
@@ -52,7 +39,6 @@
 
 //   val executorLayer = ZLayer.fromFunction(makeExecutor _)
 
-<<<<<<< HEAD
 //   def spec =
 //     suite("ServerClientIntegrationSpec")(
 //       test("server and client integration") {
@@ -76,30 +62,4 @@
 //       // TODO: [Ergonomics] Server.default is a value and ClientConfig.default is a Layer
 //       ClientConfig.default,
 //     )
-// }
-=======
-  def spec =
-    suite("ServerClientIntegrationSpec")(
-      test("server and client integration") {
-        for {
-          _        <- Server.install(usersPostHandler.toHttpApp)
-          _        <- ZIO.debug("Installed server")
-          executor <- ZIO.service[EndpointExecutor[Any, Any, usersPostAPI.type]]
-          // QUESTION: Do we want to encode `E` in an API?
-          // The result of `executor.apply` could be ApiError[E], a sealed trait of the user error E or
-          // some network error Throwable. Is that worth it?
-          result   <- executor(usersPostAPI(10, 20))
-          _        <- ZIO.debug(s"Result: $result")
-        } yield assertTrue(result == Post(20, "title", "body", 10))
-      },
-    ).provide(
-      Server.live,
-      ServerConfig.live,
-      Client.live,
-      executorLayer,
-      // TODO: [Ergonomics] Server.default is a value and ClientConfig.default is a Layer
-      ClientConfig.default,
-      NettyClientDriver.fromConfig,
-    )
-}
->>>>>>> fe43dc5f
+// }