--- conflicted
+++ resolved
@@ -1,11 +1,6 @@
 package zhttp.html
 
-<<<<<<< HEAD
-import zio.test.{Gen, ZIOSpecDefault, assertTrue, checkAll}
-=======
-import zio.random.Random
-import zio.test.{DefaultRunnableSpec, Gen, assertTrue, check, checkAll}
->>>>>>> c1922868
+import zio.test.{Gen, ZIOSpecDefault, assertTrue, check, checkAll}
 
 object DomSpec extends ZIOSpecDefault {
   def spec = suite("DomSpec") {
@@ -74,11 +69,7 @@
       } +
       suite("Self Closing") {
         val voidTagGen: Gen[Any, CharSequence] = Gen.fromIterable(Element.voidElementNames)
-<<<<<<< HEAD
         val tagGen: Gen[Any, String]           =
-=======
-        val tagGen: Gen[Random, String]        =
->>>>>>> c1922868
           Gen.stringBounded(1, 5)(Gen.alphaChar).filterNot(Element.voidElementNames.contains)
 
         test("void") {
@@ -87,13 +78,8 @@
             assertTrue(dom.encode == s"<${name}/>")
           }
         } +
-<<<<<<< HEAD
           test("not void") {
-            checkAll(tagGen) { name =>
-=======
-          testM("not void") {
             check(tagGen) { name =>
->>>>>>> c1922868
               val dom = Dom.element(name)
               assertTrue(dom.encode == s"<${name}></${name}>")
             }
