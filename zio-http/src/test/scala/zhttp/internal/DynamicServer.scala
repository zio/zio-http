--- conflicted
+++ resolved
@@ -69,15 +69,9 @@
     def start: IO[Nothing, Start]
   }
 
-<<<<<<< HEAD
-  final class Live(ref: Ref[Map[Id, HttpApp[HttpEnv, Throwable]]], pr: Promise[Nothing, Start]) extends DynamicServer {
-    def add(app: HttpApp[HttpEnv, Throwable]): UIO[Id] = for {
-      id <- ZIO.succeed(UUID.randomUUID().toString)
-=======
   final class Live(ref: Ref[Map[Id, HttpApp[Any, Throwable]]], pr: Promise[Nothing, Start]) extends Service {
     def add(app: HttpApp[Any, Throwable]): UIO[Id] = for {
-      id <- UIO(UUID.randomUUID().toString)
->>>>>>> f3c0db54
+      id <- ZIO.succeed(UUID.randomUUID().toString)
       _  <- ref.update(map => map + (id -> app))
     } yield id
 
@@ -85,14 +79,8 @@
 
     def port: ZIO[Any, Nothing, Int] = start.map(_.port)
 
-<<<<<<< HEAD
-    def start: IO[Nothing, Start] = pr.await
-
     def setStart(s: Start): UIO[Boolean] = pr.complete(ZIO.attempt(s).orDie)
-=======
-    def setStart(s: Start): UIO[Boolean] = pr.complete(ZIO(s).orDie)
 
     def start: IO[Nothing, Start] = pr.await
->>>>>>> f3c0db54
   }
 }