--- conflicted
+++ resolved
@@ -1,32 +1,14 @@
 package zhttp.internal
 
 import zhttp.http._
-import zhttp.internal.DynamicServer.{HttpEnv, Id}
 import zhttp.service.Server.Start
 import zio._
 
 import java.util.UUID
 
-sealed trait DynamicServer {
-  def add(app: HttpApp[HttpEnv, Throwable]): UIO[Id]
-  def get(id: Id): UIO[Option[HttpApp[HttpEnv, Throwable]]]
+object DynamicServer {
 
-<<<<<<< HEAD
-  def port: ZIO[Any, Nothing, Int]
-
-  def start: IO[Nothing, Start]
-
-  def setStart(n: Start): UIO[Boolean]
-}
-object DynamicServer       {
-
-  type Id          = String
-  type HttpEnv     = DynamicServer with Console
-  type HttpAppTest = HttpApp[HttpEnv, Throwable]
-  val APP_ID = "X-APP_ID"
-=======
   type Id = String
->>>>>>> d978571b
 
   val APP_ID = "X-APP_ID"
 
@@ -48,22 +30,14 @@
   def baseURL(scheme: Scheme): ZIO[DynamicServer, Nothing, String] =
     port.map(port => s"${scheme.encode}://localhost:$port")
 
-<<<<<<< HEAD
-  def deploy(app: HttpApp[HttpEnv, Throwable]): ZIO[DynamicServer, Nothing, String] =
-    ZIO.serviceWithZIO[DynamicServer](_.add(app))
-
-  def get(id: Id): ZIO[DynamicServer, Nothing, Option[HttpApp[HttpEnv, Throwable]]] =
-    ZIO.serviceWithZIO[DynamicServer](_.get(id))
-=======
   def deploy[R](app: HttpApp[R, Throwable]): ZIO[DynamicServer with R, Nothing, String] =
     for {
       env <- ZIO.environment[R]
-      id  <- ZIO.accessM[DynamicServer](_.get.add(app.provideEnvironment(env)))
+      id  <- ZIO.environmentWithZIO[DynamicServer](_.get.add(app.provideEnvironment(env)))
     } yield id
 
   def get(id: Id): ZIO[DynamicServer, Nothing, Option[HttpApp[Any, Throwable]]] =
-    ZIO.accessM[DynamicServer](_.get.get(id))
->>>>>>> d978571b
+    ZIO.environmentWithZIO[DynamicServer](_.get.get(id))
 
   def httpURL: ZIO[DynamicServer, Nothing, String] = baseURL(Scheme.HTTP)
 
@@ -74,37 +48,16 @@
     } yield new Live(ref, pr)
   }.toLayer
 
-<<<<<<< HEAD
-  def port: ZIO[DynamicServer, Nothing, Int] = ZIO.serviceWithZIO[DynamicServer](_.port)
+  def port: ZIO[DynamicServer, Nothing, Int] = ZIO.environmentWithZIO[DynamicServer](_.get.port)
 
-  def setStart(s: Start): ZIO[DynamicServer, Nothing, Boolean] = ZIO.serviceWithZIO[DynamicServer](_.setStart(s))
+  def setStart(s: Start): ZIO[DynamicServer, Nothing, Boolean] =
+    ZIO.environmentWithZIO[DynamicServer](_.get.setStart(s))
 
-  def start: ZIO[DynamicServer, Nothing, Start] = ZIO.serviceWithZIO[DynamicServer](_.start)
-=======
-  def port: ZIO[DynamicServer, Nothing, Int] = ZIO.accessM[DynamicServer](_.get.port)
-
-  def setStart(s: Start): ZIO[DynamicServer, Nothing, Boolean] = ZIO.accessM[DynamicServer](_.get.setStart(s))
-
-  def start: ZIO[DynamicServer, Nothing, Start] = ZIO.accessM[DynamicServer](_.get.start)
->>>>>>> d978571b
+  def start: ZIO[DynamicServer, Nothing, Start] = ZIO.environmentWithZIO[DynamicServer](_.get.start)
 
   def wsURL: ZIO[DynamicServer, Nothing, String] = baseURL(Scheme.WS)
 
   sealed trait Service {
-<<<<<<< HEAD
-    def add(app: HttpApp[HttpEnv, Throwable]): UIO[Id]
-    def get(id: Id): UIO[Option[HttpApp[HttpEnv, Throwable]]]
-
-    def port: ZIO[Any, Nothing, Int]
-
-    def start: IO[Nothing, Start]
-
-    def setStart(n: Start): UIO[Boolean]
-  }
-
-  final class Live(ref: Ref[Map[Id, HttpApp[HttpEnv, Throwable]]], pr: Promise[Nothing, Start]) extends DynamicServer {
-    def add(app: HttpApp[HttpEnv, Throwable]): UIO[Id] = for {
-=======
     def add(app: HttpApp[Any, Throwable]): UIO[Id]
 
     def get(id: Id): UIO[Option[HttpApp[Any, Throwable]]]
@@ -118,20 +71,10 @@
 
   final class Live(ref: Ref[Map[Id, HttpApp[Any, Throwable]]], pr: Promise[Nothing, Start]) extends Service {
     def add(app: HttpApp[Any, Throwable]): UIO[Id] = for {
->>>>>>> d978571b
       id <- UIO(UUID.randomUUID().toString)
       _  <- ref.update(map => map + (id -> app))
     } yield id
 
-<<<<<<< HEAD
-    def get(id: Id): UIO[Option[HttpApp[HttpEnv, Throwable]]] = ref.get.map(_.get(id))
-
-    def port: ZIO[Any, Nothing, Int] = start.map(_.port)
-
-    def start: IO[Nothing, Start] = pr.await
-
-    def setStart(s: Start): UIO[Boolean] = pr.complete(ZIO(s).orDie)
-=======
     def get(id: Id): UIO[Option[HttpApp[Any, Throwable]]] = ref.get.map(_.get(id))
 
     def port: ZIO[Any, Nothing, Int] = start.map(_.port)
@@ -139,6 +82,5 @@
     def setStart(s: Start): UIO[Boolean] = pr.complete(ZIO(s).orDie)
 
     def start: IO[Nothing, Start] = pr.await
->>>>>>> d978571b
   }
 }