--- conflicted
+++ resolved
@@ -77,13 +77,8 @@
   }
 
   final class Live(ref: Ref[Map[Id, HttpApp[HttpEnv, Throwable]]], pr: Promise[Nothing, Start]) extends DynamicServer {
-<<<<<<< HEAD
-    def add(app: HttpApp[HttpEnv, Throwable]): UIO[Id]        = for {
+    def add(app: HttpApp[HttpEnv, Throwable]): UIO[Id] = for {
       id <- ZIO.succeed(UUID.randomUUID().toString)
-=======
-    def add(app: HttpApp[HttpEnv, Throwable]): UIO[Id] = for {
-      id <- UIO(UUID.randomUUID().toString)
->>>>>>> 093b1e84
       _  <- ref.update(map => map + (id -> app))
     } yield id
 
