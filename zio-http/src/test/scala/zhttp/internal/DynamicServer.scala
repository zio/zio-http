--- conflicted
+++ resolved
@@ -11,7 +11,6 @@
   def add(app: HttpApp[HttpEnv, Throwable]): UIO[Id]
   def get(id: Id): UIO[Option[HttpApp[HttpEnv, Throwable]]]
 
-<<<<<<< HEAD
   def port: ZIO[Any, Nothing, Int]
 
   def start: IO[Nothing, Start]
@@ -22,10 +21,6 @@
 
   type Id          = String
   type HttpEnv     = DynamicServer with Console
-=======
-  type Id          = String
-  type HttpEnv     = DynamicServer with Console with Blocking
->>>>>>> f632f58a
   type HttpAppTest = HttpApp[HttpEnv, Throwable]
   val APP_ID = "X-APP_ID"
 
@@ -48,11 +43,7 @@
     port.map(port => s"${scheme.encode}://localhost:$port")
 
   def deploy(app: HttpApp[HttpEnv, Throwable]): ZIO[DynamicServer, Nothing, String] =
-<<<<<<< HEAD
     ZIO.serviceWithZIO[DynamicServer](_.add(app))
-=======
-    ZIO.accessM[DynamicServer](_.get.add(app))
->>>>>>> f632f58a
 
   def get(id: Id): ZIO[DynamicServer, Nothing, Option[HttpApp[HttpEnv, Throwable]]] =
     ZIO.serviceWithZIO[DynamicServer](_.get(id))
@@ -66,18 +57,11 @@
     } yield new Live(ref, pr)
   }.toLayer
 
-<<<<<<< HEAD
   def port: ZIO[DynamicServer, Nothing, Int] = ZIO.serviceWithZIO[DynamicServer](_.port)
 
   def setStart(s: Start): ZIO[DynamicServer, Nothing, Boolean] = ZIO.serviceWithZIO[DynamicServer](_.setStart(s))
 
   def start: ZIO[DynamicServer, Nothing, Start] = ZIO.serviceWithZIO[DynamicServer](_.start)
-=======
-  def port: ZIO[DynamicServer, Nothing, Int] = ZIO.accessM[DynamicServer](_.get.port)
-
-  def setStart(s: Start): ZIO[DynamicServer, Nothing, Boolean] = ZIO.accessM[DynamicServer](_.get.setStart(s))
-
-  def start: ZIO[DynamicServer, Nothing, Start] = ZIO.accessM[DynamicServer](_.get.start)
 
   def wsURL: ZIO[DynamicServer, Nothing, String] = baseURL(Scheme.WS)
 
@@ -91,9 +75,6 @@
 
     def setStart(n: Start): UIO[Boolean]
   }
->>>>>>> f632f58a
-
-  def wsURL: ZIO[DynamicServer, Nothing, String] = baseURL(Scheme.WS)
 
   final class Live(ref: Ref[Map[Id, HttpApp[HttpEnv, Throwable]]], pr: Promise[Nothing, Start]) extends DynamicServer {
     def add(app: HttpApp[HttpEnv, Throwable]): UIO[Id]        = for {
