package zhttp.internal

import io.netty.buffer.Unpooled
<<<<<<< HEAD
import zhttp.http.Request.ParameterizedRequest
import zhttp.http.Scheme.{HTTP, HTTPS, WS, WSS}
import zhttp.http.URL.Location
import zhttp.http._
=======
import zhttp.http.Scheme.{HTTP, HTTPS, WS, WSS}
import zhttp.http.URL.Location
import zhttp.http._
import zio.random.Random
>>>>>>> c1922868
import zio.stream.ZStream
import zio.test.{Gen, Sized}
import zio.{Chunk, ZIO}

import java.io.File

object HttpGen {
<<<<<<< HEAD
  def clientParamsForFileHttpData(): Gen[Sized, Request] = {
    for {
      file    <- Gen.fromZIO(ZIO.succeed(new File(getClass.getResource("/TestFile.txt").getPath)))
      method  <- HttpGen.method
      url     <- HttpGen.url
      headers <- Gen.listOf(HttpGen.header).map(Headers(_))
      version <- httpVersion
    } yield Request(version, method, url, headers, data = HttpData.fromFile(file))
  }

  def requestGen[R](
    dataGen: Gen[R, HttpData],
    methodGen: Gen[R, Method] = HttpGen.method,
    urlGen: Gen[Sized, URL] = HttpGen.url,
    headerGen: Gen[Sized, Header] = HttpGen.header,
  ): Gen[R with Sized, Request] =
    for {
      method  <- methodGen
      url     <- urlGen
      headers <- Gen.listOf(headerGen).map(Headers(_))
      data    <- dataGen
      version <- httpVersion
    } yield Request(version, method, url, headers, data = data)

  def httpVersion: Gen[Sized, Version] =
    Gen.fromIterable(List(Version.Http_1_0, Version.Http_1_1))

  def cookies: Gen[Sized, Cookie] = for {
    name     <- Gen.string
    content  <- Gen.string
    expires  <- Gen.option(Gen.instant)
    domain   <- Gen.option(Gen.string)
=======
  def clientParamsForFileHttpData(): Gen[Random with Sized, Request] = {
    for {
      file    <- Gen.fromEffect(ZIO.succeed(new File(getClass.getResource("/TestFile.txt").getPath)))
      method  <- HttpGen.method
      url     <- HttpGen.url
      headers <- Gen.listOf(HttpGen.header).map(Headers(_))
      version <- httpVersion
    } yield Request(version, method, url, headers, data = HttpData.fromFile(file))
  }

  def requestGen[R](
    dataGen: Gen[R, HttpData],
    methodGen: Gen[R, Method] = HttpGen.method,
    urlGen: Gen[Random with Sized, URL] = HttpGen.url,
    headerGen: Gen[Random with Sized, Header] = HttpGen.header,
  ): Gen[R with Random with Sized, Request] =
    for {
      method  <- methodGen
      url     <- urlGen
      headers <- Gen.listOf(headerGen).map(Headers(_))
      data    <- dataGen
      version <- httpVersion
    } yield Request(version, method, url, headers, data = data)

  def httpVersion: Gen[Random with Sized, Version] =
    Gen.fromIterable(List(Version.Http_1_0, Version.Http_1_1))

  def cookies: Gen[Random with Sized, Cookie] = for {
    name     <- Gen.anyString
    content  <- Gen.anyString
    expires  <- Gen.option(Gen.anyInstant)
    domain   <- Gen.option(Gen.anyString)
>>>>>>> c1922868
    path     <- Gen.option(path)
    secure   <- Gen.boolean
    httpOnly <- Gen.boolean
    maxAge   <- Gen.option(Gen.long)
    sameSite <- Gen.option(Gen.fromIterable(List(Cookie.SameSite.Strict, Cookie.SameSite.Lax)))
<<<<<<< HEAD
    secret   <- Gen.option(Gen.string)
  } yield Cookie(name, content, expires, domain, path, secure, httpOnly, maxAge, sameSite, secret)

  def genAbsoluteLocation: Gen[Sized, Location.Absolute] = for {
=======
    secret   <- Gen.option(Gen.anyString)
  } yield Cookie(name, content, expires, domain, path, secure, httpOnly, maxAge, sameSite, secret)

  def genAbsoluteLocation: Gen[Random with Sized, Location.Absolute] = for {
>>>>>>> c1922868
    scheme <- Gen.fromIterable(List(Scheme.HTTP, Scheme.HTTPS))
    host   <- Gen.alphaNumericStringBounded(1, 5)
    port   <- Gen.int(0, Int.MaxValue)
  } yield URL.Location.Absolute(scheme, host, port)
<<<<<<< HEAD
=======

  def genAbsoluteURL = for {
    path        <- HttpGen.path
    kind        <- HttpGen.genAbsoluteLocation
    queryParams <- Gen.mapOf(Gen.alphaNumericString, Gen.listOf(Gen.alphaNumericString))
  } yield URL(path, kind, queryParams)

  def genRelativeLocation: Gen[Any, Location.Relative.type] = Gen.const(URL.Location.Relative)
>>>>>>> c1922868

  def genAbsoluteURL = for {
    path        <- HttpGen.path
    kind        <- HttpGen.genAbsoluteLocation
    queryParams <- Gen.mapOf(Gen.alphaNumericString, Gen.listOf(Gen.alphaNumericString))
  } yield URL(path, kind, queryParams)

  def genRelativeLocation: Gen[Any, Location.Relative.type] = Gen.const(URL.Location.Relative)

  def header: Gen[Sized, Header] = for {
    key   <- Gen.alphaNumericStringBounded(1, 4)
    value <- Gen.alphaNumericStringBounded(1, 4)
  } yield (key, value)

  def httpData[R](gen: Gen[R, List[String]]): Gen[R, HttpData] =
    for {
      list <- gen
      cnt  <- Gen
        .fromIterable(
          List(
            HttpData.fromStream(ZStream.fromIterable(list).map(b => Chunk.fromArray(b.getBytes())).flattenChunks),
            HttpData.fromString(list.mkString("")),
            HttpData.fromChunk(Chunk.fromArray(list.mkString("").getBytes())),
            HttpData.fromByteBuf(Unpooled.copiedBuffer(list.mkString(""), HTTP_CHARSET)),
            HttpData.empty,
          ),
        )
    } yield cnt

<<<<<<< HEAD
  def location: Gen[Sized, URL.Location] = {
=======
  def location: Gen[Random with Sized, URL.Location] = {
>>>>>>> c1922868
    Gen.fromIterable(List(genRelativeLocation, genAbsoluteLocation)).flatten
  }

  def method: Gen[Any, Method] = Gen.fromIterable(
    List(
      Method.OPTIONS,
      Method.GET,
      Method.HEAD,
      Method.POST,
      Method.PUT,
      Method.PATCH,
      Method.DELETE,
      Method.TRACE,
      Method.CONNECT,
    ),
  )

  def nonEmptyHttpData[R](gen: Gen[R, List[String]]): Gen[R, HttpData] =
    for {
      list <- gen
      cnt  <- Gen
        .fromIterable(
          List(
            HttpData.fromStream(ZStream.fromIterable(list).map(b => Chunk.fromArray(b.getBytes())).flattenChunks),
            HttpData.fromString(list.mkString("")),
            HttpData.fromChunk(Chunk.fromArray(list.mkString("").getBytes())),
            HttpData.fromByteBuf(Unpooled.copiedBuffer(list.mkString(""), HTTP_CHARSET)),
          ),
        )
    } yield cnt

<<<<<<< HEAD
  def path: Gen[Sized, Path] = {
    for {
      l <- Gen.listOf(Gen.alphaNumericString)
      p <- Gen.const(Path(l))
    } yield p
  }

  def parameterizedRequest[R, A](paramsGen: Gen[R, A]): Gen[R with Sized, ParameterizedRequest[A]] = {
    for {
      req    <- request
      params <- paramsGen
    } yield ParameterizedRequest(req, params)
  }

  def request: Gen[Sized, Request] = for {
=======
  def path: Gen[Random with Sized, Path] = for {
    segments      <- Gen.listOf(Gen.alphaNumericStringBounded(1, 5))
    trailingSlash <- Gen.boolean
  } yield Path(segments.toVector, trailingSlash)

  def request: Gen[Random with Sized, Request] = for {
>>>>>>> c1922868
    version <- httpVersion
    method  <- HttpGen.method
    url     <- HttpGen.url
    headers <- Gen.listOf(HttpGen.header).map(Headers(_))
    data    <- HttpGen.httpData(Gen.listOf(Gen.alphaNumericString))
<<<<<<< HEAD
  } yield Request(version, method, url, headers, None, data)
=======
  } yield Request(version, method, url, headers, data)
>>>>>>> c1922868

  def response[R](gContent: Gen[R, List[String]]): Gen[Sized with R, Response] = {
    for {
      content <- HttpGen.httpData(gContent)
      headers <- HttpGen.header.map(Headers(_))
      status  <- HttpGen.status
    } yield Response(status, headers, content)
  }

  def scheme: Gen[Any, Scheme] = Gen.fromIterable(List(HTTP, HTTPS, WS, WSS))

  def status: Gen[Any, Status] = Gen.fromIterable(
    List(
      Status.Continue,
      Status.SwitchingProtocols,
      Status.Processing,
      Status.Ok,
      Status.Created,
      Status.Accepted,
      Status.NonAuthoritiveInformation,
      Status.NoContent,
      Status.ResetContent,
      Status.PartialContent,
      Status.MultiStatus,
      Status.MultipleChoices,
      Status.MovedPermanently,
      Status.Found,
      Status.SeeOther,
      Status.NotModified,
      Status.UseProxy,
      Status.TemporaryRedirect,
      Status.PermanentRedirect,
      Status.BadRequest,
      Status.Unauthorized,
      Status.PaymentRequired,
      Status.Forbidden,
      Status.NotFound,
      Status.MethodNotAllowed,
      Status.NotAcceptable,
      Status.ProxyAuthenticationRequired,
      Status.RequestTimeout,
      Status.Conflict,
      Status.Gone,
      Status.LengthRequired,
      Status.PreconditionFailed,
      Status.RequestEntityTooLarge,
      Status.RequestUriTooLong,
      Status.UnsupportedMediaType,
      Status.RequestedRangeNotSatisfiable,
      Status.ExpectationFailed,
      Status.MisdirectedRequest,
      Status.UnprocessableEntity,
      Status.Locked,
      Status.FailedDependency,
      Status.UnorderedCollection,
      Status.UpgradeRequired,
      Status.PreconditionRequired,
      Status.TooManyRequests,
      Status.RequestHeaderFieldsTooLarge,
      Status.InternalServerError,
      Status.NotImplemented,
      Status.BadGateway,
      Status.ServiceUnavailable,
      Status.GatewayTimeout,
      Status.HttpVersionNotSupported,
      Status.VariantAlsoNegotiates,
      Status.InsufficientStorage,
      Status.NotExtended,
      Status.NetworkAuthenticationRequired,
    ),
  )

  def url: Gen[Sized, URL] = for {
    path        <- HttpGen.path
    kind        <- HttpGen.location
    queryParams <- Gen.mapOf(Gen.alphaNumericString, Gen.listOf(Gen.alphaNumericString))
  } yield URL(path, kind, queryParams)

}<|MERGE_RESOLUTION|>--- conflicted
+++ resolved
@@ -1,17 +1,13 @@
 package zhttp.internal
 
 import io.netty.buffer.Unpooled
-<<<<<<< HEAD
 import zhttp.http.Request.ParameterizedRequest
 import zhttp.http.Scheme.{HTTP, HTTPS, WS, WSS}
 import zhttp.http.URL.Location
-import zhttp.http._
-=======
 import zhttp.http.Scheme.{HTTP, HTTPS, WS, WSS}
 import zhttp.http.URL.Location
 import zhttp.http._
 import zio.random.Random
->>>>>>> c1922868
 import zio.stream.ZStream
 import zio.test.{Gen, Sized}
 import zio.{Chunk, ZIO}
@@ -19,40 +15,6 @@
 import java.io.File
 
 object HttpGen {
-<<<<<<< HEAD
-  def clientParamsForFileHttpData(): Gen[Sized, Request] = {
-    for {
-      file    <- Gen.fromZIO(ZIO.succeed(new File(getClass.getResource("/TestFile.txt").getPath)))
-      method  <- HttpGen.method
-      url     <- HttpGen.url
-      headers <- Gen.listOf(HttpGen.header).map(Headers(_))
-      version <- httpVersion
-    } yield Request(version, method, url, headers, data = HttpData.fromFile(file))
-  }
-
-  def requestGen[R](
-    dataGen: Gen[R, HttpData],
-    methodGen: Gen[R, Method] = HttpGen.method,
-    urlGen: Gen[Sized, URL] = HttpGen.url,
-    headerGen: Gen[Sized, Header] = HttpGen.header,
-  ): Gen[R with Sized, Request] =
-    for {
-      method  <- methodGen
-      url     <- urlGen
-      headers <- Gen.listOf(headerGen).map(Headers(_))
-      data    <- dataGen
-      version <- httpVersion
-    } yield Request(version, method, url, headers, data = data)
-
-  def httpVersion: Gen[Sized, Version] =
-    Gen.fromIterable(List(Version.Http_1_0, Version.Http_1_1))
-
-  def cookies: Gen[Sized, Cookie] = for {
-    name     <- Gen.string
-    content  <- Gen.string
-    expires  <- Gen.option(Gen.instant)
-    domain   <- Gen.option(Gen.string)
-=======
   def clientParamsForFileHttpData(): Gen[Random with Sized, Request] = {
     for {
       file    <- Gen.fromEffect(ZIO.succeed(new File(getClass.getResource("/TestFile.txt").getPath)))
@@ -80,34 +42,27 @@
   def httpVersion: Gen[Random with Sized, Version] =
     Gen.fromIterable(List(Version.Http_1_0, Version.Http_1_1))
 
-  def cookies: Gen[Random with Sized, Cookie] = for {
-    name     <- Gen.anyString
-    content  <- Gen.anyString
-    expires  <- Gen.option(Gen.anyInstant)
-    domain   <- Gen.option(Gen.anyString)
->>>>>>> c1922868
+  def httpVersion: Gen[Sized, Version] =
+    Gen.fromIterable(List(Version.Http_1_0, Version.Http_1_1))
+
+  def cookies: Gen[Sized, Cookie] = for {
+    name     <- Gen.string
+    content  <- Gen.string
+    expires  <- Gen.option(Gen.instant)
+    domain   <- Gen.option(Gen.string)
     path     <- Gen.option(path)
     secure   <- Gen.boolean
     httpOnly <- Gen.boolean
     maxAge   <- Gen.option(Gen.long)
     sameSite <- Gen.option(Gen.fromIterable(List(Cookie.SameSite.Strict, Cookie.SameSite.Lax)))
-<<<<<<< HEAD
-    secret   <- Gen.option(Gen.string)
-  } yield Cookie(name, content, expires, domain, path, secure, httpOnly, maxAge, sameSite, secret)
-
-  def genAbsoluteLocation: Gen[Sized, Location.Absolute] = for {
-=======
     secret   <- Gen.option(Gen.anyString)
   } yield Cookie(name, content, expires, domain, path, secure, httpOnly, maxAge, sameSite, secret)
 
   def genAbsoluteLocation: Gen[Random with Sized, Location.Absolute] = for {
->>>>>>> c1922868
     scheme <- Gen.fromIterable(List(Scheme.HTTP, Scheme.HTTPS))
     host   <- Gen.alphaNumericStringBounded(1, 5)
     port   <- Gen.int(0, Int.MaxValue)
   } yield URL.Location.Absolute(scheme, host, port)
-<<<<<<< HEAD
-=======
 
   def genAbsoluteURL = for {
     path        <- HttpGen.path
@@ -116,7 +71,6 @@
   } yield URL(path, kind, queryParams)
 
   def genRelativeLocation: Gen[Any, Location.Relative.type] = Gen.const(URL.Location.Relative)
->>>>>>> c1922868
 
   def genAbsoluteURL = for {
     path        <- HttpGen.path
@@ -146,11 +100,7 @@
         )
     } yield cnt
 
-<<<<<<< HEAD
   def location: Gen[Sized, URL.Location] = {
-=======
-  def location: Gen[Random with Sized, URL.Location] = {
->>>>>>> c1922868
     Gen.fromIterable(List(genRelativeLocation, genAbsoluteLocation)).flatten
   }
 
@@ -182,40 +132,18 @@
         )
     } yield cnt
 
-<<<<<<< HEAD
-  def path: Gen[Sized, Path] = {
-    for {
-      l <- Gen.listOf(Gen.alphaNumericString)
-      p <- Gen.const(Path(l))
-    } yield p
-  }
-
-  def parameterizedRequest[R, A](paramsGen: Gen[R, A]): Gen[R with Sized, ParameterizedRequest[A]] = {
-    for {
-      req    <- request
-      params <- paramsGen
-    } yield ParameterizedRequest(req, params)
-  }
-
-  def request: Gen[Sized, Request] = for {
-=======
-  def path: Gen[Random with Sized, Path] = for {
+  def path: Gen[Sized, Path] = for {
     segments      <- Gen.listOf(Gen.alphaNumericStringBounded(1, 5))
     trailingSlash <- Gen.boolean
   } yield Path(segments.toVector, trailingSlash)
 
-  def request: Gen[Random with Sized, Request] = for {
->>>>>>> c1922868
+  def request: Gen[Sized, Request] = for {
     version <- httpVersion
     method  <- HttpGen.method
     url     <- HttpGen.url
     headers <- Gen.listOf(HttpGen.header).map(Headers(_))
     data    <- HttpGen.httpData(Gen.listOf(Gen.alphaNumericString))
-<<<<<<< HEAD
-  } yield Request(version, method, url, headers, None, data)
-=======
   } yield Request(version, method, url, headers, data)
->>>>>>> c1922868
 
   def response[R](gContent: Gen[R, List[String]]): Gen[Sized with R, Response] = {
     for {
