package zhttp.internal

import io.netty.buffer.Unpooled
<<<<<<< HEAD
import io.netty.handler.codec.http.HttpVersion
=======
>>>>>>> e8987a85
import zhttp.http.Scheme.{HTTP, HTTPS, WS, WSS}
import zhttp.http.URL.Location
import zhttp.http._
import zhttp.service.Client.ClientRequest
import zio.random.Random
import zio.stream.ZStream
import zio.test.{Gen, Sized}
import zio.{Chunk, ZIO}

import java.io.File

object HttpGen {
  def clientParamsForFileHttpData(): Gen[Random with Sized, ClientRequest] = {
    for {
      file    <- Gen.fromEffect(ZIO.succeed(new File(getClass.getResource("/TestFile.txt").getPath)))
      method  <- HttpGen.method
      url     <- HttpGen.url
      headers <- Gen.listOf(HttpGen.header).map(Headers(_))
    } yield ClientRequest(url, method, headers, HttpData.fromFile(file))
  }

  def clientRequest[R](
    dataGen: Gen[R, HttpData],
    methodGen: Gen[R, Method] = HttpGen.method,
    urlGen: Gen[Random with Sized, URL] = HttpGen.url,
    headerGen: Gen[Random with Sized, Header] = HttpGen.header,
  ): Gen[R with Random with Sized, ClientRequest] =
    for {
      method  <- methodGen
      url     <- urlGen
      headers <- Gen.listOf(headerGen).map(Headers(_))
      data    <- dataGen
<<<<<<< HEAD
      version <- Gen.fromIterable(List(HttpVersion.HTTP_1_0, HttpVersion.HTTP_1_1))
=======
      version <- Gen.fromIterable(List(Version.Http_1_0, Version.Http_1_1))
>>>>>>> e8987a85
    } yield ClientRequest(url, method, headers, data, version)

  def cookies: Gen[Random with Sized, Cookie] = for {
    name     <- Gen.anyString
    content  <- Gen.anyString
    expires  <- Gen.option(Gen.anyInstant)
    domain   <- Gen.option(Gen.anyString)
    path     <- Gen.option(path)
    secure   <- Gen.boolean
    httpOnly <- Gen.boolean
    maxAge   <- Gen.option(Gen.anyLong)
    sameSite <- Gen.option(Gen.fromIterable(List(Cookie.SameSite.Strict, Cookie.SameSite.Lax)))
    secret   <- Gen.option(Gen.anyString)
  } yield Cookie(name, content, expires, domain, path, secure, httpOnly, maxAge, sameSite, secret)

  def genAbsoluteLocation: Gen[Random with Sized, Location.Absolute] = for {
    scheme <- Gen.fromIterable(List(Scheme.HTTP, Scheme.HTTPS))
    host   <- Gen.alphaNumericStringBounded(1, 5)
    port   <- Gen.int(0, Int.MaxValue)
  } yield URL.Location.Absolute(scheme, host, port)

  def genAbsoluteURL = for {
    path        <- HttpGen.path
    kind        <- HttpGen.genAbsoluteLocation
    queryParams <- Gen.mapOf(Gen.alphaNumericString, Gen.listOf(Gen.alphaNumericString))
  } yield URL(path, kind, queryParams)

  def genRelativeLocation: Gen[Any, Location.Relative.type] = Gen.const(URL.Location.Relative)

  def header: Gen[Random with Sized, Header] = for {
    key   <- Gen.alphaNumericStringBounded(1, 4)
    value <- Gen.alphaNumericStringBounded(1, 4)
  } yield (key, value)

  def httpData[R](gen: Gen[R, List[String]]): Gen[R, HttpData] =
    for {
      list <- gen
      cnt  <- Gen
        .fromIterable(
          List(
            HttpData.fromStream(ZStream.fromIterable(list).map(b => Chunk.fromArray(b.getBytes())).flattenChunks),
            HttpData.fromString(list.mkString("")),
            HttpData.fromChunk(Chunk.fromArray(list.mkString("").getBytes())),
            HttpData.fromByteBuf(Unpooled.copiedBuffer(list.mkString(""), HTTP_CHARSET)),
            HttpData.empty,
          ),
        )
    } yield cnt

  def location: Gen[Random with Sized, URL.Location] = {
    Gen.fromIterable(List(genRelativeLocation, genAbsoluteLocation)).flatten
  }

  def method: Gen[Any, Method] = Gen.fromIterable(
    List(
      Method.OPTIONS,
      Method.GET,
      Method.HEAD,
      Method.POST,
      Method.PUT,
      Method.PATCH,
      Method.DELETE,
      Method.TRACE,
      Method.CONNECT,
    ),
  )

  def nonEmptyHttpData[R](gen: Gen[R, List[String]]): Gen[R, HttpData] =
    for {
      list <- gen
      cnt  <- Gen
        .fromIterable(
          List(
            HttpData.fromStream(ZStream.fromIterable(list).map(b => Chunk.fromArray(b.getBytes())).flattenChunks),
            HttpData.fromString(list.mkString("")),
            HttpData.fromChunk(Chunk.fromArray(list.mkString("").getBytes())),
            HttpData.fromByteBuf(Unpooled.copiedBuffer(list.mkString(""), HTTP_CHARSET)),
          ),
        )
    } yield cnt

  def path: Gen[Random with Sized, Path] = {
    for {
      l <- Gen.listOf(Gen.alphaNumericString)
      p <- Gen.const(Path(l))
    } yield p
  }

  def request: Gen[Random with Sized, Request] = for {
    method  <- HttpGen.method
    url     <- HttpGen.url
    headers <- Gen.listOf(HttpGen.header).map(Headers(_))
    data    <- HttpGen.httpData(Gen.listOf(Gen.alphaNumericString))
  } yield Request(method, url, headers, None, data)

  def response[R](gContent: Gen[R, List[String]]): Gen[Random with Sized with R, Response] = {
    for {
      content <- HttpGen.httpData(gContent)
      headers <- HttpGen.header.map(Headers(_))
      status  <- HttpGen.status
    } yield Response(status, headers, content)
  }

  def scheme: Gen[Any, Scheme] = Gen.fromIterable(List(HTTP, HTTPS, WS, WSS))

  def status: Gen[Any, Status] = Gen.fromIterable(
    List(
      Status.CONTINUE,
      Status.SWITCHING_PROTOCOLS,
      Status.PROCESSING,
      Status.OK,
      Status.CREATED,
      Status.ACCEPTED,
      Status.NON_AUTHORITATIVE_INFORMATION,
      Status.NO_CONTENT,
      Status.RESET_CONTENT,
      Status.PARTIAL_CONTENT,
      Status.MULTI_STATUS,
      Status.MULTIPLE_CHOICES,
      Status.MOVED_PERMANENTLY,
      Status.FOUND,
      Status.SEE_OTHER,
      Status.NOT_MODIFIED,
      Status.USE_PROXY,
      Status.TEMPORARY_REDIRECT,
      Status.PERMANENT_REDIRECT,
      Status.BAD_REQUEST,
      Status.UNAUTHORIZED,
      Status.PAYMENT_REQUIRED,
      Status.FORBIDDEN,
      Status.NOT_FOUND,
      Status.METHOD_NOT_ALLOWED,
      Status.NOT_ACCEPTABLE,
      Status.PROXY_AUTHENTICATION_REQUIRED,
      Status.REQUEST_TIMEOUT,
      Status.CONFLICT,
      Status.GONE,
      Status.LENGTH_REQUIRED,
      Status.PRECONDITION_FAILED,
      Status.REQUEST_ENTITY_TOO_LARGE,
      Status.REQUEST_URI_TOO_LONG,
      Status.UNSUPPORTED_MEDIA_TYPE,
      Status.REQUESTED_RANGE_NOT_SATISFIABLE,
      Status.EXPECTATION_FAILED,
      Status.MISDIRECTED_REQUEST,
      Status.UNPROCESSABLE_ENTITY,
      Status.LOCKED,
      Status.FAILED_DEPENDENCY,
      Status.UNORDERED_COLLECTION,
      Status.UPGRADE_REQUIRED,
      Status.PRECONDITION_REQUIRED,
      Status.TOO_MANY_REQUESTS,
      Status.REQUEST_HEADER_FIELDS_TOO_LARGE,
      Status.INTERNAL_SERVER_ERROR,
      Status.NOT_IMPLEMENTED,
      Status.BAD_GATEWAY,
      Status.SERVICE_UNAVAILABLE,
      Status.GATEWAY_TIMEOUT,
      Status.HTTP_VERSION_NOT_SUPPORTED,
      Status.VARIANT_ALSO_NEGOTIATES,
      Status.INSUFFICIENT_STORAGE,
      Status.NOT_EXTENDED,
      Status.NETWORK_AUTHENTICATION_REQUIRED,
    ),
  )

  def url: Gen[Random with Sized, URL] = for {
    path        <- HttpGen.path
    kind        <- HttpGen.location
    queryParams <- Gen.mapOf(Gen.alphaNumericString, Gen.listOf(Gen.alphaNumericString))
  } yield URL(path, kind, queryParams)

}<|MERGE_RESOLUTION|>--- conflicted
+++ resolved
@@ -1,10 +1,6 @@
 package zhttp.internal
 
 import io.netty.buffer.Unpooled
-<<<<<<< HEAD
-import io.netty.handler.codec.http.HttpVersion
-=======
->>>>>>> e8987a85
 import zhttp.http.Scheme.{HTTP, HTTPS, WS, WSS}
 import zhttp.http.URL.Location
 import zhttp.http._
@@ -37,11 +33,7 @@
       url     <- urlGen
       headers <- Gen.listOf(headerGen).map(Headers(_))
       data    <- dataGen
-<<<<<<< HEAD
-      version <- Gen.fromIterable(List(HttpVersion.HTTP_1_0, HttpVersion.HTTP_1_1))
-=======
       version <- Gen.fromIterable(List(Version.Http_1_0, Version.Http_1_1))
->>>>>>> e8987a85
     } yield ClientRequest(url, method, headers, data, version)
 
   def cookies: Gen[Random with Sized, Cookie] = for {
