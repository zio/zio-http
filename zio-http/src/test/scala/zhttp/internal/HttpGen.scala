--- conflicted
+++ resolved
@@ -1,26 +1,18 @@
 package zhttp.internal
 
 import io.netty.buffer.Unpooled
-<<<<<<< HEAD
-import zhttp.http.Scheme.{HTTP, HTTPS, WS, WSS}
-import zhttp.http.URL.Location
-import zhttp.http._
-=======
 import zhttp.http.Request.ParameterizedRequest
 import zhttp.http.Scheme.{HTTP, HTTPS, WS, WSS}
 import zhttp.http.URL.Location
 import zhttp.http._
-import zio.random.Random
->>>>>>> d978571b
 import zio.stream.ZStream
 import zio.test.{Gen, Sized}
-import zio.{Chunk, ZIO, _}
+import zio.{Chunk, Random, ZIO}
 
 import java.io.File
 
 object HttpGen {
   def clientParamsForFileHttpData(): Gen[Random with Sized, Request] = {
-<<<<<<< HEAD
     for {
       file    <- Gen.fromZIO(ZIO.succeed(new File(getClass.getResource("/TestFile.txt").getPath)))
       method  <- HttpGen.method
@@ -29,33 +21,6 @@
       version <- httpVersion
     } yield Request(version, method, url, headers, data = HttpData.fromFile(file))
   }
-
-  def requestGen[R](
-    dataGen: Gen[R, HttpData],
-    methodGen: Gen[R, Method] = HttpGen.method,
-    urlGen: Gen[Random with Sized, URL] = HttpGen.url,
-    headerGen: Gen[Random with Sized, Header] = HttpGen.header,
-  ): Gen[R with Random with Sized, Request] =
-    for {
-      method  <- methodGen
-      url     <- urlGen
-      headers <- Gen.listOf(headerGen).map(Headers(_))
-      data    <- dataGen
-      version <- httpVersion
-    } yield Request(version, method, url, headers, data = data)
-
-  def httpVersion: Gen[Random with Sized, Version] =
-    Gen.fromIterable(List(Version.Http_1_0, Version.Http_1_1))
-=======
-    for {
-      file    <- Gen.fromEffect(ZIO.succeed(new File(getClass.getResource("/TestFile.txt").getPath)))
-      method  <- HttpGen.method
-      url     <- HttpGen.url
-      headers <- Gen.listOf(HttpGen.header).map(Headers(_))
-      version <- httpVersion
-    } yield Request(version, method, url, headers, data = HttpData.fromFile(file))
-  }
->>>>>>> d978571b
 
   def requestGen[R](
     dataGen: Gen[R, HttpData],
@@ -84,11 +49,7 @@
     httpOnly <- Gen.boolean
     maxAge   <- Gen.option(Gen.long)
     sameSite <- Gen.option(Gen.fromIterable(List(Cookie.SameSite.Strict, Cookie.SameSite.Lax)))
-<<<<<<< HEAD
     secret   <- Gen.option(Gen.string)
-=======
-    secret   <- Gen.option(Gen.anyString)
->>>>>>> d978571b
   } yield Cookie(name, content, expires, domain, path, secure, httpOnly, maxAge, sameSite, secret)
 
   def genAbsoluteLocation: Gen[Random with Sized, Location.Absolute] = for {
