--- conflicted
+++ resolved
@@ -2,7 +2,7 @@
 
 import io.netty.handler.codec.http.HttpVersion
 import sttp.client3.asynchttpclient.zio.{SttpClient, send}
-import sttp.client3.{Response => SResponse, UriContext, asWebSocketUnsafe, basicRequest}
+import sttp.client3.{UriContext, asWebSocketUnsafe, basicRequest, Response => SResponse}
 import sttp.model.{Header => SHeader}
 import sttp.ws.WebSocket
 import zhttp.http.URL.Location
@@ -21,61 +21,35 @@
  */
 abstract class HttpRunnableSpec extends DefaultRunnableSpec { self =>
   def serve[R <: Has[_]](
-    app: HttpApp[R, Throwable],
-  ): ZManaged[R with EventLoopGroup with ServerChannelFactory with DynamicServer, Nothing, Unit] =
+                          app: HttpApp[R, Throwable],
+                        ): ZManaged[R with EventLoopGroup with ServerChannelFactory with DynamicServer, Nothing, Unit] =
     for {
       start <- Server.make(Server.app(app) ++ Server.port(0) ++ Server.paranoidLeakDetection).orDie
       _     <- DynamicServer.setStart(start).toManaged_
     } yield ()
 
+  def configurableServe[R <: Has[_]](
+                          app: HttpApp[R, Throwable],
+                          serverConf: Server[R, Throwable],
+                        ): ZManaged[R with EventLoopGroup with ServerChannelFactory with DynamicServer, Nothing, Unit] =
+    for {
+      defaultConf <- ZManaged.fromEffect(ZIO.succeed(Server.app(app) ++ Server.port(0) ++ Server.paranoidLeakDetection))
+      start <- Server.make(defaultConf ++ serverConf).orDie
+      _     <- DynamicServer.setStart(start).toManaged_
+    } yield ()
+
   def request(
-    path: Path = !!,
-    method: Method = Method.GET,
-    content: String = "",
-    headers: Headers = Headers.empty,
-    httpVersion: HttpVersion = HttpVersion.HTTP_1_1,
-  ): HttpIO[Any, Client.ClientResponse] = {
-<<<<<<< HEAD
-    val data = HttpData.fromString(content)
-    Client.request(
-      Client.ClientParams(
-        method,
-        URL(path, Location.Absolute(Scheme.HTTP, "localhost", port)),
-        headers,
-        data,
-        null,
-        httpVersion,
-      ),
-      ClientSSLOptions.DefaultSSL,
-    )
-  }
-
-  def serve[R <: Has[_]](
-    app: HttpApp[R, Throwable],
-  ): ZManaged[R with EventLoopGroup with ServerChannelFactory, Nothing, Unit] =
-    Server.make(Server.app(app) ++ Server.port(port) ++ Server.paranoidLeakDetection).orDie
-
-  def configurableServe[R <: Has[_]](
-    app: HttpApp[R, Throwable],
-    serverConf: Server[R, Throwable],
-  ): ZManaged[R with EventLoopGroup with ServerChannelFactory, Nothing, Unit] = {
-    val defaultConf: Server[R, Throwable] =
-      Server.app(app) ++ Server.port(port) ++ Server.paranoidLeakDetection
-    Server.make(defaultConf ++ serverConf).orDie
-  }
-
-  def status(path: Path): HttpIO[Any, Status] =
-    Client
-      .request(
-        Method.GET,
-        URL(path, Location.Absolute(Scheme.HTTP, "localhost", port)),
-=======
+               path: Path = !!,
+               method: Method = Method.GET,
+               content: String = "",
+               headers: Headers = Headers.empty,
+               httpVersion: HttpVersion = HttpVersion.HTTP_1_1,
+             ): HttpIO[Any, Client.ClientResponse] = {
     for {
       port <- DynamicServer.getPort
       data = HttpData.fromString(content)
       response <- Client.request(
-        Client.ClientParams(method, URL(path, Location.Absolute(Scheme.HTTP, "localhost", port)), headers, data),
->>>>>>> 2d26f131
+        Client.ClientParams(method, URL(path, Location.Absolute(Scheme.HTTP, "localhost", port)), headers, data, null, httpVersion),
         ClientSSLOptions.DefaultSSL,
       )
     } yield response
@@ -95,9 +69,9 @@
   }
 
   def webSocketRequest(
-    path: Path = !!,
-    headers: Headers = Headers.empty,
-  ): HttpIO[SttpClient, SResponse[Either[String, WebSocket[Task]]]] = {
+                        path: Path = !!,
+                        headers: Headers = Headers.empty,
+                      ): HttpIO[SttpClient, SResponse[Either[String, WebSocket[Task]]]] = {
     // todo: uri should be created by using URL().asString but currently support for ws Scheme is missing
     for {
       port <- DynamicServer.getPort
@@ -111,66 +85,62 @@
     def deploy: ZIO[DynamicServer, Nothing, String] = DynamicServer.deploy(app)
 
     def request(
-      path: Path = !!,
-      method: Method = Method.GET,
-      content: String = "",
-      headers: Headers = Headers.empty,
-      httpVersion: HttpVersion = HttpVersion.HTTP_1_1,
-    ): HttpIO[Any, Client.ClientResponse] = for {
+                 path: Path = !!,
+                 method: Method = Method.GET,
+                 content: String = "",
+                 headers: Headers = Headers.empty,
+                 httpVersion: HttpVersion = HttpVersion.HTTP_1_1,
+               ): HttpIO[Any, Client.ClientResponse] = for {
       id       <- deploy
-<<<<<<< HEAD
-      response <- self.request(path, method, content, Headers(AppCollection.APP_ID, id) ++ headers, httpVersion)
-=======
-      response <- self.request(path, method, content, Headers(DynamicServer.APP_ID, id) ++ headers)
->>>>>>> 2d26f131
+      response <- self.request(path, method, content, Headers(DynamicServer.APP_ID, id) ++ headers, httpVersion)
     } yield response
 
     def requestBodyAsString(
-      path: Path = !!,
-      method: Method = Method.GET,
-      content: String = "",
-      headers: Headers = Headers.empty,
-    ): HttpIO[Any, String] =
+                             path: Path = !!,
+                             method: Method = Method.GET,
+                             content: String = "",
+                             headers: Headers = Headers.empty,
+                           ): HttpIO[Any, String] =
       request(path, method, content, headers).flatMap(_.getBodyAsString)
 
     def requestHeaderValueByName(
-      path: Path = !!,
-      method: Method = Method.GET,
-      content: String = "",
-      headers: Headers = Headers.empty,
-    )(name: CharSequence): HttpIO[Any, Option[String]] =
+                                  path: Path = !!,
+                                  method: Method = Method.GET,
+                                  content: String = "",
+                                  headers: Headers = Headers.empty,
+                                )(name: CharSequence): HttpIO[Any, Option[String]] =
       request(path, method, content, headers).map(_.getHeaderValue(name))
 
     def requestStatus(
-      path: Path = !!,
-      method: Method = Method.GET,
-      content: String = "",
-      headers: Headers = Headers.empty,
-    ): HttpIO[Any, Status] =
+                       path: Path = !!,
+                       method: Method = Method.GET,
+                       content: String = "",
+                       headers: Headers = Headers.empty,
+                     ): HttpIO[Any, Status] =
       request(path, method, content, headers).map(_.status)
 
     def webSocketStatusCode(
-      path: Path = !!,
-      headers: Headers = Headers.empty,
-    ): HttpIO[SttpClient, Int] = for {
+                             path: Path = !!,
+                             headers: Headers = Headers.empty,
+                           ): HttpIO[SttpClient, Int] = for {
       id  <- deploy
       res <- self.webSocketRequest(path, Headers(DynamicServer.APP_ID, id) ++ headers)
     } yield res.code.code
 
     def requestBody(
-      path: Path = !!,
-      method: Method = Method.GET,
-      content: String = "",
-      headers: Headers = Headers.empty,
-    ): HttpIO[Any, Chunk[Byte]] =
+                     path: Path = !!,
+                     method: Method = Method.GET,
+                     content: String = "",
+                     headers: Headers = Headers.empty,
+                   ): HttpIO[Any, Chunk[Byte]] =
       request(path, method, content, headers).flatMap(_.getBody)
 
     def requestContentLength(
-      path: Path = !!,
-      method: Method = Method.GET,
-      content: String = "",
-      headers: Headers = Headers.empty,
-    ): HttpIO[Any, Option[Long]] =
+                              path: Path = !!,
+                              method: Method = Method.GET,
+                              content: String = "",
+                              headers: Headers = Headers.empty,
+                            ): HttpIO[Any, Option[Long]] =
       request(path, method, content, headers).map(_.getContentLength)
   }
 }
