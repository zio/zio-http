--- conflicted
+++ resolved
@@ -85,15 +85,6 @@
 
   def serve[R <: Has[_]](
     app: HttpApp[R, Throwable],
-<<<<<<< HEAD
-    server: Server[R, Throwable] = Server.port(0),
-  ): ZManaged[R with EventLoopGroup with ServerChannelFactory with DynamicServer, Nothing, Unit] =
-    for {
-      start <- Server
-        .make(Server.app(app) ++ Server.paranoidLeakDetection ++ server)
-        .orDie
-      _     <- DynamicServer.setStart(start).toManaged_
-=======
     server: Option[Server[R, Throwable]] = None,
   ): ZManaged[R with EventLoopGroup with ServerChannelFactory with DynamicServer, Nothing, Unit] =
     for {
@@ -101,7 +92,6 @@
         .succeed(server.foldLeft(Server.app(app) ++ Server.port(0) ++ Server.paranoidLeakDetection)(_ ++ _))
       start    <- Server.make(settings).orDie
       _        <- DynamicServer.setStart(start).toManaged_
->>>>>>> 06c29d2d
     } yield ()
 
   def status(
