package zhttp.internal

import io.netty.handler.codec.http.HttpVersion
import io.netty.handler.codec.http.HttpVersion._
import sttp.client3.asynchttpclient.zio.{SttpClient, send}
import sttp.client3.{Response => SResponse, UriContext, asWebSocketUnsafe, basicRequest}
import sttp.model.{Header => SHeader}
import sttp.ws.WebSocket
import zhttp.http.URL.Location
import zhttp.http._
import zhttp.internal.DynamicServer.HttpEnv
import zhttp.internal.HttpRunnableSpec.HttpIO
import zhttp.service._
import zhttp.service.client.ClientSSLHandler.ClientSSLOptions
import zio.test.DefaultRunnableSpec
import zio.{Chunk, Has, Task, ZIO, ZManaged}

/**
 * Should be used only when e2e tests needs to be written which is typically for logic that is part of the netty based
 * backend. For most of the other use cases directly running the HttpApp should suffice. HttpRunnableSpec spins of an
 * actual Http server and makes requests.
 */
abstract class HttpRunnableSpec extends DefaultRunnableSpec { self =>
  def serve[R <: Has[_]](
    app: HttpApp[R, Throwable],
  ): ZManaged[R with EventLoopGroup with ServerChannelFactory with DynamicServer, Nothing, Unit] =
    for {
      start <- Server.make(Server.app(app) ++ Server.port(0) ++ Server.paranoidLeakDetection).orDie
      _     <- DynamicServer.setStart(start).toManaged_
    } yield ()

  def request(
    httpVersion: HttpVersion = HTTP_1_1,
    path: Path = !!,
    method: Method = Method.GET,
    content: String = "",
    headers: Headers = Headers.empty,
  ): HttpIO[Any, Client.ClientResponse] = {
    for {
      port <- DynamicServer.getPort
      data = HttpData.fromString(content)
      response <- Client.request(
<<<<<<< HEAD
        Client.ClientParams(
          httpVersion,
          method,
          URL(path, Location.Absolute(Scheme.HTTP, "localhost", port)),
          headers,
          data,
        ),
=======
        Client.ClientRequest(method, URL(path, Location.Absolute(Scheme.HTTP, "localhost", port)), headers, data),
>>>>>>> b9784ac7
        ClientSSLOptions.DefaultSSL,
      )
    } yield response
  }

  def status(path: Path): HttpIO[Any, Status] = {
    for {
      port   <- DynamicServer.getPort
      status <- Client
        .request(
          Method.GET,
          URL(path, Location.Absolute(Scheme.HTTP, "localhost", port)),
          ClientSSLOptions.DefaultSSL,
        )
        .map(_.status)
    } yield status
  }

  def webSocketRequest(
    path: Path = !!,
    headers: Headers = Headers.empty,
  ): HttpIO[SttpClient, SResponse[Either[String, WebSocket[Task]]]] = {
    // todo: uri should be created by using URL().asString but currently support for ws Scheme is missing
    for {
      port <- DynamicServer.getPort
      url                       = s"ws://localhost:$port${path.asString}"
      headerConv: List[SHeader] = headers.toList.map(h => SHeader(h._1, h._2))
      res <- send(basicRequest.get(uri"$url").copy(headers = headerConv).response(asWebSocketUnsafe))
    } yield res
  }

  implicit class RunnableHttpAppSyntax(app: HttpApp[HttpEnv, Throwable]) {
    def deploy: ZIO[DynamicServer, Nothing, String] = DynamicServer.deploy(app)

    def request(
      httpVersion: HttpVersion = HTTP_1_1,
      path: Path = !!,
      method: Method = Method.GET,
      content: String = "",
      headers: Headers = Headers.empty,
    ): HttpIO[Any, Client.ClientResponse] = for {
      id       <- deploy
      response <- self.request(httpVersion, path, method, content, Headers(DynamicServer.APP_ID, id) ++ headers)
    } yield response

    def requestBodyAsString(
      httpVersion: HttpVersion = HTTP_1_1,
      path: Path = !!,
      method: Method = Method.GET,
      content: String = "",
      headers: Headers = Headers.empty,
    ): HttpIO[Any, String] =
      request(httpVersion, path, method, content, headers).flatMap(_.getBodyAsString)

    def requestHeaderValueByName(
      httpVersion: HttpVersion = HTTP_1_1,
      path: Path = !!,
      method: Method = Method.GET,
      content: String = "",
      headers: Headers = Headers.empty,
    )(name: CharSequence): HttpIO[Any, Option[String]] =
      request(httpVersion, path, method, content, headers).map(_.getHeaderValue(name))

    def requestStatus(
      httpVersion: HttpVersion = HTTP_1_1,
      path: Path = !!,
      method: Method = Method.GET,
      content: String = "",
      headers: Headers = Headers.empty,
    ): HttpIO[Any, Status] =
      request(httpVersion, path, method, content, headers).map(_.status)

    def webSocketStatusCode(
      path: Path = !!,
      headers: Headers = Headers.empty,
    ): HttpIO[SttpClient, Int] = for {
      id  <- deploy
      res <- self.webSocketRequest(path, Headers(DynamicServer.APP_ID, id) ++ headers)
    } yield res.code.code

    def requestBody(
      httpVersion: HttpVersion = HTTP_1_1,
      path: Path = !!,
      method: Method = Method.GET,
      content: String = "",
      headers: Headers = Headers.empty,
    ): HttpIO[Any, Chunk[Byte]] =
      request(httpVersion, path, method, content, headers).flatMap(_.getBody)

    def requestContentLength(
      httpVersion: HttpVersion = HTTP_1_1,
      path: Path = !!,
      method: Method = Method.GET,
      content: String = "",
      headers: Headers = Headers.empty,
    ): HttpIO[Any, Option[Long]] =
      request(httpVersion, path, method, content, headers).map(_.getContentLength)
  }
}

object HttpRunnableSpec {
  type HttpIO[-R, +A] =
    ZIO[R with EventLoopGroup with ChannelFactory with DynamicServer with ServerChannelFactory, Throwable, A]
}<|MERGE_RESOLUTION|>--- conflicted
+++ resolved
@@ -40,17 +40,13 @@
       port <- DynamicServer.getPort
       data = HttpData.fromString(content)
       response <- Client.request(
-<<<<<<< HEAD
-        Client.ClientParams(
+        Client.ClientRequest(
           httpVersion,
           method,
           URL(path, Location.Absolute(Scheme.HTTP, "localhost", port)),
           headers,
           data,
         ),
-=======
-        Client.ClientRequest(method, URL(path, Location.Absolute(Scheme.HTTP, "localhost", port)), headers, data),
->>>>>>> b9784ac7
         ClientSSLOptions.DefaultSSL,
       )
     } yield response
