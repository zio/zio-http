--- conflicted
+++ resolved
@@ -2,21 +2,12 @@
 
 import zhttp.http.URL.Location
 import zhttp.http._
-<<<<<<< HEAD
-import zhttp.internal.DynamicServer.HttpEnv
-import zhttp.internal.HttpRunnableSpec.HttpTestClient
-=======
->>>>>>> d978571b
 import zhttp.service.Client.Config
 import zhttp.service._
 import zhttp.service.client.ClientSSLHandler.ClientSSLOptions
 import zhttp.socket.SocketApp
 import zio.test.DefaultRunnableSpec
-<<<<<<< HEAD
 import zio.{ZIO, ZManaged}
-=======
-import zio.{Has, ZIO, ZManaged}
->>>>>>> d978571b
 
 /**
  * Should be used only when e2e tests needs to be written. Typically we would
@@ -54,14 +45,10 @@
       }
   }
 
-<<<<<<< HEAD
-  implicit class RunnableHttpClientAppSyntax(app: HttpApp[HttpEnv, Throwable]) {
-=======
   implicit class RunnableHttpClientAppSyntax[R, E](http: HttpApp[R, E]) {
 
     def app(implicit e: E <:< Throwable): HttpApp[R, Throwable] =
       http.asInstanceOf[HttpApp[R, Throwable]]
->>>>>>> d978571b
 
     /**
      * Deploys the http application on the test server and returns a Http of
@@ -70,11 +57,7 @@
      * while writing tests. It also allows us to simply pass a request in the
      * end, to execute, and resolve it with a response, like a normal HttpApp.
      */
-<<<<<<< HEAD
-    def deploy: HttpTestClient[Any, Request, Response] =
-=======
     def deploy(implicit e: E <:< Throwable): Http[R with HttpEnv, Throwable, Request, Response] =
->>>>>>> d978571b
       for {
         port     <- Http.fromZIO(DynamicServer.port)
         id       <- Http.fromZIO(DynamicServer.deploy(app))
@@ -88,19 +71,11 @@
         }
       } yield response
 
-<<<<<<< HEAD
-    def deployWS: HttpTestClient[Any, SocketApp[Any], Response] =
-      for {
-        id       <- Http.fromZIO(DynamicServer.deploy(app))
-        url      <- Http.fromZIO(DynamicServer.wsURL)
-        response <- Http.fromFunctionZIO[SocketApp[Any]] { app =>
-=======
     def deployWS(implicit e: E <:< Throwable): Http[R with HttpEnv, Throwable, SocketApp[HttpEnv], Response] =
       for {
         id       <- Http.fromZIO(DynamicServer.deploy(app))
         url      <- Http.fromZIO(DynamicServer.wsURL)
         response <- Http.fromFunctionZIO[SocketApp[HttpEnv]] { app =>
->>>>>>> d978571b
           Client.socket(
             url = url,
             headers = Headers(DynamicServer.APP_ID, id),
@@ -110,11 +85,7 @@
       } yield response
   }
 
-<<<<<<< HEAD
   def serve[R](
-=======
-  def serve[R <: Has[_]](
->>>>>>> d978571b
     app: HttpApp[R, Throwable],
     server: Option[Server[R, Throwable]] = None,
   ): ZManaged[R with EventLoopGroup with ServerChannelFactory with DynamicServer, Nothing, Unit] =
@@ -122,11 +93,7 @@
       settings <- ZManaged
         .succeed(server.foldLeft(Server.app(app) ++ Server.port(0) ++ Server.paranoidLeakDetection)(_ ++ _))
       start    <- Server.make(settings).orDie
-<<<<<<< HEAD
       _        <- DynamicServer.setStart(start).toManaged
-=======
-      _        <- DynamicServer.setStart(start).toManaged_
->>>>>>> d978571b
     } yield ()
 
   def status(
@@ -144,17 +111,4 @@
         .map(_.status)
     } yield status
   }
-<<<<<<< HEAD
-}
-
-object HttpRunnableSpec {
-  type HttpTestClient[-R, -A, +B] =
-    Http[
-      R with EventLoopGroup with ChannelFactory with DynamicServer with ServerChannelFactory,
-      Throwable,
-      A,
-      B,
-    ]
-=======
->>>>>>> d978571b
 }