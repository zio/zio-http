package zhttp.internal

import zhttp.http.URL.Location
import zhttp.http._
import zhttp.internal.DynamicServer.HttpEnv
import zhttp.internal.HttpRunnableSpec.HttpTestClient
import zhttp.service.Client.Config
import zhttp.service._
import zhttp.service.client.ClientSSLHandler.ClientSSLOptions
import zhttp.socket.SocketApp
import zio.test.DefaultRunnableSpec
import zio.{ZIO, ZManaged}

/**
 * Should be used only when e2e tests needs to be written. Typically we would
 * want to do that when we want to test the logic that is part of the netty
 * based backend. For most of the other use cases directly running the HttpApp
 * should suffice. HttpRunnableSpec spins of an actual Http server and makes
 * requests.
 */
abstract class HttpRunnableSpec extends DefaultRunnableSpec { self =>

  implicit class RunnableClientHttpSyntax[R, A](app: Http[R, Throwable, Request, A]) {

    /**
     * Runs the deployed Http app by making a real http request to it. The
     * method allows us to configure individual constituents of a ClientRequest.
     */
    def run(
      path: Path = !!,
      method: Method = Method.GET,
      content: HttpData = HttpData.empty,
      headers: Headers = Headers.empty,
      version: Version = Version.Http_1_1,
    ): ZIO[R, Throwable, A] =
      app(
        Request(
          url = URL(path), // url set here is overridden later via `deploy` method
          method = method,
          headers = headers,
          data = content,
          version = version,
        ),
      ).catchAll {
        case Some(value) => ZIO.fail(value)
        case None        => ZIO.fail(new RuntimeException("No response"))
      }
  }

  implicit class RunnableHttpClientAppSyntax(app: HttpApp[HttpEnv, Throwable]) {

    /**
     * Deploys the http application on the test server and returns a Http of
     * type {{{Http[R, E, ClientRequest, ClientResponse}}}. This allows us to
     * assert using all the powerful operators that are available on `Http`
     * while writing tests. It also allows us to simply pass a request in the
     * end, to execute, and resolve it with a response, like a normal HttpApp.
     */
    def deploy: HttpTestClient[Any, Request, Response] =
      for {
        port     <- Http.fromZIO(DynamicServer.port)
        id       <- Http.fromZIO(DynamicServer.deploy(app))
        response <- Http.fromFunctionZIO[Request] { params =>
          Client.request(
            params
              .addHeader(DynamicServer.APP_ID, id)
              .copy(url = URL(params.url.path, Location.Absolute(Scheme.HTTP, "localhost", port))),
            Config.empty,
          )
        }
      } yield response

    def deployWS: HttpTestClient[Any, SocketApp[Any], Response] =
      for {
        id       <- Http.fromZIO(DynamicServer.deploy(app))
        url      <- Http.fromZIO(DynamicServer.wsURL)
        response <- Http.fromFunctionZIO[SocketApp[Any]] { app =>
          Client.socket(
            url = url,
            headers = Headers(DynamicServer.APP_ID, id),
            app = app,
          )
        }
      } yield response
  }

  def serve[R](
    app: HttpApp[R, Throwable],
<<<<<<< HEAD
  ): ZIO[R with EventLoopGroup with ServerChannelFactory with DynamicServer with Scope, Nothing, Unit] =
    for {
      start <- Server.make(Server.app(app) ++ Server.port(0) ++ Server.paranoidLeakDetection).orDie
      _     <- DynamicServer.setStart(start)
=======
    server: Option[Server[R, Throwable]] = None,
  ): ZManaged[R with EventLoopGroup with ServerChannelFactory with DynamicServer, Nothing, Unit] =
    for {
      settings <- ZManaged
        .succeed(server.foldLeft(Server.app(app) ++ Server.port(0) ++ Server.paranoidLeakDetection)(_ ++ _))
      start    <- Server.make(settings).orDie
      _        <- DynamicServer.setStart(start).toManaged
>>>>>>> 093b1e84
    } yield ()

  def status(
    method: Method = Method.GET,
    path: Path,
  ): ZIO[EventLoopGroup with ChannelFactory with DynamicServer, Throwable, Status] = {
    for {
      port   <- DynamicServer.port
      status <- Client
        .request(
          "http://localhost:%d/%s".format(port, path),
          method,
          ssl = ClientSSLOptions.DefaultSSL,
        )
        .map(_.status)
    } yield status
  }
}

object HttpRunnableSpec {
  type HttpTestClient[-R, -A, +B] =
    Http[
      R with EventLoopGroup with ChannelFactory with DynamicServer with ServerChannelFactory,
      Throwable,
      A,
      B,
    ]
}<|MERGE_RESOLUTION|>--- conflicted
+++ resolved
@@ -9,7 +9,7 @@
 import zhttp.service.client.ClientSSLHandler.ClientSSLOptions
 import zhttp.socket.SocketApp
 import zio.test.DefaultRunnableSpec
-import zio.{ZIO, ZManaged}
+import zio.{Scope, ZIO}
 
 /**
  * Should be used only when e2e tests needs to be written. Typically we would
@@ -86,20 +86,13 @@
 
   def serve[R](
     app: HttpApp[R, Throwable],
-<<<<<<< HEAD
+    server: Option[Server[R, Throwable]] = None,
   ): ZIO[R with EventLoopGroup with ServerChannelFactory with DynamicServer with Scope, Nothing, Unit] =
     for {
-      start <- Server.make(Server.app(app) ++ Server.port(0) ++ Server.paranoidLeakDetection).orDie
-      _     <- DynamicServer.setStart(start)
-=======
-    server: Option[Server[R, Throwable]] = None,
-  ): ZManaged[R with EventLoopGroup with ServerChannelFactory with DynamicServer, Nothing, Unit] =
-    for {
-      settings <- ZManaged
+      settings <- ZIO
         .succeed(server.foldLeft(Server.app(app) ++ Server.port(0) ++ Server.paranoidLeakDetection)(_ ++ _))
       start    <- Server.make(settings).orDie
-      _        <- DynamicServer.setStart(start).toManaged
->>>>>>> 093b1e84
+      _        <- DynamicServer.setStart(start)
     } yield ()
 
   def status(
