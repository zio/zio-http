--- conflicted
+++ resolved
@@ -1,11 +1,8 @@
 package zhttp.internal
 
-<<<<<<< HEAD
 import io.netty.handler.codec.http.HttpVersion
 import io.netty.handler.codec.http.HttpVersion._
-=======
 import sttp.client3
->>>>>>> 6850897a
 import sttp.client3.asynchttpclient.zio.{SttpClient, send}
 import sttp.client3.{UriContext, asWebSocketUnsafe, basicRequest}
 import sttp.model.{Header => SHeader}
@@ -33,6 +30,7 @@
      * constituents of a ClientRequest.
      */
     def run(
+      httpVersion: HttpVersion = HTTP_1_1,
       path: Path = !!,
       method: Method = Method.GET,
       content: String = "",
@@ -40,6 +38,7 @@
     ): ZIO[R, Throwable, A] =
       app(
         Client.ClientRequest(
+          httpVersion,
           method,
           URL(path, Location.Absolute(Scheme.HTTP, "localhost", 0)),
           headers,
@@ -100,37 +99,10 @@
       _     <- DynamicServer.setStart(start).toManaged_
     } yield ()
 
-<<<<<<< HEAD
-  def request(
-    httpVersion: HttpVersion = HTTP_1_1,
-    path: Path = !!,
-    method: Method = Method.GET,
-    content: String = "",
-    headers: Headers = Headers.empty,
-  ): HttpIO[Any, Client.ClientResponse] = {
-    for {
-      port <- DynamicServer.getPort
-      data = HttpData.fromString(content)
-      response <- Client.request(
-        Client.ClientRequest(
-          httpVersion,
-          method,
-          URL(path, Location.Absolute(Scheme.HTTP, "localhost", port)),
-          headers,
-          data,
-        ),
-        ClientSSLOptions.DefaultSSL,
-      )
-    } yield response
-  }
-
-  def status(path: Path): HttpIO[Any, Status] = {
-=======
   def status(
     method: Method = Method.GET,
     path: Path,
   ): ZIO[EventLoopGroup with ChannelFactory with DynamicServer, Throwable, Status] = {
->>>>>>> 6850897a
     for {
       port   <- DynamicServer.getPort
       status <- Client
@@ -142,90 +114,6 @@
         .map(_.status)
     } yield status
   }
-<<<<<<< HEAD
-
-  def webSocketRequest(
-    path: Path = !!,
-    headers: Headers = Headers.empty,
-  ): HttpIO[SttpClient, SResponse[Either[String, WebSocket[Task]]]] = {
-    // todo: uri should be created by using URL().asString but currently support for ws Scheme is missing
-    for {
-      port <- DynamicServer.getPort
-      url                       = s"ws://localhost:$port${path.asString}"
-      headerConv: List[SHeader] = headers.toList.map(h => SHeader(h._1, h._2))
-      res <- send(basicRequest.get(uri"$url").copy(headers = headerConv).response(asWebSocketUnsafe))
-    } yield res
-  }
-
-  implicit class RunnableHttpAppSyntax(app: HttpApp[HttpEnv, Throwable]) {
-    def deploy: ZIO[DynamicServer, Nothing, String] = DynamicServer.deploy(app)
-
-    def request(
-      httpVersion: HttpVersion = HTTP_1_1,
-      path: Path = !!,
-      method: Method = Method.GET,
-      content: String = "",
-      headers: Headers = Headers.empty,
-    ): HttpIO[Any, Client.ClientResponse] = for {
-      id       <- deploy
-      response <- self.request(httpVersion, path, method, content, Headers(DynamicServer.APP_ID, id) ++ headers)
-    } yield response
-
-    def requestBodyAsString(
-      httpVersion: HttpVersion = HTTP_1_1,
-      path: Path = !!,
-      method: Method = Method.GET,
-      content: String = "",
-      headers: Headers = Headers.empty,
-    ): HttpIO[Any, String] =
-      request(httpVersion, path, method, content, headers).flatMap(_.getBodyAsString)
-
-    def requestHeaderValueByName(
-      httpVersion: HttpVersion = HTTP_1_1,
-      path: Path = !!,
-      method: Method = Method.GET,
-      content: String = "",
-      headers: Headers = Headers.empty,
-    )(name: CharSequence): HttpIO[Any, Option[String]] =
-      request(httpVersion, path, method, content, headers).map(_.getHeaderValue(name))
-
-    def requestStatus(
-      httpVersion: HttpVersion = HTTP_1_1,
-      path: Path = !!,
-      method: Method = Method.GET,
-      content: String = "",
-      headers: Headers = Headers.empty,
-    ): HttpIO[Any, Status] =
-      request(httpVersion, path, method, content, headers).map(_.status)
-
-    def webSocketStatusCode(
-      path: Path = !!,
-      headers: Headers = Headers.empty,
-    ): HttpIO[SttpClient, Int] = for {
-      id  <- deploy
-      res <- self.webSocketRequest(path, Headers(DynamicServer.APP_ID, id) ++ headers)
-    } yield res.code.code
-
-    def requestBody(
-      httpVersion: HttpVersion = HTTP_1_1,
-      path: Path = !!,
-      method: Method = Method.GET,
-      content: String = "",
-      headers: Headers = Headers.empty,
-    ): HttpIO[Any, Chunk[Byte]] =
-      request(httpVersion, path, method, content, headers).flatMap(_.getBody)
-
-    def requestContentLength(
-      httpVersion: HttpVersion = HTTP_1_1,
-      path: Path = !!,
-      method: Method = Method.GET,
-      content: String = "",
-      headers: Headers = Headers.empty,
-    ): HttpIO[Any, Option[Long]] =
-      request(httpVersion, path, method, content, headers).map(_.getContentLength)
-  }
-=======
->>>>>>> 6850897a
 }
 
 object HttpRunnableSpec {
