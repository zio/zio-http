package zhttp.internal

<<<<<<< HEAD
import io.netty.handler.codec.http.HttpVersion
=======
>>>>>>> e8987a85
import zhttp.http.URL.Location
import zhttp.http._
import zhttp.internal.DynamicServer.HttpEnv
import zhttp.internal.HttpRunnableSpec.HttpTestClient
import zhttp.service.Client.{ClientRequest, ClientResponse}
import zhttp.service._
import zhttp.service.client.ClientSSLHandler.ClientSSLOptions
import zhttp.socket.SocketApp
import zio.test.DefaultRunnableSpec
import zio.{Has, ZIO, ZManaged}

/**
 * Should be used only when e2e tests needs to be written. Typically we would
 * want to do that when we want to test the logic that is part of the netty
 * based backend. For most of the other use cases directly running the HttpApp
 * should suffice. HttpRunnableSpec spins of an actual Http server and makes
 * requests.
 */
abstract class HttpRunnableSpec extends DefaultRunnableSpec { self =>

  implicit class RunnableClientHttpSyntax[R, A](app: Http[R, Throwable, Client.ClientRequest, A]) {

    /**
     * Runs the deployed Http app by making a real http request to it. The
     * method allows us to configure individual constituents of a ClientRequest.
     */
    def run(
      path: Path = !!,
      method: Method = Method.GET,
      content: String = "",
      headers: Headers = Headers.empty,
<<<<<<< HEAD
      version: HttpVersion = HttpVersion.HTTP_1_1,
=======
      version: Version = Version.Http_1_1,
>>>>>>> e8987a85
    ): ZIO[R, Throwable, A] =
      app(
        Client.ClientRequest(
          url = URL(path), // url set here is overridden later via `deploy` method
          method = method,
          headers = headers,
          data = HttpData.fromString(content),
          version = version,
        ),
      ).catchAll {
        case Some(value) => ZIO.fail(value)
        case None        => ZIO.fail(new RuntimeException("No response"))
      }
  }

  implicit class RunnableHttpClientAppSyntax(app: HttpApp[HttpEnv, Throwable]) {

    /**
     * Deploys the http application on the test server and returns a Http of
     * type {{{Http[R, E, ClientRequest, ClientResponse}}}. This allows us to
     * assert using all the powerful operators that are available on `Http`
     * while writing tests. It also allows us to simply pass a request in the
     * end, to execute, and resolve it with a response, like a normal HttpApp.
     */
    def deploy: HttpTestClient[Any, ClientRequest, ClientResponse] =
      for {
        port     <- Http.fromZIO(DynamicServer.port)
        id       <- Http.fromZIO(DynamicServer.deploy(app))
        response <- Http.fromFunctionZIO[Client.ClientRequest] { params =>
          Client.request(
            params
              .addHeader(DynamicServer.APP_ID, id)
              .copy(url = URL(params.url.path, Location.Absolute(Scheme.HTTP, "localhost", port))),
          )
        }
      } yield response

    def deployWS: HttpTestClient[Any, SocketApp[Any], ClientResponse] =
      for {
        id       <- Http.fromZIO(DynamicServer.deploy(app))
        url      <- Http.fromZIO(DynamicServer.wsURL)
        response <- Http.fromFunctionZIO[SocketApp[Any]] { app =>
          Client.socket(
            url = url,
            headers = Headers(DynamicServer.APP_ID, id),
            app = app,
          )
        }
      } yield response
  }

  def serve[R <: Has[_]](
    app: HttpApp[R, Throwable],
  ): ZManaged[R with EventLoopGroup with ServerChannelFactory with DynamicServer, Nothing, Unit] =
    for {
      start <- Server.make(Server.app(app) ++ Server.port(0) ++ Server.paranoidLeakDetection).orDie
      _     <- DynamicServer.setStart(start).toManaged_
    } yield ()

  def status(
    method: Method = Method.GET,
    path: Path,
  ): ZIO[EventLoopGroup with ChannelFactory with DynamicServer, Throwable, Status] = {
    for {
      port   <- DynamicServer.port
      status <- Client
        .request(
          "http://localhost:%d/%s".format(port, path),
          method,
          ssl = ClientSSLOptions.DefaultSSL,
        )
        .map(_.status)
    } yield status
  }
}

object HttpRunnableSpec {
  type HttpTestClient[-R, -A, +B] =
    Http[
      R with EventLoopGroup with ChannelFactory with DynamicServer with ServerChannelFactory,
      Throwable,
      A,
      B,
    ]
}<|MERGE_RESOLUTION|>--- conflicted
+++ resolved
@@ -1,9 +1,5 @@
 package zhttp.internal
 
-<<<<<<< HEAD
-import io.netty.handler.codec.http.HttpVersion
-=======
->>>>>>> e8987a85
 import zhttp.http.URL.Location
 import zhttp.http._
 import zhttp.internal.DynamicServer.HttpEnv
@@ -35,11 +31,7 @@
       method: Method = Method.GET,
       content: String = "",
       headers: Headers = Headers.empty,
-<<<<<<< HEAD
-      version: HttpVersion = HttpVersion.HTTP_1_1,
-=======
       version: Version = Version.Http_1_1,
->>>>>>> e8987a85
     ): ZIO[R, Throwable, A] =
       app(
         Client.ClientRequest(
