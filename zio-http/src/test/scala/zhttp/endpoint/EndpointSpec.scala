package zhttp.endpoint

import zhttp.http._
import zio.ZIO
import zio.test.Assertion._
import zio.test.{DefaultRunnableSpec, assert, assertM}

object EndpointSpec extends DefaultRunnableSpec {
  def spec = suite("Route") {
    test("match method") {
      val route   = Endpoint.fromMethod(Method.GET)
      val request = Request(method = Method.GET)
      assert(route.extract(request))(isSome(equalTo(())))
    }
    test("not match method") {
      val route   = Endpoint.fromMethod(Method.POST)
      val request = Request(method = Method.GET)
      assert(route.extract(request))(isNone)
    } +
      test("match method and string") {
        val route   = Method.GET / "a"
        val request = Request(method = Method.GET, url = URL(Path("a")))
        assert(route.extract(request))(isSome(equalTo(())))
      } +
      test("match method and not string") {
        val route   = Method.GET / "a"
        val request = Request(method = Method.GET, url = URL(Path("b")))
        assert(route.extract(request))(isNone)
      }
  } + suite("Path") {
    test("Route[Int]") {
      val route = Method.GET / *[Int]
      assert(route.extract(!! / "1"))(isSome(equalTo(1))) && assert(route.extract(!! / "a"))(isNone)
    } +
      test("Route[String]") {
        val route = Method.GET / *[String]
        assert(route.extract(!! / "a"))(isSome(equalTo("a")))
      } +
      test("Route[Boolean]") {
        val route = Method.GET / *[Boolean]
        assert(route.extract(!! / "True"))(isSome(isTrue)) &&
        assert(route.extract(!! / "False"))(isSome(isFalse)) &&
        assert(route.extract(!! / "a"))(isNone) &&
        assert(route.extract(!! / "1"))(isNone)
      } +
      test("Route[Int] / Route[Int]") {
        val route = Method.GET / *[Int] / *[Int]
        assert(route.extract(!! / "1" / "2"))(isSome(equalTo((1, 2)))) &&
        assert(route.extract(!! / "1" / "b"))(isNone) &&
        assert(route.extract(!! / "b" / "1"))(isNone) &&
        assert(route.extract(!! / "1"))(isNone) &&
        assert(route.extract(!!))(isNone)
      } +
      test("Route[Int] / c") {
        val route = Method.GET / *[Int] / "c"
        assert(route.extract(!! / "1" / "c"))(isSome(equalTo(1))) &&
        assert(route.extract(!! / "1"))(isNone) &&
        assert(route.extract(!! / "c"))(isNone)
      } +
      test("Route[Int] / c") {
        val route = Method.GET / *[Int] / "c"
        assert(route.extract(!! / "1" / "c"))(isSome(equalTo(1))) &&
        assert(route.extract(!! / "1"))(isNone) &&
        assert(route.extract(!! / "c"))(isNone)
      }
  } +
    suite("to") {
      test("endpoint doesn't match") {
        val app = Method.GET / "a" to { _ => Response.ok }
        assertM(app(Request(url = URL(!! / "b"))).flip)(isNone)
      } +
        test("endpoint with effect doesn't match") {
          val app = Method.GET / "a" to { _ => ZIO.succeed(Response.ok) }
          assertM(app(Request(url = URL(!! / "b"))).flip)(isNone)
        } +
        test("endpoint matches") {
          val app = Method.GET / "a" to { _ => Response.ok }
          assertM(app(Request(url = URL(!! / "a"))).map(_.status))(equalTo(Status.Ok))
        } +
        test("endpoint with effect matches") {
<<<<<<< HEAD
          val app = Method.GET / "a" to { _ => ZIO.succeed(Response.ok) }
          assertM(app(Request(url = URL(!! / "a"))).map(_.status))(equalTo(Status.OK))
=======
          val app = Method.GET / "a" to { _ => UIO(Response.ok) }
          assertM(app(Request(url = URL(!! / "a"))).map(_.status))(equalTo(Status.Ok))
>>>>>>> 093b1e84
        }
    }
}<|MERGE_RESOLUTION|>--- conflicted
+++ resolved
@@ -78,13 +78,8 @@
           assertM(app(Request(url = URL(!! / "a"))).map(_.status))(equalTo(Status.Ok))
         } +
         test("endpoint with effect matches") {
-<<<<<<< HEAD
           val app = Method.GET / "a" to { _ => ZIO.succeed(Response.ok) }
-          assertM(app(Request(url = URL(!! / "a"))).map(_.status))(equalTo(Status.OK))
-=======
-          val app = Method.GET / "a" to { _ => UIO(Response.ok) }
           assertM(app(Request(url = URL(!! / "a"))).map(_.status))(equalTo(Status.Ok))
->>>>>>> 093b1e84
         }
     }
 }