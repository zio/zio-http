package zhttp.service

import zhttp.html._
import zhttp.http._
import zhttp.internal.{DynamicServer, HttpGen, HttpRunnableSpec}
import zhttp.service.server._
import zio.ZIO
import zio.duration.durationInt
import zio.stream.ZStream
import zio.test.Assertion._
import zio.test.TestAspect._
import zio.test._

import java.io.File
import java.nio.file.Paths

object ServerSpec extends HttpRunnableSpec {

  private val nonEmptyContent = for {
    data    <- Gen.listOf(Gen.alphaNumericString)
    content <- HttpGen.nonEmptyHttpData(Gen.const(data))
  } yield (data.mkString(""), content)

  private val env =
    EventLoopGroup.nio() ++ ChannelFactory.nio ++ ServerChannelFactory.nio ++ DynamicServer.live

  private val staticApp = Http.collectZIO[Request] {
    case Method.GET -> !! / "success"       => ZIO.succeed(Response.ok)
    case Method.GET -> !! / "failure"       => ZIO.fail(new RuntimeException("FAILURE"))
    case Method.GET -> !! / "get%2Fsuccess" => ZIO.succeed(Response.ok)
  }

  // Use this route to test anything that doesn't require ZIO related computations.
  private val nonZIO = Http.collect[Request] {
    case _ -> !! / "HExitSuccess" => Response.ok
    case _ -> !! / "HExitFailure" => Response.fromHttpError(HttpError.BadRequest())
  }

  private val app = serve { nonZIO ++ staticApp ++ DynamicServer.app }

  def dynamicAppSpec = suite("DynamicAppSpec") {
    suite("success") {
      testM("status is 200") {
        val status = Http.ok.deploy.getStatus.run()
        assertM(status)(equalTo(Status.OK))
      } +
        testM("status is 200") {
          val res = Http.text("ABC").deploy.getStatus.run()
          assertM(res)(equalTo(Status.OK))
        } +
        testM("content is set") {
          val res = Http.text("ABC").deploy.getBodyAsString.run()
          assertM(res)(containsString("ABC"))
        }
    } +
      suite("not found") {
        val app = Http.empty
        testM("status is 404") {
          val res = app.deploy.getStatus.run()
          assertM(res)(equalTo(Status.NOT_FOUND))
        } +
          testM("header is set") {
            val res = app.deploy.getHeaderValue(HeaderNames.contentLength).run()
            assertM(res)(isSome(equalTo("0")))
          }
      } +
      suite("error") {
        val app = Http.fail(new Error("SERVER_ERROR"))
        testM("status is 500") {
          val res = app.deploy.getStatus.run()
          assertM(res)(equalTo(Status.INTERNAL_SERVER_ERROR))
        } +
          testM("content is set") {
            val res = app.deploy.getBodyAsString.run()
            assertM(res)(containsString("SERVER_ERROR"))
          } +
          testM("header is set") {
            val res = app.deploy.getHeaderValue(HeaderNames.contentLength).run()
            assertM(res)(isSome(anything))
          }
      } +
      suite("echo content") {
        val app = Http.collectZIO[Request] { case req =>
          req.getBodyAsString.map(text => Response.text(text))
        }

        testM("status is 200") {
          val res = app.deploy.getStatus.run()
          assertM(res)(equalTo(Status.OK))
        } +
          testM("body is ok") {
            val res = app.deploy.getBodyAsString.run(content = "ABC")
            assertM(res)(equalTo("ABC"))
          } +
          testM("empty string") {
            val res = app.deploy.getBodyAsString.run(content = "")
            assertM(res)(equalTo(""))
          } +
          testM("one char") {
            val res = app.deploy.getBodyAsString.run(content = "1")
            assertM(res)(equalTo("1"))
          }
      } +
      suite("headers") {
        val app = Http.ok.addHeader("Foo", "Bar")
        testM("headers are set") {
          val res = app.deploy.getHeaderValue("Foo").run()
          assertM(res)(isSome(equalTo("Bar")))
        }
      } + suite("response") {
        val app = Http.response(Response(status = Status.OK, data = HttpData.fromString("abc")))
        testM("body is set") {
          val res = app.deploy.getBodyAsString.run()
          assertM(res)(equalTo("abc"))
        }
      }
  }

  def requestSpec = suite("RequestSpec") {
    val app: HttpApp[Any, Nothing] = Http.collect[Request] { case req =>
      Response.text(req.getContentLength.getOrElse(-1).toString)
    }
    testM("has content-length") {
      checkAllM(Gen.alphaNumericString) { string =>
        val res = app.deploy.getBodyAsString.run(content = string)
        assertM(res)(equalTo(string.length.toString))
      }
    } +
      testM("POST Request.getBody") {
        val app = Http.collectZIO[Request] { case req => req.getBody.as(Response.ok) }
<<<<<<< HEAD
        val res = app.requestStatus(method = Method.POST, content = "some text")
=======
        val res = app.deploy.getStatus.run(!!, Method.POST, "some text")
>>>>>>> 6850897a
        assertM(res)(equalTo(Status.OK))
      }
  }

  def responseSpec = suite("ResponseSpec") {
    testM("data") {
      checkAllM(nonEmptyContent) { case (string, data) =>
        val res = Http.fromData(data).deploy.getBodyAsString.run()
        assertM(res)(equalTo(string))
      }
    } +
      testM("data from file") {
        val file = new File(getClass.getResource("/TestFile.txt").getPath)
        val res  = Http.fromFile(file).deploy.getBodyAsString.run()
        assertM(res)(equalTo("abc\nfoo"))
      } +
      testM("content-type header on file response") {
        val file = new File(getClass.getResource("/TestFile.txt").getPath)
        val res  =
          Http
            .fromFile(file)
            .deploy
            .getHeaderValue(HeaderNames.contentType)
            .run()
            .map(_.getOrElse("Content type header not found."))
        assertM(res)(equalTo("text/plain"))
      } +
      testM("status") {
        checkAllM(HttpGen.status) { case status =>
          val res = Http.status(status).deploy.getStatus.run()
          assertM(res)(equalTo(status))
        }
      } +
      testM("header") {
        checkAllM(HttpGen.header) { case header @ (name, value) =>
          val res = Http.ok.addHeader(header).deploy.getHeaderValue(name).run()
          assertM(res)(isSome(equalTo(value)))
        }
      } +
      testM("text streaming") {
        val res = Http.fromStream(ZStream("a", "b", "c")).deploy.getBodyAsString.run()
        assertM(res)(equalTo("abc"))
      } +
      testM("echo streaming") {
        val res = Http
          .collectHttp[Request] { case req =>
            Http.fromStream(ZStream.fromEffect(req.getBody).flattenChunks)
          }
          .deploy
          .getBodyAsString
          .run(content = "abc")
        assertM(res)(equalTo("abc"))
      } +
      testM("file-streaming") {
        val path = getClass.getResource("/TestFile.txt").getPath
        val res  = Http.fromStream(ZStream.fromFile(Paths.get(path))).deploy.getBodyAsString.run()
        assertM(res)(equalTo("abc\nfoo"))
      } +
      suite("html") {
        testM("body") {
          val res = Http.html(html(body(div(id := "foo", "bar")))).deploy.getBodyAsString.run()
          assertM(res)(equalTo("""<!DOCTYPE html><html><body><div id="foo">bar</div></body></html>"""))
        } +
          testM("content-type") {
            val app = Http.html(html(body(div(id := "foo", "bar"))))
            val res = app.deploy.getHeaderValue(HeaderNames.contentType).run()
            assertM(res)(isSome(equalTo(HeaderValues.textHtml.toString)))
          }
      } +
      suite("content-length") {
        suite("string") {
          testM("unicode text") {
            val res = Http.text("äöü").deploy.getContentLength.run()
            assertM(res)(isSome(equalTo(6L)))
          } +
            testM("already set") {
              val res = Http.text("1234567890").withContentLength(4L).deploy.getContentLength.run()
              assertM(res)(isSome(equalTo(4L)))
            }
        }
      } +
      suite("memoize") {
        testM("concurrent") {
          val size     = 100
          val expected = (0 to size) map (_ => Status.OK)
          for {
            response <- Response.text("abc").freeze
            actual   <- ZIO.foreachPar(0 to size)(_ => Http.response(response).deploy.getStatus.run())
          } yield assert(actual)(equalTo(expected))
        } +
          testM("update after cache") {
            val server = "ZIO-Http"
            for {
              res    <- Response.text("abc").freeze
              actual <- Http.response(res).withServer(server).deploy.getHeaderValue(HeaderNames.server).run()
            } yield assert(actual)(isSome(equalTo(server)))
          }
      }
  }

  def serverStartSpec = suite("ServerStartSpec") {
    testM("desired port") {
      val port = 8088
      (Server.port(port) ++ Server.app(Http.empty)).make.use { start =>
        assertM(ZIO.effect(start.port))(equalTo(port))
      }
    } +
      testM("available port") {
        (Server.port(0) ++ Server.app(Http.empty)).make.use { start =>
          assertM(ZIO.effect(start.port))(not(equalTo(0)))
        }
      }
  }

  override def spec =
    suiteM("Server") {
      app.as(List(serverStartSpec, staticAppSpec, dynamicAppSpec, responseSpec, requestSpec)).useNow
    }.provideCustomLayerShared(env) @@ timeout(30 seconds)

  def staticAppSpec = suite("StaticAppSpec") {
    testM("200 response") {
      val actual = status(path = !! / "success")
      assertM(actual)(equalTo(Status.OK))
    } +
      testM("500 response") {
        val actual = status(path = !! / "failure")
        assertM(actual)(equalTo(Status.INTERNAL_SERVER_ERROR))
      } +
      testM("404 response") {
        val actual = status(path = !! / "random")
        assertM(actual)(equalTo(Status.NOT_FOUND))
      } +
      testM("200 response with encoded path") {
        val actual = status(path = !! / "get%2Fsuccess")
        assertM(actual)(equalTo(Status.OK))
      } +
      testM("Multiple 200 response") {
        for {
          data <- status(path = !! / "success").repeatN(1024)
        } yield assertTrue(data == Status.OK)
      }
  }

  def nonZIOSpec = suite("NonZIOSpec") {
    testM("200 response") {
      checkAllM(HttpGen.method) { method =>
        val actual = status(method, !! / "HExitSuccess")
        assertM(actual)(equalTo(Status.OK))
      }
    } +
      testM("400 response") {
        checkAllM(HttpGen.method) { method =>
          val actual = status(method, !! / "HExitFailure")
          assertM(actual)(equalTo(Status.BAD_REQUEST))
        }
      } +
      testM("404 response ") {
        checkAllM(HttpGen.method) { method =>
          val actual = status(method, !! / "A")
          assertM(actual)(equalTo(Status.NOT_FOUND))
        }
      }

  }
}<|MERGE_RESOLUTION|>--- conflicted
+++ resolved
@@ -128,11 +128,7 @@
     } +
       testM("POST Request.getBody") {
         val app = Http.collectZIO[Request] { case req => req.getBody.as(Response.ok) }
-<<<<<<< HEAD
-        val res = app.requestStatus(method = Method.POST, content = "some text")
-=======
-        val res = app.deploy.getStatus.run(!!, Method.POST, "some text")
->>>>>>> 6850897a
+        val res = app.deploy.getStatus.run(path = !!, method = Method.POST, content = "some text")
         assertM(res)(equalTo(Status.OK))
       }
   }
