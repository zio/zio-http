package zhttp.service

import zhttp.html._
import zhttp.http._
import zhttp.internal.{DynamicServer, HttpGen, HttpRunnableSpec}
import zhttp.service.server._
import zio.duration.durationInt
import zio.stream.{ZStream, ZTransducer}
import zio.test.Assertion._
import zio.test.TestAspect._
import zio.test._
import zio.{Chunk, ZIO}

import java.nio.file.Paths

object ServerSpec extends HttpRunnableSpec {

  private val nonEmptyContent = for {
    data    <- Gen.listOf(Gen.alphaNumericString)
    content <- HttpGen.nonEmptyHttpData(Gen.const(data))
  } yield (data.mkString(""), content)

  private val env =
    EventLoopGroup.nio() ++ ChannelFactory.nio ++ ServerChannelFactory.nio ++ DynamicServer.live

<<<<<<< HEAD
  private val staticApp = Http.collectZIO[Request] {
    case Method.GET -> !! / "success"       => ZIO.succeed(Response.ok)
    case Method.GET -> !! / "failure"       => ZIO.fail(new RuntimeException("FAILURE"))
    case Method.GET -> !! / "get%2Fsuccess" => ZIO.succeed(Response.ok)
  }

  // Use this route to test anything that doesn't require ZIO related computations.
  private val nonZIO = Http.collectHExit[Request] {
    case _ -> !! / "HExitSuccess" => HExit.succeed(Response.ok)
    case _ -> !! / "HExitFailure" => HExit.fail(new RuntimeException("FAILURE"))
  }

  private val app                 =
    serve(nonZIO ++ staticApp ++ DynamicServer.app, Some(Server.enableObjectAggregator(4096)))
  private val appWithReqStreaming = serve(nonZIO ++ staticApp ++ DynamicServer.app, None)
=======
  private val app                 =
    serve(DynamicServer.app, Some(Server.requestDecompression(true) ++ Server.enableObjectAggregator(4096)))
  private val appWithReqStreaming = serve(DynamicServer.app, None)
>>>>>>> 8e4f6bf3

  def dynamicAppSpec = suite("DynamicAppSpec") {
    suite("success") {
      testM("status is 200") {
        val status = Http.ok.deploy.status.run()
        assertM(status)(equalTo(Status.OK))
      } +
        testM("status is 200") {
          val res = Http.text("ABC").deploy.status.run()
          assertM(res)(equalTo(Status.OK))
        } +
        testM("content is set") {
          val res = Http.text("ABC").deploy.bodyAsString.run()
          assertM(res)(containsString("ABC"))
        }
    } +
      suite("not found") {
        val app = Http.empty
        testM("status is 404") {
          val res = app.deploy.status.run()
          assertM(res)(equalTo(Status.NOT_FOUND))
        } +
          testM("header is set") {
            val res = app.deploy.headerValue(HeaderNames.contentLength).run()
            assertM(res)(isSome(equalTo("0")))
          }
      } +
      suite("error") {
        val app = Http.fail(new Error("SERVER_ERROR"))
        testM("status is 500") {
          val res = app.deploy.status.run()
          assertM(res)(equalTo(Status.INTERNAL_SERVER_ERROR))
        } +
          testM("content is set") {
            val res = app.deploy.bodyAsString.run()
            assertM(res)(containsString("SERVER_ERROR"))
          } +
          testM("header is set") {
            val res = app.deploy.headerValue(HeaderNames.contentLength).run()
            assertM(res)(isSome(anything))
          }
      } +
      suite("echo content") {
        val app = Http.collectZIO[Request] { case req =>
          req.bodyAsString.map(text => Response.text(text))
        }

        testM("status is 200") {
          val res = app.deploy.status.run()
          assertM(res)(equalTo(Status.OK))
        } +
          testM("body is ok") {
            val res = app.deploy.bodyAsString.run(content = HttpData.fromString("ABC"))
            assertM(res)(equalTo("ABC"))
          } +
          testM("empty string") {
            val res = app.deploy.bodyAsString.run(content = HttpData.fromString(""))
            assertM(res)(equalTo(""))
          } +
          testM("one char") {
            val res = app.deploy.bodyAsString.run(content = HttpData.fromString("1"))
            assertM(res)(equalTo("1"))
          }
      } +
      suite("headers") {
        val app = Http.ok.addHeader("Foo", "Bar")
        testM("headers are set") {
          val res = app.deploy.headerValue("Foo").run()
          assertM(res)(isSome(equalTo("Bar")))
        }
      } + suite("response") {
        val app = Http.response(Response(status = Status.OK, data = HttpData.fromString("abc")))
        testM("body is set") {
          val res = app.deploy.bodyAsString.run()
          assertM(res)(equalTo("abc"))
        }
      } +
      suite("decompression") {
        val app     = Http.collectZIO[Request] { case req => req.bodyAsString.map(body => Response.text(body)) }.deploy
        val content = "some-text"
        val stream  = ZStream.fromChunk(Chunk.fromArray(content.getBytes))

        testM("gzip") {
          val res = for {
            body     <- stream.transduce(ZTransducer.gzip()).runCollect
            response <- app.run(
              content = HttpData.fromChunk(body),
              headers = Headers.contentEncoding(HeaderValues.gzip),
            )
          } yield response
          assertM(res.flatMap(_.bodyAsString))(equalTo(content))
        } +
          testM("deflate") {
            val res = for {
              body     <- stream.transduce(ZTransducer.deflate()).runCollect
              response <- app.run(
                content = HttpData.fromChunk(body),
                headers = Headers.contentEncoding(HeaderValues.deflate),
              )
            } yield response
            assertM(res.flatMap(_.bodyAsString))(equalTo(content))
          }
      }
  }

  def requestSpec = suite("RequestSpec") {
    val app: HttpApp[Any, Nothing] = Http.collect[Request] { case req =>
      Response.text(req.contentLength.getOrElse(-1).toString)
    }
    testM("has content-length") {
      checkAllM(Gen.alphaNumericString) { string =>
        val res = app.deploy.bodyAsString.run(content = HttpData.fromString(string))
        assertM(res)(equalTo(string.length.toString))
      }
    } +
      testM("POST Request.getBody") {
        val app = Http.collectZIO[Request] { case req => req.body.as(Response.ok) }
        val res = app.deploy.status.run(path = !!, method = Method.POST, content = HttpData.fromString("some text"))
        assertM(res)(equalTo(Status.OK))
      }
  }

  def responseSpec    = suite("ResponseSpec") {
    testM("data") {
      checkAllM(nonEmptyContent) { case (string, data) =>
        val res = Http.fromData(data).deploy.bodyAsString.run()
        assertM(res)(equalTo(string))
      }
    } +
      testM("data from file") {
        val res = Http.fromResource("/TestFile.txt").deploy.bodyAsString.run()
        assertM(res)(equalTo("abc\nfoo"))
      } +
      testM("content-type header on file response") {
        val res =
          Http
            .fromResource("/TestFile2.mp4")
            .deploy
            .headerValue(HeaderNames.contentType)
            .run()
            .map(_.getOrElse("Content type header not found."))
        assertM(res)(equalTo("video/mp4"))
      } +
      testM("status") {
        checkAllM(HttpGen.status) { case status =>
          val res = Http.status(status).deploy.status.run()
          assertM(res)(equalTo(status))
        }

      } +
      testM("header") {
        checkAllM(HttpGen.header) { case header @ (name, value) =>
          val res = Http.ok.addHeader(header).deploy.headerValue(name).run()
          assertM(res)(isSome(equalTo(value)))
        }
      } +
      testM("text streaming") {
        val res = Http.fromStream(ZStream("a", "b", "c")).deploy.bodyAsString.run()
        assertM(res)(equalTo("abc"))
      } +
      testM("echo streaming") {
        val res = Http
          .collectHttp[Request] { case req =>
            Http.fromStream(ZStream.fromEffect(req.body).flattenChunks)
          }
          .deploy
          .bodyAsString
          .run(content = HttpData.fromString("abc"))
        assertM(res)(equalTo("abc"))
      } +
      testM("file-streaming") {
        val path = getClass.getResource("/TestFile.txt").getPath
        val res  = Http.fromStream(ZStream.fromFile(Paths.get(path))).deploy.bodyAsString.run()
        assertM(res)(equalTo("abc\nfoo"))
      } +
      suite("html") {
        testM("body") {
          val res = Http.html(html(body(div(id := "foo", "bar")))).deploy.bodyAsString.run()
          assertM(res)(equalTo("""<!DOCTYPE html><html><body><div id="foo">bar</div></body></html>"""))
        } +
          testM("content-type") {
            val app = Http.html(html(body(div(id := "foo", "bar"))))
            val res = app.deploy.headerValue(HeaderNames.contentType).run()
            assertM(res)(isSome(equalTo(HeaderValues.textHtml.toString)))
          }
      } +
      suite("content-length") {
        suite("string") {
          testM("unicode text") {
            val res = Http.text("äöü").deploy.contentLength.run()
            assertM(res)(isSome(equalTo(6L)))
          } +
            testM("already set") {
              val res = Http.text("1234567890").withContentLength(4L).deploy.contentLength.run()
              assertM(res)(isSome(equalTo(4L)))
            }
        }
      } +
      suite("memoize") {
        testM("concurrent") {
          val size     = 100
          val expected = (0 to size) map (_ => Status.OK)
          for {
            response <- Response.text("abc").freeze
            actual   <- ZIO.foreachPar(0 to size)(_ => Http.response(response).deploy.status.run())
          } yield assert(actual)(equalTo(expected))
        } +
          testM("update after cache") {
            val server = "ZIO-Http"
            for {
              res    <- Response.text("abc").freeze
              actual <- Http.response(res).withServer(server).deploy.headerValue(HeaderNames.server).run()
            } yield assert(actual)(isSome(equalTo(server)))
          }
      }
  }
  def requestBodySpec = suite("RequestBodySpec") {
    testM("POST Request stream") {
      val app: Http[Any, Throwable, Request, Response] = Http.collect[Request] { case req =>
        Response(data = HttpData.fromStream(req.bodyAsStream))
      }
      checkAllM(Gen.alphaNumericString) { c =>
        assertM(app.deploy.bodyAsString.run(path = !!, method = Method.POST, content = HttpData.fromString(c)))(
          equalTo(c),
        )
      }
    }
  }

  def serverErrorSpec = suite("ServerErrorSpec") {
    val app = Http.fail(new Error("SERVER_ERROR"))
    testM("status is 500") {
      val res = app.deploy.status.run()
      assertM(res)(equalTo(Status.INTERNAL_SERVER_ERROR))
<<<<<<< HEAD
    } +
      testM("content is set") {
        val res = app.deploy.bodyAsString.run()
        assertM(res)(containsString("SERVER_ERROR"))
      } +
      testM("header is set") {
        val res = app.deploy.headers.run().map(_.headerValue("Content-Length"))
        assertM(res)(isSome(anything))
      }
  }

  def requestBodySpec = suite("RequestBodySpec") {
    testM("POST Request stream") {
      val app: Http[Any, Throwable, Request, Response] = Http.collect[Request] { case req =>
        Response(data = HttpData.fromStream(req.bodyAsStream))
      }
      checkAllM(Gen.alphaNumericString) { c =>
        assertM(app.deploy.bodyAsString.run(path = !!, method = Method.POST, content = c))(equalTo(c))
      }
    }
  }

  override def spec =
    suite("Server") {
      val spec =
        staticAppSpec + dynamicAppSpec + responseSpec + requestSpec + nonZIOSpec + serverErrorSpec + requestBodySpec

      suite("server port") { serverStartSpec } +
        suiteM("app without request streaming") { app.as(List(spec)).useNow } +
        suiteM("app with request streaming") { appWithReqStreaming.as(List(spec)).useNow }
    }.provideCustomLayerShared(env) @@ timeout(30 seconds) @@ sequential

  def staticAppSpec = suite("StaticAppSpec") {
    testM("200 response") {
      val actual = status(path = !! / "success")
      assertM(actual)(equalTo(Status.OK))
=======
>>>>>>> 8e4f6bf3
    } +
      testM("content is set") {
        val res = app.deploy.bodyAsString.run()
        assertM(res)(containsString("SERVER_ERROR"))
      } +
      testM("header is set") {
        val res = app.deploy.headers.run().map(_.headerValue("Content-Length"))
        assertM(res)(isSome(anything))
      }
  }

  override def spec =
    suite("Server") {
      val spec = dynamicAppSpec + responseSpec + requestSpec + requestBodySpec + serverErrorSpec
      suiteM("app without request streaming") { app.as(List(spec)).useNow } +
        suiteM("app with request streaming") { appWithReqStreaming.as(List(spec)).useNow }
    }.provideCustomLayerShared(env) @@ timeout(30 seconds) @@ sequential

}<|MERGE_RESOLUTION|>--- conflicted
+++ resolved
@@ -23,27 +23,9 @@
   private val env =
     EventLoopGroup.nio() ++ ChannelFactory.nio ++ ServerChannelFactory.nio ++ DynamicServer.live
 
-<<<<<<< HEAD
-  private val staticApp = Http.collectZIO[Request] {
-    case Method.GET -> !! / "success"       => ZIO.succeed(Response.ok)
-    case Method.GET -> !! / "failure"       => ZIO.fail(new RuntimeException("FAILURE"))
-    case Method.GET -> !! / "get%2Fsuccess" => ZIO.succeed(Response.ok)
-  }
-
-  // Use this route to test anything that doesn't require ZIO related computations.
-  private val nonZIO = Http.collectHExit[Request] {
-    case _ -> !! / "HExitSuccess" => HExit.succeed(Response.ok)
-    case _ -> !! / "HExitFailure" => HExit.fail(new RuntimeException("FAILURE"))
-  }
-
-  private val app                 =
-    serve(nonZIO ++ staticApp ++ DynamicServer.app, Some(Server.enableObjectAggregator(4096)))
-  private val appWithReqStreaming = serve(nonZIO ++ staticApp ++ DynamicServer.app, None)
-=======
   private val app                 =
     serve(DynamicServer.app, Some(Server.requestDecompression(true) ++ Server.enableObjectAggregator(4096)))
   private val appWithReqStreaming = serve(DynamicServer.app, None)
->>>>>>> 8e4f6bf3
 
   def dynamicAppSpec = suite("DynamicAppSpec") {
     suite("success") {
@@ -278,45 +260,6 @@
     testM("status is 500") {
       val res = app.deploy.status.run()
       assertM(res)(equalTo(Status.INTERNAL_SERVER_ERROR))
-<<<<<<< HEAD
-    } +
-      testM("content is set") {
-        val res = app.deploy.bodyAsString.run()
-        assertM(res)(containsString("SERVER_ERROR"))
-      } +
-      testM("header is set") {
-        val res = app.deploy.headers.run().map(_.headerValue("Content-Length"))
-        assertM(res)(isSome(anything))
-      }
-  }
-
-  def requestBodySpec = suite("RequestBodySpec") {
-    testM("POST Request stream") {
-      val app: Http[Any, Throwable, Request, Response] = Http.collect[Request] { case req =>
-        Response(data = HttpData.fromStream(req.bodyAsStream))
-      }
-      checkAllM(Gen.alphaNumericString) { c =>
-        assertM(app.deploy.bodyAsString.run(path = !!, method = Method.POST, content = c))(equalTo(c))
-      }
-    }
-  }
-
-  override def spec =
-    suite("Server") {
-      val spec =
-        staticAppSpec + dynamicAppSpec + responseSpec + requestSpec + nonZIOSpec + serverErrorSpec + requestBodySpec
-
-      suite("server port") { serverStartSpec } +
-        suiteM("app without request streaming") { app.as(List(spec)).useNow } +
-        suiteM("app with request streaming") { appWithReqStreaming.as(List(spec)).useNow }
-    }.provideCustomLayerShared(env) @@ timeout(30 seconds) @@ sequential
-
-  def staticAppSpec = suite("StaticAppSpec") {
-    testM("200 response") {
-      val actual = status(path = !! / "success")
-      assertM(actual)(equalTo(Status.OK))
-=======
->>>>>>> 8e4f6bf3
     } +
       testM("content is set") {
         val res = app.deploy.bodyAsString.run()
