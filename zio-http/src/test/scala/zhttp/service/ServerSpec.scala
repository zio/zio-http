--- conflicted
+++ resolved
@@ -29,13 +29,12 @@
   }
 
   // Use this route to test anything that doesn't require ZIO related computations.
-<<<<<<< HEAD
-  private val nonZIO = Http.collectHttp[Request] {
-    case _ -> !! / "HExitSuccess" => Http.ok
-    case _ -> !! / "HExitFailure" => Http.fail(new RuntimeException("FAILURE"))
-  }
-
-  private def app = serve { nonZIO ++ staticApp ++ DynamicServer.app }
+  private val nonZIO = Http.collectHExit[Request] {
+    case _ -> !! / "HExitSuccess" => HExit.succeed(Response.ok)
+    case _ -> !! / "HExitFailure" => HExit.fail(new RuntimeException("FAILURE"))
+  }
+
+  private val app = serve { nonZIO ++ staticApp ++ DynamicServer.app }
 
   def dynamicAppSpec = suite("DynamicAppSpec") {
     suite("success") {
@@ -48,52 +47,23 @@
           assertM(res)(equalTo(Status.OK))
         } +
         test("content is set") {
-=======
-  private val nonZIO = Http.collectHExit[Request] {
-    case _ -> !! / "HExitSuccess" => HExit.succeed(Response.ok)
-    case _ -> !! / "HExitFailure" => HExit.fail(new RuntimeException("FAILURE"))
-  }
-
-  private val app = serve { nonZIO ++ staticApp ++ DynamicServer.app }
-
-  def dynamicAppSpec = suite("DynamicAppSpec") {
-    suite("success") {
-      testM("status is 200") {
-        val status = Http.ok.deploy.status.run()
-        assertM(status)(equalTo(Status.OK))
-      } +
-        testM("status is 200") {
-          val res = Http.text("ABC").deploy.status.run()
-          assertM(res)(equalTo(Status.OK))
-        } +
-        testM("content is set") {
->>>>>>> f632f58a
           val res = Http.text("ABC").deploy.bodyAsString.run()
           assertM(res)(containsString("ABC"))
         }
     } +
       suite("not found") {
         val app = Http.empty
-<<<<<<< HEAD
         test("status is 404") {
           val res = app.deploy.status.run()
           assertM(res)(equalTo(Status.NOT_FOUND))
         } +
           test("header is set") {
-=======
-        testM("status is 404") {
-          val res = app.deploy.status.run()
-          assertM(res)(equalTo(Status.NOT_FOUND))
-        } +
-          testM("header is set") {
->>>>>>> f632f58a
             val res = app.deploy.headerValue(HeaderNames.contentLength).run()
             assertM(res)(isSome(equalTo("0")))
           }
       } +
       suite("error") {
         val app = Http.fail(new Error("SERVER_ERROR"))
-<<<<<<< HEAD
         test("status is 500") {
           val res = app.deploy.status.run()
           assertM(res)(equalTo(Status.INTERNAL_SERVER_ERROR))
@@ -103,17 +73,6 @@
             assertM(res)(containsString("SERVER_ERROR"))
           } +
           test("header is set") {
-=======
-        testM("status is 500") {
-          val res = app.deploy.status.run()
-          assertM(res)(equalTo(Status.INTERNAL_SERVER_ERROR))
-        } +
-          testM("content is set") {
-            val res = app.deploy.bodyAsString.run()
-            assertM(res)(containsString("SERVER_ERROR"))
-          } +
-          testM("header is set") {
->>>>>>> f632f58a
             val res = app.deploy.headerValue(HeaderNames.contentLength).run()
             assertM(res)(isSome(anything))
           }
@@ -123,7 +82,6 @@
           req.bodyAsString.map(text => Response.text(text))
         }
 
-<<<<<<< HEAD
         test("status is 200") {
           val res = app.deploy.status.run()
           assertM(res)(equalTo(Status.OK))
@@ -137,318 +95,22 @@
             assertM(res)(equalTo(""))
           } +
           test("one char") {
-=======
-        testM("status is 200") {
-          val res = app.deploy.status.run()
-          assertM(res)(equalTo(Status.OK))
-        } +
-          testM("body is ok") {
-            val res = app.deploy.bodyAsString.run(content = "ABC")
-            assertM(res)(equalTo("ABC"))
-          } +
-          testM("empty string") {
-            val res = app.deploy.bodyAsString.run(content = "")
-            assertM(res)(equalTo(""))
-          } +
-          testM("one char") {
->>>>>>> f632f58a
             val res = app.deploy.bodyAsString.run(content = "1")
             assertM(res)(equalTo("1"))
           }
       } +
       suite("headers") {
         val app = Http.ok.addHeader("Foo", "Bar")
-<<<<<<< HEAD
         test("headers are set") {
-=======
-        testM("headers are set") {
->>>>>>> f632f58a
           val res = app.deploy.headerValue("Foo").run()
           assertM(res)(isSome(equalTo("Bar")))
         }
       } + suite("response") {
         val app = Http.response(Response(status = Status.OK, data = HttpData.fromString("abc")))
-<<<<<<< HEAD
         test("body is set") {
-=======
-        testM("body is set") {
->>>>>>> f632f58a
           val res = app.deploy.bodyAsString.run()
           assertM(res)(equalTo("abc"))
         }
-      }
-  }
-
-  def nonZIOSpec = suite("NonZIOSpec") {
-    testM("200 response") {
-      checkAllM(HttpGen.method) { method =>
-        val actual = status(method, !! / "HExitSuccess")
-        assertM(actual)(equalTo(Status.OK))
-      }
-    } +
-      testM("500 response") {
-        val methodGenWithoutHEAD: Gen[Any, Method] = Gen.fromIterable(
-          List(
-            Method.OPTIONS,
-            Method.GET,
-            Method.POST,
-            Method.PUT,
-            Method.PATCH,
-            Method.DELETE,
-            Method.TRACE,
-            Method.CONNECT,
-          ),
-        )
-        checkAllM(methodGenWithoutHEAD) { method =>
-          val actual = status(method, !! / "HExitFailure")
-          assertM(actual)(equalTo(Status.INTERNAL_SERVER_ERROR))
-        }
-      } +
-      testM("404 response ") {
-        checkAllM(HttpGen.method) { method =>
-          val actual = status(method, !! / "A")
-          assertM(actual)(equalTo(Status.NOT_FOUND))
-        }
-      }
-
-  }
-
-  def requestSpec = suite("RequestSpec") {
-    val app: HttpApp[Any, Nothing] = Http.collect[Request] { case req =>
-      Response.text(req.contentLength.getOrElse(-1).toString)
-    }
-<<<<<<< HEAD
-    test("has content-length") {
-      checkAll(Gen.alphaNumericString) { string =>
-=======
-    testM("has content-length") {
-      checkAllM(Gen.alphaNumericString) { string =>
->>>>>>> f632f58a
-        val res = app.deploy.bodyAsString.run(content = string)
-        assertM(res)(equalTo(string.length.toString))
-      }
-    } +
-<<<<<<< HEAD
-      test("POST Request.getBody") {
-=======
-      testM("POST Request.getBody") {
->>>>>>> f632f58a
-        val app = Http.collectZIO[Request] { case req => req.body.as(Response.ok) }
-        val res = app.deploy.status.run(path = !!, method = Method.POST, content = "some text")
-        assertM(res)(equalTo(Status.OK))
-      }
-  }
-
-  def responseSpec = suite("ResponseSpec") {
-<<<<<<< HEAD
-    test("data") {
-      checkAll(nonEmptyContent) { case (string, data) =>
-=======
-    testM("data") {
-      checkAllM(nonEmptyContent) { case (string, data) =>
->>>>>>> f632f58a
-        val res = Http.fromData(data).deploy.bodyAsString.run()
-        assertM(res)(equalTo(string))
-      }
-    } +
-<<<<<<< HEAD
-      test("data from file") {
-        val file = new File(getClass.getResource("/TestFile.txt").getPath)
-        val res  = Http.fromFile(file).deploy.bodyAsString.run()
-        assertM(res)(equalTo("abc\nfoo"))
-      } +
-      test("content-type header on file response") {
-        val file = new File(getClass.getResource("/TestFile.txt").getPath)
-        val res  =
-          Http
-            .fromFile(file)
-=======
-      testM("data from file") {
-        val res = Http.fromResource("/TestFile.txt").deploy.bodyAsString.run()
-        assertM(res)(equalTo("abc\nfoo"))
-      } +
-      testM("content-type header on file response") {
-        val res =
-          Http
-            .fromResource("/TestFile2.mp4")
->>>>>>> f632f58a
-            .deploy
-            .headerValue(HeaderNames.contentType)
-            .run()
-            .map(_.getOrElse("Content type header not found."))
-        assertM(res)(equalTo("video/mp4"))
-      } +
-<<<<<<< HEAD
-      test("status") {
-        checkAll(HttpGen.status) { case status =>
-=======
-      testM("status") {
-        checkAllM(HttpGen.status) { case status =>
->>>>>>> f632f58a
-          val res = Http.status(status).deploy.status.run()
-          assertM(res)(equalTo(status))
-        }
-
-      } +
-<<<<<<< HEAD
-      test("header") {
-        checkAll(HttpGen.header) { case header @ (name, value) =>
-=======
-      testM("header") {
-        checkAllM(HttpGen.header) { case header @ (name, value) =>
->>>>>>> f632f58a
-          val res = Http.ok.addHeader(header).deploy.headerValue(name).run()
-          assertM(res)(isSome(equalTo(value)))
-        }
-      } +
-<<<<<<< HEAD
-      test("text streaming") {
-        val res = Http.fromStream(ZStream("a", "b", "c")).deploy.bodyAsString.run()
-        assertM(res)(equalTo("abc"))
-      } +
-      test("echo streaming") {
-        val res = Http
-          .collectHttp[Request] { case req =>
-            Http.fromStream(ZStream.fromZIO(req.body).flattenChunks)
-=======
-      testM("text streaming") {
-        val res = Http.fromStream(ZStream("a", "b", "c")).deploy.bodyAsString.run()
-        assertM(res)(equalTo("abc"))
-      } +
-      testM("echo streaming") {
-        val res = Http
-          .collectHttp[Request] { case req =>
-            Http.fromStream(ZStream.fromEffect(req.body).flattenChunks)
->>>>>>> f632f58a
-          }
-          .deploy
-          .bodyAsString
-          .run(content = "abc")
-        assertM(res)(equalTo("abc"))
-      } +
-      test("file-streaming") {
-        val path = getClass.getResource("/TestFile.txt").getPath
-<<<<<<< HEAD
-        val res  = Http.fromStream(ZStream.fromPath(Paths.get(path))).deploy.bodyAsString.run()
-=======
-        val res  = Http.fromStream(ZStream.fromFile(Paths.get(path))).deploy.bodyAsString.run()
->>>>>>> f632f58a
-        assertM(res)(equalTo("abc\nfoo"))
-      } @@ TestAspect.unix +
-      suite("html") {
-<<<<<<< HEAD
-        test("body") {
-=======
-        testM("body") {
->>>>>>> f632f58a
-          val res = Http.html(html(body(div(id := "foo", "bar")))).deploy.bodyAsString.run()
-          assertM(res)(equalTo("""<!DOCTYPE html><html><body><div id="foo">bar</div></body></html>"""))
-        } +
-          test("content-type") {
-            val app = Http.html(html(body(div(id := "foo", "bar"))))
-            val res = app.deploy.headerValue(HeaderNames.contentType).run()
-            assertM(res)(isSome(equalTo(HeaderValues.textHtml.toString)))
-          }
-      } +
-      suite("content-length") {
-        suite("string") {
-<<<<<<< HEAD
-          test("unicode text") {
-            val res = Http.text("äöü").deploy.contentLength.run()
-            assertM(res)(isSome(equalTo(6L)))
-          } +
-            test("already set") {
-=======
-          testM("unicode text") {
-            val res = Http.text("äöü").deploy.contentLength.run()
-            assertM(res)(isSome(equalTo(6L)))
-          } +
-            testM("already set") {
->>>>>>> f632f58a
-              val res = Http.text("1234567890").withContentLength(4L).deploy.contentLength.run()
-              assertM(res)(isSome(equalTo(4L)))
-            }
-        }
-      } +
-      suite("memoize") {
-        test("concurrent") {
-          val size     = 100
-          val expected = (0 to size) map (_ => Status.OK)
-          for {
-            response <- Response.text("abc").freeze
-            actual   <- ZIO.foreachPar(0 to size)(_ => Http.response(response).deploy.status.run())
-          } yield assert(actual)(equalTo(expected))
-        } +
-          test("update after cache") {
-            val server = "ZIO-Http"
-            for {
-              res    <- Response.text("abc").freeze
-              actual <- Http.response(res).withServer(server).deploy.headerValue(HeaderNames.server).run()
-            } yield assert(actual)(isSome(equalTo(server)))
-          }
-      }
-  }
-
-  def serverStartSpec = suite("ServerStartSpec") {
-    test("desired port") {
-      val port = 8088
-      (Server.port(port) ++ Server.app(Http.empty)).make.use { start =>
-        assertM(ZIO.attempt(start.port))(equalTo(port))
-      }
-    } +
-      test("available port") {
-        (Server.port(0) ++ Server.app(Http.empty)).make.use { start =>
-          assertM(ZIO.attempt(start.port))(not(equalTo(0)))
-        }
-      }
-  }
-
-  override def spec =
-<<<<<<< HEAD
-    suite("Server") {
-=======
-    suiteM("Server") {
->>>>>>> f632f58a
-      app.as(List(serverStartSpec, staticAppSpec, dynamicAppSpec, responseSpec, requestSpec, nonZIOSpec)).useNow
-    }.provideCustomLayerShared(env) @@ timeout(30 seconds)
-
-  def staticAppSpec = suite("StaticAppSpec") {
-<<<<<<< HEAD
-    test("200 response") {
-      val actual = status(path = !! / "success")
-      assertM(actual)(equalTo(Status.OK))
-    } +
-      test("500 response") {
-        val actual = status(path = !! / "failure")
-        assertM(actual)(equalTo(Status.INTERNAL_SERVER_ERROR))
-      } +
-      test("404 response") {
-        val actual = status(path = !! / "random")
-        assertM(actual)(equalTo(Status.NOT_FOUND))
-      } +
-      test("200 response with encoded path") {
-=======
-    testM("200 response") {
-      val actual = status(path = !! / "success")
-      assertM(actual)(equalTo(Status.OK))
-    } +
-      testM("500 response") {
-        val actual = status(path = !! / "failure")
-        assertM(actual)(equalTo(Status.INTERNAL_SERVER_ERROR))
-      } +
-      testM("404 response") {
-        val actual = status(path = !! / "random")
-        assertM(actual)(equalTo(Status.NOT_FOUND))
-      } +
-      testM("200 response with encoded path") {
->>>>>>> f632f58a
-        val actual = status(path = !! / "get%2Fsuccess")
-        assertM(actual)(equalTo(Status.OK))
-      } +
-      test("Multiple 200 response") {
-        for {
-          data <- status(path = !! / "success").repeatN(1024)
-        } yield assertTrue(data == Status.OK)
       }
   }
 
@@ -483,6 +145,160 @@
           assertM(actual)(equalTo(Status.NOT_FOUND))
         }
       }
-
+  }
+
+  def requestSpec = suite("RequestSpec") {
+    val app: HttpApp[Any, Nothing] = Http.collect[Request] { case req =>
+      Response.text(req.contentLength.getOrElse(-1).toString)
+    }
+    test("has content-length") {
+      checkAll(Gen.alphaNumericString) { string =>
+        val res = app.deploy.bodyAsString.run(content = string)
+        assertM(res)(equalTo(string.length.toString))
+      }
+    } +
+      test("POST Request.getBody") {
+        val app = Http.collectZIO[Request] { case req => req.body.as(Response.ok) }
+        val res = app.deploy.status.run(path = !!, method = Method.POST, content = "some text")
+        assertM(res)(equalTo(Status.OK))
+      }
+  }
+
+  def responseSpec = suite("ResponseSpec") {
+    test("data") {
+      checkAll(nonEmptyContent) { case (string, data) =>
+        val res = Http.fromData(data).deploy.bodyAsString.run()
+        assertM(res)(equalTo(string))
+      }
+    } +
+      test("data from file") {
+        val res = Http.fromResource("/TestFile.txt").deploy.bodyAsString.run()
+        assertM(res)(equalTo("abc\nfoo"))
+      } +
+      test("content-type header on file response") {
+        val res =
+          Http
+            .fromResource("/TestFile2.mp4")
+            .deploy
+            .headerValue(HeaderNames.contentType)
+            .run()
+            .map(_.getOrElse("Content type header not found."))
+        assertM(res)(equalTo("video/mp4"))
+      } +
+      test("status") {
+        checkAll(HttpGen.status) { case status =>
+          val res = Http.status(status).deploy.status.run()
+          assertM(res)(equalTo(status))
+        }
+
+      } +
+      test("header") {
+        checkAll(HttpGen.header) { case header @ (name, value) =>
+          val res = Http.ok.addHeader(header).deploy.headerValue(name).run()
+          assertM(res)(isSome(equalTo(value)))
+        }
+      } +
+      test("text streaming") {
+        val res = Http.fromStream(ZStream("a", "b", "c")).deploy.bodyAsString.run()
+        assertM(res)(equalTo("abc"))
+      } +
+      test("echo streaming") {
+        val res = Http
+          .collectHttp[Request] { case req =>
+            Http.fromStream(ZStream.fromZIO(req.body).flattenChunks)
+          }
+          .deploy
+          .bodyAsString
+          .run(content = "abc")
+        assertM(res)(equalTo("abc"))
+      } +
+      test("file-streaming") {
+        val path = getClass.getResource("/TestFile.txt").getPath
+        val res  = Http.fromStream(ZStream.fromPath(Paths.get(path))).deploy.bodyAsString.run()
+        assertM(res)(equalTo("abc\nfoo"))
+      } @@ TestAspect.unix +
+      suite("html") {
+        test("body") {
+          val res = Http.html(html(body(div(id := "foo", "bar")))).deploy.bodyAsString.run()
+          assertM(res)(equalTo("""<!DOCTYPE html><html><body><div id="foo">bar</div></body></html>"""))
+        } +
+          test("content-type") {
+            val app = Http.html(html(body(div(id := "foo", "bar"))))
+            val res = app.deploy.headerValue(HeaderNames.contentType).run()
+            assertM(res)(isSome(equalTo(HeaderValues.textHtml.toString)))
+          }
+      } +
+      suite("content-length") {
+        suite("string") {
+          test("unicode text") {
+            val res = Http.text("äöü").deploy.contentLength.run()
+            assertM(res)(isSome(equalTo(6L)))
+          } +
+            test("already set") {
+              val res = Http.text("1234567890").withContentLength(4L).deploy.contentLength.run()
+              assertM(res)(isSome(equalTo(4L)))
+            }
+        }
+      } +
+      suite("memoize") {
+        test("concurrent") {
+          val size     = 100
+          val expected = (0 to size) map (_ => Status.OK)
+          for {
+            response <- Response.text("abc").freeze
+            actual   <- ZIO.foreachPar(0 to size)(_ => Http.response(response).deploy.status.run())
+          } yield assert(actual)(equalTo(expected))
+        } +
+          test("update after cache") {
+            val server = "ZIO-Http"
+            for {
+              res    <- Response.text("abc").freeze
+              actual <- Http.response(res).withServer(server).deploy.headerValue(HeaderNames.server).run()
+            } yield assert(actual)(isSome(equalTo(server)))
+          }
+      }
+  }
+
+  def serverStartSpec = suite("ServerStartSpec") {
+    test("desired port") {
+      val port = 8088
+      (Server.port(port) ++ Server.app(Http.empty)).make.use { start =>
+        assertM(ZIO.attempt(start.port))(equalTo(port))
+      }
+    } +
+      test("available port") {
+        (Server.port(0) ++ Server.app(Http.empty)).make.use { start =>
+          assertM(ZIO.attempt(start.port))(not(equalTo(0)))
+        }
+      }
+  }
+
+  override def spec =
+    suite("Server") {
+      app.as(List(serverStartSpec, staticAppSpec, dynamicAppSpec, responseSpec, requestSpec, nonZIOSpec)).useNow
+    }.provideCustomLayerShared(env) @@ timeout(30 seconds)
+
+  def staticAppSpec = suite("StaticAppSpec") {
+    test("200 response") {
+      val actual = status(path = !! / "success")
+      assertM(actual)(equalTo(Status.OK))
+    } +
+      test("500 response") {
+        val actual = status(path = !! / "failure")
+        assertM(actual)(equalTo(Status.INTERNAL_SERVER_ERROR))
+      } +
+      test("404 response") {
+        val actual = status(path = !! / "random")
+        assertM(actual)(equalTo(Status.NOT_FOUND))
+      } +
+      test("200 response with encoded path") {
+        val actual = status(path = !! / "get%2Fsuccess")
+        assertM(actual)(equalTo(Status.OK))
+      } +
+      test("Multiple 200 response") {
+        for {
+          data <- status(path = !! / "success").repeatN(1024)
+        } yield assertTrue(data == Status.OK)
+      }
   }
 }