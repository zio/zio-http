package zhttp.service

import io.netty.util.AsciiString
import zhttp.html._
import zhttp.http._
import zhttp.internal.{DynamicServer, HttpGen, HttpRunnableSpec}
import zhttp.service.server._
<<<<<<< HEAD
import zio.stream.{ZPipeline, ZStream}
import zio.test.Assertion._
import zio.test.TestAspect._
import zio.test._
import zio.{Chunk, ZIO, durationInt}
=======
import zio.duration.durationInt
import zio.stream.{ZStream, ZTransducer}
import zio.test.Assertion._
import zio.test.TestAspect._
import zio.test._
import zio.{Chunk, ZIO}
>>>>>>> c1922868

import java.nio.file.Paths

object ServerSpec extends HttpRunnableSpec {

  private val nonEmptyContent = for {
    data    <- Gen.listOf(Gen.alphaNumericString)
    content <- HttpGen.nonEmptyHttpData(Gen.const(data))
  } yield (data.mkString(""), content)

  private val env =
    EventLoopGroup.nio() ++ ChannelFactory.nio ++ ServerChannelFactory.nio ++ DynamicServer.live

<<<<<<< HEAD
  private val app                 =
    serve(DynamicServer.app, Some(Server.requestDecompression(true) ++ Server.enableObjectAggregator(4096)))
  private val appWithReqStreaming = serve(DynamicServer.app, None)

  def dynamicAppSpec = suite("DynamicAppSpec") {
    suite("success") {
      test("status is 200") {
        val status = Http.ok.deploy.status.run()
        assertZIO(status)(equalTo(Status.Ok))
      } +
        test("status is 200") {
          val res = Http.text("ABC").deploy.status.run()
          assertZIO(res)(equalTo(Status.Ok))
        } +
        test("content is set") {
          val res = Http.text("ABC").deploy.bodyAsString.run()
          assertZIO(res)(containsString("ABC"))
=======
  private val MaxSize             = 1024 * 10
  private val app                 =
    serve(DynamicServer.app, Some(Server.requestDecompression(true) ++ Server.enableObjectAggregator(MaxSize)))
  private val appWithReqStreaming = serve(DynamicServer.app, Some(Server.requestDecompression(true)))

  def dynamicAppSpec = suite("DynamicAppSpec") {
    suite("success") {
      testM("status is 200") {
        val status = Http.ok.deploy.status.run()
        assertM(status)(equalTo(Status.Ok))
      } +
        testM("status is 200") {
          val res = Http.text("ABC").deploy.status.run()
          assertM(res)(equalTo(Status.Ok))
        } +
        testM("content is set") {
          val res = Http.text("ABC").deploy.bodyAsString.run()
          assertM(res)(containsString("ABC"))
>>>>>>> c1922868
        }
    } +
      suite("not found") {
        val app = Http.empty
<<<<<<< HEAD
        test("status is 404") {
          val res = app.deploy.status.run()
          assertZIO(res)(equalTo(Status.NotFound))
        } +
          test("header is set") {
            val res = app.deploy.headerValue(HeaderNames.contentLength).run()
            assertZIO(res)(isSome(equalTo("0")))
=======
        testM("status is 404") {
          val res = app.deploy.status.run()
          assertM(res)(equalTo(Status.NotFound))
        } +
          testM("header is set") {
            val res = app.deploy.headerValue(HeaderNames.contentLength).run()
            assertM(res)(isSome(equalTo("439")))
>>>>>>> c1922868
          }
      } +
      suite("error") {
        val app = Http.fail(new Error("SERVER_ERROR"))
<<<<<<< HEAD
        test("status is 500") {
          val res = app.deploy.status.run()
          assertZIO(res)(equalTo(Status.InternalServerError))
        } +
          test("content is set") {
            val res = app.deploy.bodyAsString.run()
            assertZIO(res)(containsString("SERVER_ERROR"))
          } +
          test("header is set") {
            val res = app.deploy.headerValue(HeaderNames.contentLength).run()
            assertZIO(res)(isSome(anything))
          }
      } +
      suite("die") {
        val app = Http.die(new Error("SERVER_ERROR"))
        test("status is 500") {
          val res = app.deploy.status.run()
          assertZIO(res)(equalTo(Status.InternalServerError))
        } +
          test("content is set") {
            val res = app.deploy.bodyAsString.run()
            assertZIO(res)(containsString("SERVER_ERROR"))
          } +
          test("header is set") {
            val res = app.deploy.headerValue(HeaderNames.contentLength).run()
            assertZIO(res)(isSome(anything))
          }
      } +
      suite("die") {
        val app = Http.die(new Error("SERVER_ERROR"))
        test("status is 500") {
          val res = app.deploy.status.run()
          assertZIO(res)(equalTo(Status.InternalServerError))
        } +
          test("content is set") {
            val res = app.deploy.bodyAsString.run()
            assertZIO(res)(containsString("SERVER_ERROR"))
          } +
          test("header is set") {
            val res = app.deploy.headerValue(HeaderNames.contentLength).run()
            assertZIO(res)(isSome(anything))
=======
        testM("status is 500") {
          val res = app.deploy.status.run()
          assertM(res)(equalTo(Status.InternalServerError))
        } +
          testM("content is set") {
            val res = app.deploy.bodyAsString.run()
            assertM(res)(containsString("SERVER_ERROR"))
          } +
          testM("header is set") {
            val res = app.deploy.headerValue(HeaderNames.contentLength).run()
            assertM(res)(isSome(anything))
          }
      } +
      suite("die") {
        val app = Http.die(new Error("SERVER_ERROR"))
        testM("status is 500") {
          val res = app.deploy.status.run()
          assertM(res)(equalTo(Status.InternalServerError))
        } +
          testM("content is set") {
            val res = app.deploy.bodyAsString.run()
            assertM(res)(containsString("SERVER_ERROR"))
          } +
          testM("header is set") {
            val res = app.deploy.headerValue(HeaderNames.contentLength).run()
            assertM(res)(isSome(anything))
>>>>>>> c1922868
          }
      } +
      suite("echo content") {
        val app = Http.collectZIO[Request] { case req =>
          req.bodyAsString.map(text => Response.text(text))
        }

<<<<<<< HEAD
        test("status is 200") {
          val res = app.deploy.status.run()
          assertZIO(res)(equalTo(Status.Ok))
        } +
          test("body is ok") {
            val res = app.deploy.bodyAsString.run(content = HttpData.fromString("ABC"))
            assertZIO(res)(equalTo("ABC"))
          } +
          test("empty string") {
            val res = app.deploy.bodyAsString.run(content = HttpData.fromString(""))
            assertZIO(res)(equalTo(""))
          } +
          test("one char") {
            val res = app.deploy.bodyAsString.run(content = HttpData.fromString("1"))
            assertZIO(res)(equalTo("1"))
=======
        testM("status is 200") {
          val res = app.deploy.status.run()
          assertM(res)(equalTo(Status.Ok))
        } +
          testM("body is ok") {
            val res = app.deploy.bodyAsString.run(content = HttpData.fromString("ABC"))
            assertM(res)(equalTo("ABC"))
          } +
          testM("empty string") {
            val res = app.deploy.bodyAsString.run(content = HttpData.fromString(""))
            assertM(res)(equalTo(""))
          } +
          testM("one char") {
            val res = app.deploy.bodyAsString.run(content = HttpData.fromString("1"))
            assertM(res)(equalTo("1"))
          } +
          testM("data") {
            val dataStream = ZStream.repeat("A").take(MaxSize.toLong)
            val app        = Http.collect[Request] { case req => Response(data = req.data) }
            val res = app.deploy.bodyAsByteBuf.map(_.readableBytes()).run(content = HttpData.fromStream(dataStream))
            assertM(res)(equalTo(MaxSize))
>>>>>>> c1922868
          }
      } +
      suite("headers") {
        val app = Http.ok.addHeader("Foo", "Bar")
<<<<<<< HEAD
        test("headers are set") {
          val res = app.deploy.headerValue("Foo").run()
          assertZIO(res)(isSome(equalTo("Bar")))
        }
      } + suite("response") {
        val app = Http.response(Response(status = Status.Ok, data = HttpData.fromString("abc")))
        test("body is set") {
          val res = app.deploy.bodyAsString.run()
          assertZIO(res)(equalTo("abc"))
=======
        testM("headers are set") {
          val res = app.deploy.headerValue("Foo").run()
          assertM(res)(isSome(equalTo("Bar")))
        }
      } + suite("response") {
        val app = Http.response(Response(status = Status.Ok, data = HttpData.fromString("abc")))
        testM("body is set") {
          val res = app.deploy.bodyAsString.run()
          assertM(res)(equalTo("abc"))
>>>>>>> c1922868
        }
      } +
      suite("decompression") {
        val app     = Http.collectZIO[Request] { case req => req.bodyAsString.map(body => Response.text(body)) }.deploy
        val content = "some-text"
        val stream  = ZStream.fromChunk(Chunk.fromArray(content.getBytes))

<<<<<<< HEAD
        test("gzip") {
          val res = for {
            body     <- stream.via(ZPipeline.gzip()).runCollect
=======
        testM("gzip") {
          val res = for {
            body     <- stream.transduce(ZTransducer.gzip()).runCollect
>>>>>>> c1922868
            response <- app.run(
              content = HttpData.fromChunk(body),
              headers = Headers.contentEncoding(HeaderValues.gzip),
            )
          } yield response
<<<<<<< HEAD
          assertZIO(res.flatMap(_.bodyAsString))(equalTo(content))
        } +
          test("deflate") {
            val res = for {
              body     <- stream.via(ZPipeline.deflate()).runCollect
=======
          assertM(res.flatMap(_.bodyAsString))(equalTo(content))
        } +
          testM("deflate") {
            val res = for {
              body     <- stream.transduce(ZTransducer.deflate()).runCollect
>>>>>>> c1922868
              response <- app.run(
                content = HttpData.fromChunk(body),
                headers = Headers.contentEncoding(HeaderValues.deflate),
              )
            } yield response
<<<<<<< HEAD
            assertZIO(res.flatMap(_.bodyAsString))(equalTo(content))
=======
            assertM(res.flatMap(_.bodyAsString))(equalTo(content))
>>>>>>> c1922868
          }
      }
  }

  def requestSpec = suite("RequestSpec") {
    val app: HttpApp[Any, Nothing] = Http.collect[Request] { case req =>
      Response.text(req.contentLength.getOrElse(-1).toString)
    }
<<<<<<< HEAD
    test("has content-length") {
      checkAll(Gen.alphaNumericString) { string =>
        val res = app.deploy.bodyAsString.run(content = HttpData.fromString(string))
        assertZIO(res)(equalTo(string.length.toString))
      }
    } +
      test("POST Request.getBody") {
        val app = Http.collectZIO[Request] { case req => req.body.as(Response.ok) }
        val res = app.deploy.status.run(path = !!, method = Method.POST, content = HttpData.fromString("some text"))
        assertZIO(res)(equalTo(Status.Ok))
      }
  }

  def responseSpec    = suite("ResponseSpec") {
    test("data") {
      checkAll(nonEmptyContent) { case (string, data) =>
        val res = Http.fromData(data).deploy.bodyAsString.run()
        assertZIO(res)(equalTo(string))
      }
    } +
      test("data from file") {
        val res = Http.fromResource("TestFile.txt").deploy.bodyAsString.run()
        assertZIO(res)(equalTo("abc\nfoo"))
      } +
      test("content-type header on file response") {
=======
    testM("has content-length") {
      checkM(Gen.alphaNumericString) { string =>
        val res = app.deploy.bodyAsString.run(content = HttpData.fromString(string))
        assertM(res)(equalTo(string.length.toString))
      }
    } +
      testM("POST Request.getBody") {
        val app = Http.collectZIO[Request] { case req => req.body.as(Response.ok) }
        val res = app.deploy.status.run(path = !!, method = Method.POST, content = HttpData.fromString("some text"))
        assertM(res)(equalTo(Status.Ok))
      }
  }

  def responseSpec = suite("ResponseSpec") {
    testM("data") {
      checkM(nonEmptyContent) { case (string, data) =>
        val res = Http.fromData(data).deploy.bodyAsString.run()
        assertM(res)(equalTo(string))
      }
    } +
      testM("data from file") {
        val res = Http.fromResource("TestFile.txt").deploy.bodyAsString.run()
        assertM(res)(equalTo("abc\nfoo"))
      } +
      testM("content-type header on file response") {
>>>>>>> c1922868
        val res =
          Http
            .fromResource("TestFile2.mp4")
            .deploy
            .headerValue(HeaderNames.contentType)
            .run()
            .map(_.getOrElse("Content type header not found."))
<<<<<<< HEAD
        assertZIO(res)(equalTo("video/mp4"))
      } +
      test("status") {
        checkAll(HttpGen.status) { case status =>
          val res = Http.status(status).deploy.status.run()
          assertZIO(res)(equalTo(status))
        }

      } +
      test("header") {
        checkAll(HttpGen.header) { case header @ (name, value) =>
          val res = Http.ok.addHeader(header).deploy.headerValue(name).run()
          assertZIO(res)(isSome(equalTo(value)))
        }
      } +
      test("text streaming") {
        val res = Http.fromStream(ZStream("a", "b", "c")).deploy.bodyAsString.run()
        assertZIO(res)(equalTo("abc"))
      } +
      test("echo streaming") {
        val res = Http
          .collectHttp[Request] { case req =>
            Http.fromStream(ZStream.fromZIO(req.body).flattenChunks)
=======
        assertM(res)(equalTo("video/mp4"))
      } +
      testM("status") {
        checkAllM(HttpGen.status) { case status =>
          val res = Http.status(status).deploy.status.run()
          assertM(res)(equalTo(status))
        }

      } +
      testM("header") {
        checkM(HttpGen.header) { case header @ (name, value) =>
          val res = Http.ok.addHeader(header).deploy.headerValue(name).run()
          assertM(res)(isSome(equalTo(value)))
        }
      } +
      testM("text streaming") {
        val res = Http.fromStream(ZStream("a", "b", "c")).deploy.bodyAsString.run()
        assertM(res)(equalTo("abc"))
      } +
      testM("echo streaming") {
        val res = Http
          .collectHttp[Request] { case req =>
            Http.fromStream(ZStream.fromEffect(req.body).flattenChunks)
>>>>>>> c1922868
          }
          .deploy
          .bodyAsString
          .run(content = HttpData.fromString("abc"))
<<<<<<< HEAD
        assertZIO(res)(equalTo("abc"))
=======
        assertM(res)(equalTo("abc"))
>>>>>>> c1922868
      } +
      test("file-streaming") {
        val path = getClass.getResource("/TestFile.txt").getPath
<<<<<<< HEAD
        val res  = Http.fromStream(ZStream.fromPath(Paths.get(path))).deploy.bodyAsString.run()
        assertZIO(res)(equalTo("abc\nfoo"))
      } +
      suite("html") {
        test("body") {
          val res = Http.html(html(body(div(id := "foo", "bar")))).deploy.bodyAsString.run()
          assertZIO(res)(equalTo("""<!DOCTYPE html><html><body><div id="foo">bar</div></body></html>"""))
=======
        val res  = Http.fromStream(ZStream.fromFile(Paths.get(path))).deploy.bodyAsString.run()
        assertM(res)(equalTo("abc\nfoo"))
      } +
      suite("html") {
        testM("body") {
          val res = Http.html(html(body(div(id := "foo", "bar")))).deploy.bodyAsString.run()
          assertM(res)(equalTo("""<!DOCTYPE html><html><body><div id="foo">bar</div></body></html>"""))
>>>>>>> c1922868
        } +
          test("content-type") {
            val app = Http.html(html(body(div(id := "foo", "bar"))))
            val res = app.deploy.headerValue(HeaderNames.contentType).run()
<<<<<<< HEAD
            assertZIO(res)(isSome(equalTo(HeaderValues.textHtml.toString)))
=======
            assertM(res)(isSome(equalTo(HeaderValues.textHtml.toString)))
>>>>>>> c1922868
          }
      } +
      suite("content-length") {
        suite("string") {
<<<<<<< HEAD
          test("unicode text") {
            val res = Http.text("äöü").deploy.contentLength.run()
            assertZIO(res)(isSome(equalTo(6L)))
          } +
            test("already set") {
              val res = Http.text("1234567890").withContentLength(4L).deploy.contentLength.run()
              assertZIO(res)(isSome(equalTo(4L)))
=======
          testM("unicode text") {
            val res = Http.text("äöü").deploy.contentLength.run()
            assertM(res)(isSome(equalTo(6L)))
          } +
            testM("already set") {
              val res = Http.text("1234567890").withContentLength(4L).deploy.contentLength.run()
              assertM(res)(isSome(equalTo(4L)))
>>>>>>> c1922868
            }
        }
      } +
      suite("memoize") {
        test("concurrent") {
          val size     = 100
          val expected = (0 to size) map (_ => Status.Ok)
          for {
            response <- Response.text("abc").freeze
            actual   <- ZIO.foreachPar(0 to size)(_ => Http.response(response).deploy.status.run())
          } yield assert(actual)(equalTo(expected))
        } +
          test("update after cache") {
            val server = "ZIO-Http"
            for {
              res    <- Response.text("abc").freeze
              actual <- Http.response(res).withServer(server).deploy.headerValue(HeaderNames.server).run()
            } yield assert(actual)(isSome(equalTo(server)))
          }
      }
  }
<<<<<<< HEAD
  def requestBodySpec = suite("RequestBodySpec") {
    test("POST Request stream") {
      val app: Http[Any, Throwable, Request, Response] = Http.collect[Request] { case req =>
        Response(data = HttpData.fromStream(req.bodyAsStream))
      }
      checkAll(Gen.alphaNumericString) { c =>
        assertZIO(app.deploy.bodyAsString.run(path = !!, method = Method.POST, content = HttpData.fromString(c)))(
=======

  def requestBodySpec = suite("RequestBodySpec") {
    testM("POST Request stream") {
      val app: Http[Any, Throwable, Request, Response] = Http.collect[Request] { case req =>
        Response(data = HttpData.fromStream(req.bodyAsStream))
      }
      checkM(Gen.alphaNumericString) { c =>
        assertM(app.deploy.bodyAsString.run(path = !!, method = Method.POST, content = HttpData.fromString(c)))(
>>>>>>> c1922868
          equalTo(c),
        )
      }
    } +
<<<<<<< HEAD
      test("FromASCIIString: toHttp") {
        checkAll(Gen.asciiString) { payload =>
          val res = HttpData.fromAsciiString(AsciiString.cached(payload)).toHttp.map(_.toString(HTTP_CHARSET))
          assertZIO(res.run())(equalTo(payload))
=======
      testM("FromASCIIString: toHttp") {
        checkM(Gen.anyASCIIString) { payload =>
          val res = HttpData.fromAsciiString(AsciiString.cached(payload)).toHttp.map(_.toString(HTTP_CHARSET))
          assertM(res.run())(equalTo(payload))
>>>>>>> c1922868
        }
      }
  }

  def serverErrorSpec = suite("ServerErrorSpec") {
    val app = Http.fail(new Error("SERVER_ERROR"))
<<<<<<< HEAD
    test("status is 500") {
      val res = app.deploy.status.run()
      assertZIO(res)(equalTo(Status.InternalServerError))
    } +
      test("content is set") {
        val res = app.deploy.bodyAsString.run()
        assertZIO(res)(containsString("SERVER_ERROR"))
      } +
      test("header is set") {
        val res = app.deploy.headers.run().map(_.headerValue("Content-Length"))
        assertZIO(res)(isSome(anything))
=======
    testM("status is 500") {
      val res = app.deploy.status.run()
      assertM(res)(equalTo(Status.InternalServerError))
    } +
      testM("content is set") {
        val res = app.deploy.bodyAsString.run()
        assertM(res)(containsString("SERVER_ERROR"))
      } +
      testM("header is set") {
        val res = app.deploy.headers.run().map(_.headerValue("Content-Length"))
        assertM(res)(isSome(anything))
>>>>>>> c1922868
      }
  }

  override def spec =
    suite("Server") {
      val spec = dynamicAppSpec + responseSpec + requestSpec + requestBodySpec + serverErrorSpec
<<<<<<< HEAD
      suite("app without request streaming") { ZIO.scoped(app.as(List(spec))) } +
        suite("app with request streaming") { ZIO.scoped(appWithReqStreaming.as(List(spec))) }
    }.provideSomeLayerShared[TestEnvironment](env) @@ timeout(30 seconds) @@ sequential
=======
      suiteM("app without request streaming") { app.as(List(spec)).useNow } +
        suiteM("app with request streaming") { appWithReqStreaming.as(List(spec)).useNow }
    }.provideCustomLayerShared(env) @@ timeout(10 seconds)
>>>>>>> c1922868

}<|MERGE_RESOLUTION|>--- conflicted
+++ resolved
@@ -5,20 +5,12 @@
 import zhttp.http._
 import zhttp.internal.{DynamicServer, HttpGen, HttpRunnableSpec}
 import zhttp.service.server._
-<<<<<<< HEAD
-import zio.stream.{ZPipeline, ZStream}
-import zio.test.Assertion._
-import zio.test.TestAspect._
-import zio.test._
-import zio.{Chunk, ZIO, durationInt}
-=======
 import zio.duration.durationInt
 import zio.stream.{ZStream, ZTransducer}
 import zio.test.Assertion._
 import zio.test.TestAspect._
 import zio.test._
 import zio.{Chunk, ZIO}
->>>>>>> c1922868
 
 import java.nio.file.Paths
 
@@ -32,25 +24,6 @@
   private val env =
     EventLoopGroup.nio() ++ ChannelFactory.nio ++ ServerChannelFactory.nio ++ DynamicServer.live
 
-<<<<<<< HEAD
-  private val app                 =
-    serve(DynamicServer.app, Some(Server.requestDecompression(true) ++ Server.enableObjectAggregator(4096)))
-  private val appWithReqStreaming = serve(DynamicServer.app, None)
-
-  def dynamicAppSpec = suite("DynamicAppSpec") {
-    suite("success") {
-      test("status is 200") {
-        val status = Http.ok.deploy.status.run()
-        assertZIO(status)(equalTo(Status.Ok))
-      } +
-        test("status is 200") {
-          val res = Http.text("ABC").deploy.status.run()
-          assertZIO(res)(equalTo(Status.Ok))
-        } +
-        test("content is set") {
-          val res = Http.text("ABC").deploy.bodyAsString.run()
-          assertZIO(res)(containsString("ABC"))
-=======
   private val MaxSize             = 1024 * 10
   private val app                 =
     serve(DynamicServer.app, Some(Server.requestDecompression(true) ++ Server.enableObjectAggregator(MaxSize)))
@@ -69,20 +42,10 @@
         testM("content is set") {
           val res = Http.text("ABC").deploy.bodyAsString.run()
           assertM(res)(containsString("ABC"))
->>>>>>> c1922868
         }
     } +
       suite("not found") {
         val app = Http.empty
-<<<<<<< HEAD
-        test("status is 404") {
-          val res = app.deploy.status.run()
-          assertZIO(res)(equalTo(Status.NotFound))
-        } +
-          test("header is set") {
-            val res = app.deploy.headerValue(HeaderNames.contentLength).run()
-            assertZIO(res)(isSome(equalTo("0")))
-=======
         testM("status is 404") {
           val res = app.deploy.status.run()
           assertM(res)(equalTo(Status.NotFound))
@@ -90,54 +53,10 @@
           testM("header is set") {
             val res = app.deploy.headerValue(HeaderNames.contentLength).run()
             assertM(res)(isSome(equalTo("439")))
->>>>>>> c1922868
           }
       } +
       suite("error") {
         val app = Http.fail(new Error("SERVER_ERROR"))
-<<<<<<< HEAD
-        test("status is 500") {
-          val res = app.deploy.status.run()
-          assertZIO(res)(equalTo(Status.InternalServerError))
-        } +
-          test("content is set") {
-            val res = app.deploy.bodyAsString.run()
-            assertZIO(res)(containsString("SERVER_ERROR"))
-          } +
-          test("header is set") {
-            val res = app.deploy.headerValue(HeaderNames.contentLength).run()
-            assertZIO(res)(isSome(anything))
-          }
-      } +
-      suite("die") {
-        val app = Http.die(new Error("SERVER_ERROR"))
-        test("status is 500") {
-          val res = app.deploy.status.run()
-          assertZIO(res)(equalTo(Status.InternalServerError))
-        } +
-          test("content is set") {
-            val res = app.deploy.bodyAsString.run()
-            assertZIO(res)(containsString("SERVER_ERROR"))
-          } +
-          test("header is set") {
-            val res = app.deploy.headerValue(HeaderNames.contentLength).run()
-            assertZIO(res)(isSome(anything))
-          }
-      } +
-      suite("die") {
-        val app = Http.die(new Error("SERVER_ERROR"))
-        test("status is 500") {
-          val res = app.deploy.status.run()
-          assertZIO(res)(equalTo(Status.InternalServerError))
-        } +
-          test("content is set") {
-            val res = app.deploy.bodyAsString.run()
-            assertZIO(res)(containsString("SERVER_ERROR"))
-          } +
-          test("header is set") {
-            val res = app.deploy.headerValue(HeaderNames.contentLength).run()
-            assertZIO(res)(isSome(anything))
-=======
         testM("status is 500") {
           val res = app.deploy.status.run()
           assertM(res)(equalTo(Status.InternalServerError))
@@ -164,7 +83,6 @@
           testM("header is set") {
             val res = app.deploy.headerValue(HeaderNames.contentLength).run()
             assertM(res)(isSome(anything))
->>>>>>> c1922868
           }
       } +
       suite("echo content") {
@@ -172,23 +90,6 @@
           req.bodyAsString.map(text => Response.text(text))
         }
 
-<<<<<<< HEAD
-        test("status is 200") {
-          val res = app.deploy.status.run()
-          assertZIO(res)(equalTo(Status.Ok))
-        } +
-          test("body is ok") {
-            val res = app.deploy.bodyAsString.run(content = HttpData.fromString("ABC"))
-            assertZIO(res)(equalTo("ABC"))
-          } +
-          test("empty string") {
-            val res = app.deploy.bodyAsString.run(content = HttpData.fromString(""))
-            assertZIO(res)(equalTo(""))
-          } +
-          test("one char") {
-            val res = app.deploy.bodyAsString.run(content = HttpData.fromString("1"))
-            assertZIO(res)(equalTo("1"))
-=======
         testM("status is 200") {
           val res = app.deploy.status.run()
           assertM(res)(equalTo(Status.Ok))
@@ -210,22 +111,10 @@
             val app        = Http.collect[Request] { case req => Response(data = req.data) }
             val res = app.deploy.bodyAsByteBuf.map(_.readableBytes()).run(content = HttpData.fromStream(dataStream))
             assertM(res)(equalTo(MaxSize))
->>>>>>> c1922868
           }
       } +
       suite("headers") {
         val app = Http.ok.addHeader("Foo", "Bar")
-<<<<<<< HEAD
-        test("headers are set") {
-          val res = app.deploy.headerValue("Foo").run()
-          assertZIO(res)(isSome(equalTo("Bar")))
-        }
-      } + suite("response") {
-        val app = Http.response(Response(status = Status.Ok, data = HttpData.fromString("abc")))
-        test("body is set") {
-          val res = app.deploy.bodyAsString.run()
-          assertZIO(res)(equalTo("abc"))
-=======
         testM("headers are set") {
           val res = app.deploy.headerValue("Foo").run()
           assertM(res)(isSome(equalTo("Bar")))
@@ -235,7 +124,6 @@
         testM("body is set") {
           val res = app.deploy.bodyAsString.run()
           assertM(res)(equalTo("abc"))
->>>>>>> c1922868
         }
       } +
       suite("decompression") {
@@ -243,43 +131,25 @@
         val content = "some-text"
         val stream  = ZStream.fromChunk(Chunk.fromArray(content.getBytes))
 
-<<<<<<< HEAD
-        test("gzip") {
-          val res = for {
-            body     <- stream.via(ZPipeline.gzip()).runCollect
-=======
         testM("gzip") {
           val res = for {
             body     <- stream.transduce(ZTransducer.gzip()).runCollect
->>>>>>> c1922868
             response <- app.run(
               content = HttpData.fromChunk(body),
               headers = Headers.contentEncoding(HeaderValues.gzip),
             )
           } yield response
-<<<<<<< HEAD
-          assertZIO(res.flatMap(_.bodyAsString))(equalTo(content))
-        } +
-          test("deflate") {
-            val res = for {
-              body     <- stream.via(ZPipeline.deflate()).runCollect
-=======
           assertM(res.flatMap(_.bodyAsString))(equalTo(content))
         } +
           testM("deflate") {
             val res = for {
               body     <- stream.transduce(ZTransducer.deflate()).runCollect
->>>>>>> c1922868
               response <- app.run(
                 content = HttpData.fromChunk(body),
                 headers = Headers.contentEncoding(HeaderValues.deflate),
               )
             } yield response
-<<<<<<< HEAD
-            assertZIO(res.flatMap(_.bodyAsString))(equalTo(content))
-=======
             assertM(res.flatMap(_.bodyAsString))(equalTo(content))
->>>>>>> c1922868
           }
       }
   }
@@ -288,33 +158,6 @@
     val app: HttpApp[Any, Nothing] = Http.collect[Request] { case req =>
       Response.text(req.contentLength.getOrElse(-1).toString)
     }
-<<<<<<< HEAD
-    test("has content-length") {
-      checkAll(Gen.alphaNumericString) { string =>
-        val res = app.deploy.bodyAsString.run(content = HttpData.fromString(string))
-        assertZIO(res)(equalTo(string.length.toString))
-      }
-    } +
-      test("POST Request.getBody") {
-        val app = Http.collectZIO[Request] { case req => req.body.as(Response.ok) }
-        val res = app.deploy.status.run(path = !!, method = Method.POST, content = HttpData.fromString("some text"))
-        assertZIO(res)(equalTo(Status.Ok))
-      }
-  }
-
-  def responseSpec    = suite("ResponseSpec") {
-    test("data") {
-      checkAll(nonEmptyContent) { case (string, data) =>
-        val res = Http.fromData(data).deploy.bodyAsString.run()
-        assertZIO(res)(equalTo(string))
-      }
-    } +
-      test("data from file") {
-        val res = Http.fromResource("TestFile.txt").deploy.bodyAsString.run()
-        assertZIO(res)(equalTo("abc\nfoo"))
-      } +
-      test("content-type header on file response") {
-=======
     testM("has content-length") {
       checkM(Gen.alphaNumericString) { string =>
         val res = app.deploy.bodyAsString.run(content = HttpData.fromString(string))
@@ -340,7 +183,6 @@
         assertM(res)(equalTo("abc\nfoo"))
       } +
       testM("content-type header on file response") {
->>>>>>> c1922868
         val res =
           Http
             .fromResource("TestFile2.mp4")
@@ -348,31 +190,6 @@
             .headerValue(HeaderNames.contentType)
             .run()
             .map(_.getOrElse("Content type header not found."))
-<<<<<<< HEAD
-        assertZIO(res)(equalTo("video/mp4"))
-      } +
-      test("status") {
-        checkAll(HttpGen.status) { case status =>
-          val res = Http.status(status).deploy.status.run()
-          assertZIO(res)(equalTo(status))
-        }
-
-      } +
-      test("header") {
-        checkAll(HttpGen.header) { case header @ (name, value) =>
-          val res = Http.ok.addHeader(header).deploy.headerValue(name).run()
-          assertZIO(res)(isSome(equalTo(value)))
-        }
-      } +
-      test("text streaming") {
-        val res = Http.fromStream(ZStream("a", "b", "c")).deploy.bodyAsString.run()
-        assertZIO(res)(equalTo("abc"))
-      } +
-      test("echo streaming") {
-        val res = Http
-          .collectHttp[Request] { case req =>
-            Http.fromStream(ZStream.fromZIO(req.body).flattenChunks)
-=======
         assertM(res)(equalTo("video/mp4"))
       } +
       testM("status") {
@@ -396,28 +213,14 @@
         val res = Http
           .collectHttp[Request] { case req =>
             Http.fromStream(ZStream.fromEffect(req.body).flattenChunks)
->>>>>>> c1922868
           }
           .deploy
           .bodyAsString
           .run(content = HttpData.fromString("abc"))
-<<<<<<< HEAD
-        assertZIO(res)(equalTo("abc"))
-=======
         assertM(res)(equalTo("abc"))
->>>>>>> c1922868
-      } +
-      test("file-streaming") {
+      } +
+      testM("file-streaming") {
         val path = getClass.getResource("/TestFile.txt").getPath
-<<<<<<< HEAD
-        val res  = Http.fromStream(ZStream.fromPath(Paths.get(path))).deploy.bodyAsString.run()
-        assertZIO(res)(equalTo("abc\nfoo"))
-      } +
-      suite("html") {
-        test("body") {
-          val res = Http.html(html(body(div(id := "foo", "bar")))).deploy.bodyAsString.run()
-          assertZIO(res)(equalTo("""<!DOCTYPE html><html><body><div id="foo">bar</div></body></html>"""))
-=======
         val res  = Http.fromStream(ZStream.fromFile(Paths.get(path))).deploy.bodyAsString.run()
         assertM(res)(equalTo("abc\nfoo"))
       } +
@@ -425,29 +228,15 @@
         testM("body") {
           val res = Http.html(html(body(div(id := "foo", "bar")))).deploy.bodyAsString.run()
           assertM(res)(equalTo("""<!DOCTYPE html><html><body><div id="foo">bar</div></body></html>"""))
->>>>>>> c1922868
-        } +
-          test("content-type") {
+        } +
+          testM("content-type") {
             val app = Http.html(html(body(div(id := "foo", "bar"))))
             val res = app.deploy.headerValue(HeaderNames.contentType).run()
-<<<<<<< HEAD
-            assertZIO(res)(isSome(equalTo(HeaderValues.textHtml.toString)))
-=======
             assertM(res)(isSome(equalTo(HeaderValues.textHtml.toString)))
->>>>>>> c1922868
           }
       } +
       suite("content-length") {
         suite("string") {
-<<<<<<< HEAD
-          test("unicode text") {
-            val res = Http.text("äöü").deploy.contentLength.run()
-            assertZIO(res)(isSome(equalTo(6L)))
-          } +
-            test("already set") {
-              val res = Http.text("1234567890").withContentLength(4L).deploy.contentLength.run()
-              assertZIO(res)(isSome(equalTo(4L)))
-=======
           testM("unicode text") {
             val res = Http.text("äöü").deploy.contentLength.run()
             assertM(res)(isSome(equalTo(6L)))
@@ -455,12 +244,11 @@
             testM("already set") {
               val res = Http.text("1234567890").withContentLength(4L).deploy.contentLength.run()
               assertM(res)(isSome(equalTo(4L)))
->>>>>>> c1922868
             }
         }
       } +
       suite("memoize") {
-        test("concurrent") {
+        testM("concurrent") {
           val size     = 100
           val expected = (0 to size) map (_ => Status.Ok)
           for {
@@ -468,7 +256,7 @@
             actual   <- ZIO.foreachPar(0 to size)(_ => Http.response(response).deploy.status.run())
           } yield assert(actual)(equalTo(expected))
         } +
-          test("update after cache") {
+          testM("update after cache") {
             val server = "ZIO-Http"
             for {
               res    <- Response.text("abc").freeze
@@ -477,15 +265,6 @@
           }
       }
   }
-<<<<<<< HEAD
-  def requestBodySpec = suite("RequestBodySpec") {
-    test("POST Request stream") {
-      val app: Http[Any, Throwable, Request, Response] = Http.collect[Request] { case req =>
-        Response(data = HttpData.fromStream(req.bodyAsStream))
-      }
-      checkAll(Gen.alphaNumericString) { c =>
-        assertZIO(app.deploy.bodyAsString.run(path = !!, method = Method.POST, content = HttpData.fromString(c)))(
-=======
 
   def requestBodySpec = suite("RequestBodySpec") {
     testM("POST Request stream") {
@@ -494,41 +273,20 @@
       }
       checkM(Gen.alphaNumericString) { c =>
         assertM(app.deploy.bodyAsString.run(path = !!, method = Method.POST, content = HttpData.fromString(c)))(
->>>>>>> c1922868
           equalTo(c),
         )
       }
     } +
-<<<<<<< HEAD
-      test("FromASCIIString: toHttp") {
-        checkAll(Gen.asciiString) { payload =>
-          val res = HttpData.fromAsciiString(AsciiString.cached(payload)).toHttp.map(_.toString(HTTP_CHARSET))
-          assertZIO(res.run())(equalTo(payload))
-=======
       testM("FromASCIIString: toHttp") {
         checkM(Gen.anyASCIIString) { payload =>
           val res = HttpData.fromAsciiString(AsciiString.cached(payload)).toHttp.map(_.toString(HTTP_CHARSET))
           assertM(res.run())(equalTo(payload))
->>>>>>> c1922868
         }
       }
   }
 
   def serverErrorSpec = suite("ServerErrorSpec") {
     val app = Http.fail(new Error("SERVER_ERROR"))
-<<<<<<< HEAD
-    test("status is 500") {
-      val res = app.deploy.status.run()
-      assertZIO(res)(equalTo(Status.InternalServerError))
-    } +
-      test("content is set") {
-        val res = app.deploy.bodyAsString.run()
-        assertZIO(res)(containsString("SERVER_ERROR"))
-      } +
-      test("header is set") {
-        val res = app.deploy.headers.run().map(_.headerValue("Content-Length"))
-        assertZIO(res)(isSome(anything))
-=======
     testM("status is 500") {
       val res = app.deploy.status.run()
       assertM(res)(equalTo(Status.InternalServerError))
@@ -540,21 +298,14 @@
       testM("header is set") {
         val res = app.deploy.headers.run().map(_.headerValue("Content-Length"))
         assertM(res)(isSome(anything))
->>>>>>> c1922868
       }
   }
 
   override def spec =
     suite("Server") {
       val spec = dynamicAppSpec + responseSpec + requestSpec + requestBodySpec + serverErrorSpec
-<<<<<<< HEAD
-      suite("app without request streaming") { ZIO.scoped(app.as(List(spec))) } +
-        suite("app with request streaming") { ZIO.scoped(appWithReqStreaming.as(List(spec))) }
-    }.provideSomeLayerShared[TestEnvironment](env) @@ timeout(30 seconds) @@ sequential
-=======
       suiteM("app without request streaming") { app.as(List(spec)).useNow } +
         suiteM("app with request streaming") { appWithReqStreaming.as(List(spec)).useNow }
     }.provideCustomLayerShared(env) @@ timeout(10 seconds)
->>>>>>> c1922868
 
 }