--- conflicted
+++ resolved
@@ -5,17 +5,11 @@
 import zhttp.http._
 import zhttp.internal.{DynamicServer, HttpGen, HttpRunnableSpec}
 import zhttp.service.server._
-<<<<<<< HEAD
-import zio._
 import zio.stream.{ZPipeline, ZStream}
-=======
-import zio.duration.durationInt
-import zio.stream.{ZStream, ZTransducer}
->>>>>>> 3fdcd400
 import zio.test.Assertion._
 import zio.test.TestAspect._
 import zio.test._
-import zio.{Chunk, ZIO}
+import zio.{Chunk, ZIO, _}
 
 import java.nio.file.Paths
 
@@ -36,7 +30,6 @@
 
   def dynamicAppSpec = suite("DynamicAppSpec") {
     suite("success") {
-<<<<<<< HEAD
       test("status is 200") {
         val status = Http.ok.deploy.status.run()
         assertZIO(status)(equalTo(Status.Ok))
@@ -48,24 +41,10 @@
         test("content is set") {
           val res = Http.text("ABC").deploy.bodyAsString.run()
           assertZIO(res)(containsString("ABC"))
-=======
-      testM("status is 200") {
-        val status = Http.ok.deploy.status.run()
-        assertM(status)(equalTo(Status.Ok))
-      } +
-        testM("status is 200") {
-          val res = Http.text("ABC").deploy.status.run()
-          assertM(res)(equalTo(Status.Ok))
-        } +
-        testM("content is set") {
-          val res = Http.text("ABC").deploy.bodyAsString.run()
-          assertM(res)(containsString("ABC"))
->>>>>>> 3fdcd400
         }
     } +
       suite("not found") {
         val app = Http.empty
-<<<<<<< HEAD
         test("status is 404") {
           val res = app.deploy.status.run()
           assertZIO(res)(equalTo(Status.NotFound))
@@ -73,20 +52,10 @@
           test("header is set") {
             val res = app.deploy.headerValue(HeaderNames.contentLength).run()
             assertZIO(res)(isSome(equalTo("439")))
-=======
-        testM("status is 404") {
-          val res = app.deploy.status.run()
-          assertM(res)(equalTo(Status.NotFound))
-        } +
-          testM("header is set") {
-            val res = app.deploy.headerValue(HeaderNames.contentLength).run()
-            assertM(res)(isSome(equalTo("439")))
->>>>>>> 3fdcd400
           }
       } +
       suite("error") {
         val app = Http.fail(new Error("SERVER_ERROR"))
-<<<<<<< HEAD
         test("status is 500") {
           val res = app.deploy.status.run()
           assertZIO(res)(equalTo(Status.InternalServerError))
@@ -98,24 +67,10 @@
           test("header is set") {
             val res = app.deploy.headerValue(HeaderNames.contentLength).run()
             assertZIO(res)(isSome(anything))
-=======
-        testM("status is 500") {
-          val res = app.deploy.status.run()
-          assertM(res)(equalTo(Status.InternalServerError))
-        } +
-          testM("content is set") {
-            val res = app.deploy.bodyAsString.run()
-            assertM(res)(containsString("SERVER_ERROR"))
-          } +
-          testM("header is set") {
-            val res = app.deploy.headerValue(HeaderNames.contentLength).run()
-            assertM(res)(isSome(anything))
->>>>>>> 3fdcd400
           }
       } +
       suite("die") {
         val app = Http.die(new Error("SERVER_ERROR"))
-<<<<<<< HEAD
         test("status is 500") {
           val res = app.deploy.status.run()
           assertZIO(res)(equalTo(Status.InternalServerError))
@@ -127,19 +82,6 @@
           test("header is set") {
             val res = app.deploy.headerValue(HeaderNames.contentLength).run()
             assertZIO(res)(isSome(anything))
-=======
-        testM("status is 500") {
-          val res = app.deploy.status.run()
-          assertM(res)(equalTo(Status.InternalServerError))
-        } +
-          testM("content is set") {
-            val res = app.deploy.bodyAsString.run()
-            assertM(res)(containsString("SERVER_ERROR"))
-          } +
-          testM("header is set") {
-            val res = app.deploy.headerValue(HeaderNames.contentLength).run()
-            assertM(res)(isSome(anything))
->>>>>>> 3fdcd400
           }
       } +
       suite("echo content") {
@@ -147,7 +89,6 @@
           req.bodyAsString.map(text => Response.text(text))
         }
 
-<<<<<<< HEAD
         test("status is 200") {
           val res = app.deploy.status.run()
           assertZIO(res)(equalTo(Status.Ok))
@@ -169,34 +110,10 @@
             val app        = Http.collect[Request] { case req => Response(data = req.data) }
             val res = app.deploy.bodyAsByteBuf.map(_.readableBytes()).run(content = HttpData.fromStream(dataStream))
             assertZIO(res)(equalTo(MaxSize))
-=======
-        testM("status is 200") {
-          val res = app.deploy.status.run()
-          assertM(res)(equalTo(Status.Ok))
-        } +
-          testM("body is ok") {
-            val res = app.deploy.bodyAsString.run(content = HttpData.fromString("ABC"))
-            assertM(res)(equalTo("ABC"))
-          } +
-          testM("empty string") {
-            val res = app.deploy.bodyAsString.run(content = HttpData.fromString(""))
-            assertM(res)(equalTo(""))
-          } +
-          testM("one char") {
-            val res = app.deploy.bodyAsString.run(content = HttpData.fromString("1"))
-            assertM(res)(equalTo("1"))
-          } +
-          testM("data") {
-            val dataStream = ZStream.repeat("A").take(MaxSize.toLong)
-            val app        = Http.collect[Request] { case req => Response(data = req.data) }
-            val res = app.deploy.bodyAsByteBuf.map(_.readableBytes()).run(content = HttpData.fromStream(dataStream))
-            assertM(res)(equalTo(MaxSize))
->>>>>>> 3fdcd400
           }
       } +
       suite("headers") {
         val app = Http.ok.addHeader("Foo", "Bar")
-<<<<<<< HEAD
         test("headers are set") {
           val res = app.deploy.headerValue("Foo").run()
           assertZIO(res)(isSome(equalTo("Bar")))
@@ -206,17 +123,6 @@
         test("body is set") {
           val res = app.deploy.bodyAsString.run()
           assertZIO(res)(equalTo("abc"))
-=======
-        testM("headers are set") {
-          val res = app.deploy.headerValue("Foo").run()
-          assertM(res)(isSome(equalTo("Bar")))
-        }
-      } + suite("response") {
-        val app = Http.response(Response(status = Status.Ok, data = HttpData.fromString("abc")))
-        testM("body is set") {
-          val res = app.deploy.bodyAsString.run()
-          assertM(res)(equalTo("abc"))
->>>>>>> 3fdcd400
         }
       } +
       suite("decompression") {
@@ -224,43 +130,25 @@
         val content = "some-text"
         val stream  = ZStream.fromChunk(Chunk.fromArray(content.getBytes))
 
-<<<<<<< HEAD
         test("gzip") {
           val res = for {
             body     <- stream.via(ZPipeline.gzip()).runCollect
-=======
-        testM("gzip") {
-          val res = for {
-            body     <- stream.transduce(ZTransducer.gzip()).runCollect
->>>>>>> 3fdcd400
             response <- app.run(
               content = HttpData.fromChunk(body),
               headers = Headers.contentEncoding(HeaderValues.gzip),
             )
           } yield response
-<<<<<<< HEAD
           assertZIO(res.flatMap(_.bodyAsString))(equalTo(content))
         } +
           test("deflate") {
             val res = for {
               body     <- stream.via(ZPipeline.deflate()).runCollect
-=======
-          assertM(res.flatMap(_.bodyAsString))(equalTo(content))
-        } +
-          testM("deflate") {
-            val res = for {
-              body     <- stream.transduce(ZTransducer.deflate()).runCollect
->>>>>>> 3fdcd400
               response <- app.run(
                 content = HttpData.fromChunk(body),
                 headers = Headers.contentEncoding(HeaderValues.deflate),
               )
             } yield response
-<<<<<<< HEAD
             assertZIO(res.flatMap(_.bodyAsString))(equalTo(content))
-=======
-            assertM(res.flatMap(_.bodyAsString))(equalTo(content))
->>>>>>> 3fdcd400
           }
       }
   }
@@ -269,7 +157,6 @@
     val app: HttpApp[Any, Nothing] = Http.collect[Request] { case req =>
       Response.text(req.contentLength.getOrElse(-1).toString)
     }
-<<<<<<< HEAD
     test("has content-length") {
       check(Gen.alphaNumericString) { string =>
         val res = app.deploy.bodyAsString.run(content = HttpData.fromString(string))
@@ -280,23 +167,10 @@
         val app = Http.collectZIO[Request] { case req => req.body.as(Response.ok) }
         val res = app.deploy.status.run(path = !!, method = Method.POST, content = HttpData.fromString("some text"))
         assertZIO(res)(equalTo(Status.Ok))
-=======
-    testM("has content-length") {
-      checkM(Gen.alphaNumericString) { string =>
-        val res = app.deploy.bodyAsString.run(content = HttpData.fromString(string))
-        assertM(res)(equalTo(string.length.toString))
-      }
-    } +
-      testM("POST Request.getBody") {
-        val app = Http.collectZIO[Request] { case req => req.body.as(Response.ok) }
-        val res = app.deploy.status.run(path = !!, method = Method.POST, content = HttpData.fromString("some text"))
-        assertM(res)(equalTo(Status.Ok))
->>>>>>> 3fdcd400
       }
   }
 
   def responseSpec = suite("ResponseSpec") {
-<<<<<<< HEAD
     test("data") {
       check(nonEmptyContent) { case (string, data) =>
         val res = Http.fromData(data).deploy.bodyAsString.run()
@@ -308,19 +182,6 @@
         assertZIO(res)(equalTo("abc\nfoo"))
       } +
       test("content-type header on file response") {
-=======
-    testM("data") {
-      checkM(nonEmptyContent) { case (string, data) =>
-        val res = Http.fromData(data).deploy.bodyAsString.run()
-        assertM(res)(equalTo(string))
-      }
-    } +
-      testM("data from file") {
-        val res = Http.fromResource("TestFile.txt").deploy.bodyAsString.run()
-        assertM(res)(equalTo("abc\nfoo"))
-      } +
-      testM("content-type header on file response") {
->>>>>>> 3fdcd400
         val res =
           Http
             .fromResource("TestFile2.mp4")
@@ -328,7 +189,6 @@
             .headerValue(HeaderNames.contentType)
             .run()
             .map(_.getOrElse("Content type header not found."))
-<<<<<<< HEAD
         assertZIO(res)(equalTo("video/mp4"))
       } +
       test("status") {
@@ -352,44 +212,14 @@
         val res = Http
           .collectHttp[Request] { case req =>
             Http.fromStream(ZStream.fromZIO(req.body).flattenChunks)
-=======
-        assertM(res)(equalTo("video/mp4"))
-      } +
-      testM("status") {
-        checkAllM(HttpGen.status) { case status =>
-          val res = Http.status(status).deploy.status.run()
-          assertM(res)(equalTo(status))
-        }
-
-      } +
-      testM("header") {
-        checkM(HttpGen.header) { case header @ (name, value) =>
-          val res = Http.ok.addHeader(header).deploy.headerValue(name).run()
-          assertM(res)(isSome(equalTo(value)))
-        }
-      } +
-      testM("text streaming") {
-        val res = Http.fromStream(ZStream("a", "b", "c")).deploy.bodyAsString.run()
-        assertM(res)(equalTo("abc"))
-      } +
-      testM("echo streaming") {
-        val res = Http
-          .collectHttp[Request] { case req =>
-            Http.fromStream(ZStream.fromEffect(req.body).flattenChunks)
->>>>>>> 3fdcd400
           }
           .deploy
           .bodyAsString
           .run(content = HttpData.fromString("abc"))
-<<<<<<< HEAD
         assertZIO(res)(equalTo("abc"))
-=======
-        assertM(res)(equalTo("abc"))
->>>>>>> 3fdcd400
       } +
       test("file-streaming") {
         val path = getClass.getResource("/TestFile.txt").getPath
-<<<<<<< HEAD
         val res  = Http.fromStream(ZStream.fromPath(Paths.get(path))).deploy.bodyAsString.run()
         assertZIO(res)(equalTo("abc\nfoo"))
       } +
@@ -397,29 +227,15 @@
         test("body") {
           val res = Http.html(html(body(div(id := "foo", "bar")))).deploy.bodyAsString.run()
           assertZIO(res)(equalTo("""<!DOCTYPE html><html><body><div id="foo">bar</div></body></html>"""))
-=======
-        val res  = Http.fromStream(ZStream.fromFile(Paths.get(path))).deploy.bodyAsString.run()
-        assertM(res)(equalTo("abc\nfoo"))
-      } +
-      suite("html") {
-        testM("body") {
-          val res = Http.html(html(body(div(id := "foo", "bar")))).deploy.bodyAsString.run()
-          assertM(res)(equalTo("""<!DOCTYPE html><html><body><div id="foo">bar</div></body></html>"""))
->>>>>>> 3fdcd400
         } +
           test("content-type") {
             val app = Http.html(html(body(div(id := "foo", "bar"))))
             val res = app.deploy.headerValue(HeaderNames.contentType).run()
-<<<<<<< HEAD
             assertZIO(res)(isSome(equalTo(HeaderValues.textHtml.toString)))
-=======
-            assertM(res)(isSome(equalTo(HeaderValues.textHtml.toString)))
->>>>>>> 3fdcd400
           }
       } +
       suite("content-length") {
         suite("string") {
-<<<<<<< HEAD
           test("unicode text") {
             val res = Http.text("äöü").deploy.contentLength.run()
             assertZIO(res)(isSome(equalTo(6L)))
@@ -427,15 +243,6 @@
             test("already set") {
               val res = Http.text("1234567890").withContentLength(4L).deploy.contentLength.run()
               assertZIO(res)(isSome(equalTo(4L)))
-=======
-          testM("unicode text") {
-            val res = Http.text("äöü").deploy.contentLength.run()
-            assertM(res)(isSome(equalTo(6L)))
-          } +
-            testM("already set") {
-              val res = Http.text("1234567890").withContentLength(4L).deploy.contentLength.run()
-              assertM(res)(isSome(equalTo(4L)))
->>>>>>> 3fdcd400
             }
         }
       } +
@@ -459,43 +266,26 @@
   }
 
   def requestBodySpec = suite("RequestBodySpec") {
-<<<<<<< HEAD
     test("POST Request stream") {
       val app: Http[Any, Throwable, Request, Response] = Http.collect[Request] { case req =>
         Response(data = HttpData.fromStream(req.bodyAsStream))
       }
       check(Gen.alphaNumericString) { c =>
         assertZIO(app.deploy.bodyAsString.run(path = !!, method = Method.POST, content = HttpData.fromString(c)))(
-=======
-    testM("POST Request stream") {
-      val app: Http[Any, Throwable, Request, Response] = Http.collect[Request] { case req =>
-        Response(data = HttpData.fromStream(req.bodyAsStream))
-      }
-      checkM(Gen.alphaNumericString) { c =>
-        assertM(app.deploy.bodyAsString.run(path = !!, method = Method.POST, content = HttpData.fromString(c)))(
->>>>>>> 3fdcd400
           equalTo(c),
         )
       }
     } +
-<<<<<<< HEAD
       test("FromASCIIString: toHttp") {
         check(Gen.asciiString) { payload =>
           val res = HttpData.fromAsciiString(AsciiString.cached(payload)).toHttp.map(_.toString(HTTP_CHARSET))
           assertZIO(res.run())(equalTo(payload))
-=======
-      testM("FromASCIIString: toHttp") {
-        checkM(Gen.anyASCIIString) { payload =>
-          val res = HttpData.fromAsciiString(AsciiString.cached(payload)).toHttp.map(_.toString(HTTP_CHARSET))
-          assertM(res.run())(equalTo(payload))
->>>>>>> 3fdcd400
         }
       }
   }
 
   def serverErrorSpec = suite("ServerErrorSpec") {
     val app = Http.fail(new Error("SERVER_ERROR"))
-<<<<<<< HEAD
     test("status is 500") {
       val res = app.deploy.status.run()
       assertZIO(res)(equalTo(Status.InternalServerError))
@@ -507,33 +297,14 @@
       test("header is set") {
         val res = app.deploy.headers.run().map(_.headerValue("Content-Length"))
         assertZIO(res)(isSome(anything))
-=======
-    testM("status is 500") {
-      val res = app.deploy.status.run()
-      assertM(res)(equalTo(Status.InternalServerError))
-    } +
-      testM("content is set") {
-        val res = app.deploy.bodyAsString.run()
-        assertM(res)(containsString("SERVER_ERROR"))
-      } +
-      testM("header is set") {
-        val res = app.deploy.headers.run().map(_.headerValue("Content-Length"))
-        assertM(res)(isSome(anything))
->>>>>>> 3fdcd400
       }
   }
 
   override def spec =
     suite("Server") {
       val spec = dynamicAppSpec + responseSpec + requestSpec + requestBodySpec + serverErrorSpec
-<<<<<<< HEAD
       suite("app without request streaming") { ZIO.scoped(app.as(List(spec))) } +
         suite("app with request streaming") { ZIO.scoped(appWithReqStreaming.as(List(spec))) }
     }.provideSomeLayerShared[TestEnvironment](env) @@ timeout(30 seconds) @@ sequential
-=======
-      suiteM("app without request streaming") { app.as(List(spec)).useNow } +
-        suiteM("app with request streaming") { appWithReqStreaming.as(List(spec)).useNow }
-    }.provideCustomLayerShared(env) @@ timeout(10 seconds)
->>>>>>> 3fdcd400
 
 }