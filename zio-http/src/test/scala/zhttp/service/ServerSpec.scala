--- conflicted
+++ resolved
@@ -147,14 +147,13 @@
         val res  = Http.data(HttpData.fromStream(ZStream.fromFile(Paths.get(path)))).requestBodyAsString()
         assertM(res)(containsString("foo"))
       } +
-<<<<<<< HEAD
       testM("Response Content length for Unicode Charset bytes") {
         checkM(Gen.anyString) { str =>
           val app           = Http.text(str)
           val contentLength = app.request().map(_.getContentLength)
           assertM(contentLength)(isSome(equalTo(str.getBytes("UTF-8").size.toLong)))
         }
-=======
+      } +
       suite("html") {
         testM("body") {
           val res = Http.html(html(body(div(id := "foo", "bar")))).requestBodyAsString()
@@ -165,8 +164,8 @@
             val res = app.requestHeaderValueByName()(Literals.Name.ContentType)
             assertM(res)(isSome(equalTo(Literals.Value.TextHtml.toString)))
           }
->>>>>>> d2ff02d3
-      }
+      }
+
   }
 
   override def spec = {
