package zhttp.service
import zhttp.http._
import zhttp.internal.{DynamicServer, HttpRunnableSpec}
import zhttp.service.ServerSpec.{requestBodySpec, requestSpec, responseSpec, serverErrorSpec}
import zio.test.Assertion.equalTo
import zio.test.TestAspect.{sequential, timeout}
import zio.test._
import zio.{Scope, ZIO, durationInt}

object RequestStreamingServerSpec extends HttpRunnableSpec {
  private val env =
    EventLoopGroup.nio() ++ DynamicServer.live ++ Scope.default

  private val appWithReqStreaming: ZIO[DynamicServer with Scope, Nothing, Unit] =
    serve(DynamicServer.app, Some(Server.enableObjectAggregator(-1)))

  /**
   * Generates a string of the provided length and char.
   */
  private def genString(size: Int, char: Char): String = {
    val buffer = new Array[Char](size)
    for (i <- 0 until size) buffer(i) = char
    new String(buffer)
  }

  val streamingServerSpec = suite("ServerStreamingSpec")(
    test("test unsafe large content") {
      val size    = 1024 * 1024
      val content = genString(size, '?')
      val app     = Http.fromFunctionZIO[Request] {
        _.body.asStream.runCount
          .map(bytesCount => Response.text(bytesCount.toString))
      }
      val res     = app.deploy.body.mapZIO(_.asString).run(body = Body.fromString(content))
      assertZIO(res)(equalTo(size.toString))
    },
    test("multiple body read") {
      val app = Http.collectZIO[Request] { case req =>
        for {
          _ <- req.body.asChunk
          _ <- req.body.asChunk
        } yield Response.ok
      }
      val res = app.deploy.status.run()
      assertZIO(res)(equalTo(Status.InternalServerError))
    },
  ) @@ timeout(10 seconds)

  override def spec =
    suite("RequestStreamingServerSpec") {
<<<<<<< HEAD
      val spec = responseSpec + requestSpec + requestBodySpec + serverErrorSpec + largeContentSpec
      suite("app with request streaming") { appWithReqStreaming.as(List(spec)) }
=======
      suite("app with request streaming") {
        ZIO.scoped(appWithReqStreaming.as(List(requestBodySpec, streamingServerSpec)))
      }
>>>>>>> 7e76ce33
    }.provideCustomLayerShared(env) @@ timeout(10 seconds) @@ sequential

}<|MERGE_RESOLUTION|>--- conflicted
+++ resolved
@@ -48,14 +48,8 @@
 
   override def spec =
     suite("RequestStreamingServerSpec") {
-<<<<<<< HEAD
-      val spec = responseSpec + requestSpec + requestBodySpec + serverErrorSpec + largeContentSpec
+      val spec = responseSpec + requestSpec + requestBodySpec + serverErrorSpec + streamingServerSpec
       suite("app with request streaming") { appWithReqStreaming.as(List(spec)) }
-=======
-      suite("app with request streaming") {
-        ZIO.scoped(appWithReqStreaming.as(List(requestBodySpec, streamingServerSpec)))
-      }
->>>>>>> 7e76ce33
     }.provideCustomLayerShared(env) @@ timeout(10 seconds) @@ sequential
 
 }