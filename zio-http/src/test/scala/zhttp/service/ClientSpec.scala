package zhttp.service

import zhttp.http._
import zhttp.internal.{DynamicServer, HttpRunnableSpec}
import zhttp.service.server._
import zio.test.Assertion._
import zio.test.TestAspect.{sequential, timeout}
import zio.test._
import zio.{Scope, durationInt}

import java.net.ConnectException

import java.net.ConnectException

object ClientSpec extends HttpRunnableSpec {

  private val env =
    EventLoopGroup.nio() ++ ChannelFactory.nio ++ ServerChannelFactory.nio ++ DynamicServer.live ++ Scope.default

  def clientSpec = suite("ClientSpec") {
<<<<<<< HEAD
    test("respond Ok") {
      val app = Http.ok.deploy.status.run()
      assertZIO(app)(equalTo(Status.Ok))
=======
    testM("respond Ok") {
      val app = Http.ok.deploy.status.run()
      assertM(app)(equalTo(Status.Ok))
>>>>>>> c1922868
    } +
      test("non empty content") {
        val app             = Http.text("abc")
        val responseContent = app.deploy.body.run()
<<<<<<< HEAD
        assertZIO(responseContent)(isNonEmpty)
      } +
      test("echo POST request content") {
        val app = Http.collectZIO[Request] { case req => req.bodyAsString.map(Response.text(_)) }
        val res = app.deploy.bodyAsString.run(method = Method.POST, content = HttpData.fromString("ZIO user"))
        assertZIO(res)(equalTo("ZIO user"))
      } +
      test("empty content") {
        val app             = Http.empty
        val responseContent = app.deploy.body.run()
        assertZIO(responseContent)(isEmpty)
=======
        assertM(responseContent)(isNonEmpty)
      } +
      testM("echo POST request content") {
        val app = Http.collectZIO[Request] { case req => req.bodyAsString.map(Response.text(_)) }
        val res = app.deploy.bodyAsString.run(method = Method.POST, content = HttpData.fromString("ZIO user"))
        assertM(res)(equalTo("ZIO user"))
      } +
      testM("non empty content") {
        val app             = Http.empty
        val responseContent = app.deploy.body.run().map(_.length)
        assertM(responseContent)(isGreaterThan(0))
>>>>>>> c1922868
      } +
      test("text content") {
        val app             = Http.text("zio user does not exist")
        val responseContent = app.deploy.bodyAsString.run()
<<<<<<< HEAD
        assertZIO(responseContent)(containsString("user"))
      } +
      test("handle connection failure") {
        val res = Client.request("http://localhost:1").either
        assertZIO(res)(isLeft(isSubtype[ConnectException](anything)))
=======
        assertM(responseContent)(containsString("user"))
      } +
      testM("handle connection failure") {
        val res = Client.request("http://localhost:1").either
        assertM(res)(isLeft(isSubtype[ConnectException](anything)))
>>>>>>> c1922868
      }
  }

  override def spec = {
    suite("Client") {
      serve(DynamicServer.app).as(List(clientSpec))
    }.provideLayerShared(env) @@ timeout(5 seconds) @@ sequential
  }
}<|MERGE_RESOLUTION|>--- conflicted
+++ resolved
@@ -18,20 +18,13 @@
     EventLoopGroup.nio() ++ ChannelFactory.nio ++ ServerChannelFactory.nio ++ DynamicServer.live ++ Scope.default
 
   def clientSpec = suite("ClientSpec") {
-<<<<<<< HEAD
     test("respond Ok") {
       val app = Http.ok.deploy.status.run()
       assertZIO(app)(equalTo(Status.Ok))
-=======
-    testM("respond Ok") {
-      val app = Http.ok.deploy.status.run()
-      assertM(app)(equalTo(Status.Ok))
->>>>>>> c1922868
     } +
       test("non empty content") {
         val app             = Http.text("abc")
         val responseContent = app.deploy.body.run()
-<<<<<<< HEAD
         assertZIO(responseContent)(isNonEmpty)
       } +
       test("echo POST request content") {
@@ -39,40 +32,19 @@
         val res = app.deploy.bodyAsString.run(method = Method.POST, content = HttpData.fromString("ZIO user"))
         assertZIO(res)(equalTo("ZIO user"))
       } +
-      test("empty content") {
-        val app             = Http.empty
-        val responseContent = app.deploy.body.run()
-        assertZIO(responseContent)(isEmpty)
-=======
-        assertM(responseContent)(isNonEmpty)
-      } +
-      testM("echo POST request content") {
-        val app = Http.collectZIO[Request] { case req => req.bodyAsString.map(Response.text(_)) }
-        val res = app.deploy.bodyAsString.run(method = Method.POST, content = HttpData.fromString("ZIO user"))
-        assertM(res)(equalTo("ZIO user"))
-      } +
-      testM("non empty content") {
+      test("non empty content") {
         val app             = Http.empty
         val responseContent = app.deploy.body.run().map(_.length)
-        assertM(responseContent)(isGreaterThan(0))
->>>>>>> c1922868
+        assertZIO(responseContent)(isGreaterThan(0))
       } +
       test("text content") {
         val app             = Http.text("zio user does not exist")
         val responseContent = app.deploy.bodyAsString.run()
-<<<<<<< HEAD
         assertZIO(responseContent)(containsString("user"))
       } +
       test("handle connection failure") {
         val res = Client.request("http://localhost:1").either
         assertZIO(res)(isLeft(isSubtype[ConnectException](anything)))
-=======
-        assertM(responseContent)(containsString("user"))
-      } +
-      testM("handle connection failure") {
-        val res = Client.request("http://localhost:1").either
-        assertM(res)(isLeft(isSubtype[ConnectException](anything)))
->>>>>>> c1922868
       }
   }
 
