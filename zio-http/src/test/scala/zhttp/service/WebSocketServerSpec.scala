--- conflicted
+++ resolved
@@ -49,10 +49,6 @@
   def websocketOnCloseSpec = suite("WebSocketOnCloseSpec") {
     test("success") {
       for {
-<<<<<<< HEAD
-=======
-
->>>>>>> 4e82d839
         // Maintain a flag to check if the close handler was completed
         isSet     <- Promise.make[Nothing, Unit]
         isStarted <- Promise.make[Nothing, Unit]
@@ -78,6 +74,6 @@
 
         // Check if the close handler was completed
       } yield assertCompletes
-    } @@ nonFlaky  
+    } @@ nonFlaky
   }
 }