package zhttp.http

import io.netty.handler.codec.http.{HttpHeaderNames, HttpHeaderValues}
import zhttp.http.Headers.BearerSchemeName
import zio.test.Assertion._
import zio.test.{DefaultRunnableSpec, Gen, assert, check}

object HeaderSpec extends DefaultRunnableSpec {

  def spec = suite("Header") {
    suite("getHeader")(
      test("should not return header that doesn't exist in list") {
        val actual = predefinedHeaders.header("dummyHeaderName")
        assert(actual)(isNone)
      } +
        test("should return header from predefined headers list by String") {
          val actual = predefinedHeaders.headerValue(HttpHeaderNames.CONTENT_TYPE)
          assert(actual)(isSome(equalTo(HttpHeaderValues.APPLICATION_JSON.toString)))
        } +
        test("should return header from predefined headers list by String of another case") {
          val actual = predefinedHeaders.headerValue("Content-Type")
          assert(actual)(isSome(equalTo(HttpHeaderValues.APPLICATION_JSON.toString)))
        } +
        test("should return header from predefined headers list by AsciiString") {
          val actual = predefinedHeaders.headerValue(HttpHeaderNames.CONTENT_TYPE)
          assert(actual)(isSome(equalTo(HttpHeaderValues.APPLICATION_JSON.toString)))
        } +
        test("should return header from custom headers list by String") {
          val actual = customHeaders.header(HttpHeaderNames.CONTENT_TYPE)
          assert(actual)(isSome(equalTo(customContentJsonHeader)))
        } +
        test("should return header from custom headers list by AsciiString") {
          val actual = customHeaders.header(HttpHeaderNames.CONTENT_TYPE)
          assert(actual)(isSome(equalTo(customContentJsonHeader)))
        },
    ) +
      suite("getHeaderValue") {
        test("should return header value") {
          val actual = predefinedHeaders.headerValue(HttpHeaderNames.CONTENT_TYPE)
          assert(actual)(isSome(equalTo(HttpHeaderValues.APPLICATION_JSON.toString)))
        }
      } +
      suite("contentType")(
        test("should return content-type value") {
          val actual = predefinedHeaders.contentType
          assert(actual)(isSome(equalTo(HttpHeaderValues.APPLICATION_JSON.toString)))
        } +
          test("should not return content-type value if it doesn't exist") {
            val actual = acceptJson.contentType
            assert(actual)(isNone)
          },
      ) +
      suite("getAuthorizationHeader")(
        test("should return authorization value") {
          val authorizationValue = "dummyValue"
          val actual             = Headers.authorization(authorizationValue).authorization
          assert(actual)(isSome(equalTo(authorizationValue)))
        } +
          test("should not return authorization value if it doesn't exist") {
            val actual = acceptJson.contentType
            assert(actual)(isNone)
          },
      ) +
      suite("hasHeader")(
        test("should return true if content-type is application/json") {
          val actual = contentTypeJson.hasHeader(HeaderNames.contentType, HeaderValues.applicationJson)
          assert(actual)(isTrue)
        },
      ) +
      suite("hasJsonContentType")(
        test("should return true if content-type is application/json") {
          val actual = contentTypeJson.hasJsonContentType
          assert(actual)(isTrue)
        } +
          test("should return false if content-type is not application/json") {
            val actual = contentTypeXml.hasJsonContentType
            assert(actual)(isFalse)
          } +
          test("should return false if content-type doesn't exist") {
            val headers = acceptJson
            val actual  = headers.hasJsonContentType
            assert(actual)(isFalse)
          },
      ) +
      suite("isPlainTextContentType")(
        test("should return true if content-type is text/plain") {
          val actual = contentTypeTextPlain.hasTextPlainContentType
          assert(actual)(isTrue)
        } +
          test("should return false if content-type is not text/plain") {
            val actual = contentTypeXml.hasTextPlainContentType
            assert(actual)(isFalse)
          } +
          test("should return false if content-type doesn't exist") {
            val actual = acceptJson.hasTextPlainContentType
            assert(actual)(isFalse)
          },
      ) +
      suite("isXmlContentType")(
        test("should return true if content-type is application/xml") {
          val actual = contentTypeXml.hasXmlContentType
          assert(actual)(isTrue)
        } +
          test("should return false if content-type is not application/xml") {
            val actual = contentTypeTextPlain.hasXmlContentType
            assert(actual)(isFalse)
          } +
          test("should return false if content-type doesn't exist") {
            val headers = acceptJson
            val actual  = headers.hasXmlContentType
            assert(actual)(isFalse)
          },
      ) +
      suite("isXhtmlXmlContentType")(
        test("should return true if content-type is application/xhtml+xml") {

          val actual = contentTypeXhtmlXml.hasXhtmlXmlContentType
          assert(actual)(isTrue)
        } +
          test("should return false if content-type is not application/xhtml+xml") {
            val actual = contentTypeTextPlain.hasXhtmlXmlContentType
            assert(actual)(isFalse)
          } +
          test("should return false if content-type doesn't exist") {
            val actual = acceptJson.hasXhtmlXmlContentType
            assert(actual)(isFalse)
          },
      ) +
      suite("isFormUrlencodedContentType")(
        test("should return true if content-type is application/x-www-form-urlencoded") {
          val actual = contentTypeFormUrlEncoded.hasFormUrlencodedContentType
          assert(actual)(isTrue)
        } +
          test("should return false if content-type is not application/x-www-form-urlencoded") {
            val actual = contentTypeTextPlain.hasFormUrlencodedContentType
            assert(actual)(isFalse)
          } +
          test("should return false if content-type doesn't exist") {
            val actual = acceptJson.hasFormUrlencodedContentType
            assert(actual)(isFalse)
          },
      ) +
      suite("getBasicAuthorizationCredentials")(
        test("should decode proper basic http authorization header") {
          val actual = Headers.authorization("Basic dXNlcjpwYXNzd29yZCAxMQ==").basicAuthorizationCredentials
          assert(actual)(isSome(equalTo(("user", "password 11"))))
        } +
          test("should decode basic http authorization header with empty name and password") {
            val actual = Headers.authorization("Basic Og==").basicAuthorizationCredentials
            assert(actual)(isSome(equalTo(("", ""))))
          } +
          test("should not decode improper base64") {
            val actual = Headers.authorization("Basic Og=").basicAuthorizationCredentials
            assert(actual)(isNone)
          } +
          test("should not decode only basic") {
            val actual = Headers.authorization("Basic").basicAuthorizationCredentials
            assert(actual)(isNone)
          } +
          test("should not decode basic contained header value") {
            val actual = Headers.authorization("wrongBasic Og==").basicAuthorizationCredentials
            assert(actual)(isNone)
          } +
          test("should get credentials for nonbasic schema") {
            val actual = Headers.authorization("DummySchema Og==").basicAuthorizationCredentials
            assert(actual)(isNone)
          } +
          test("should decode header from Header.basicHttpAuthorization") {
            val username = "username"
            val password = "password"
            val actual   = Headers.basicAuthorizationHeader(username, password).basicAuthorizationCredentials
            assert(actual)(isSome(equalTo((username, password))))
          } +
          test("should decode value from Header.basicHttpAuthorization") {
            val username = "username"
            val password = "password"
            val actual   = Headers
              .basicAuthorizationHeader(username, password)
              .headerValue(HeaderNames.authorization)
            val expected = "Basic dXNlcm5hbWU6cGFzc3dvcmQ="
            assert(actual)(isSome(equalTo(expected)))
          },
      ) +
      suite("getBearerToken")(
        test("should get bearer token") {
          val token  = "token"
          val actual = Headers.authorization(String.format("%s %s", BearerSchemeName, token)).bearerToken
          assert(actual)(isSome(equalTo(token)))
        } +
          test("should get empty bearer token") {
            val actual = Headers.authorization(String.format("%s %s", BearerSchemeName, "")).bearerToken
            assert(actual)(isSome(equalTo("")))
          } +
          test("should not get bearer token for nonbearer schema") {
            val actual = Headers.authorization("DummySchema token").bearerToken
            assert(actual)(isNone)
          } +
          test("should not get bearer token for bearer contained header") {
            val actual = Headers.authorization("wrongBearer token").bearerToken
            assert(actual)(isNone)
          },
      ) +
      suite("getContentLength") {
<<<<<<< HEAD
        test("should get content-length") {
          check(Gen.long) { c =>
=======
        testM("should get content-length") {
          check(Gen.anyLong) { c =>
>>>>>>> f632f58a
            val actual = Headers.contentLength(c).contentLength
            assert(actual)(isSome(equalTo(c)))
          }
        } +
          test("should not return content-length value if it doesn't exist") {
            val actual = Headers.empty.contentType
            assert(actual)(isNone)
          } +
<<<<<<< HEAD
          test("should get content-length") {
            check(Gen.char) { c =>
=======
          testM("should get content-length") {
            check(Gen.anyChar) { c =>
>>>>>>> f632f58a
              val actual = Headers(HttpHeaderNames.CONTENT_LENGTH, c.toString).contentLength
              assert(actual)(isNone)
            }
          }
      }
  }

  private val contentTypeXhtmlXml       = Headers(HeaderNames.contentType, HeaderValues.applicationXhtml)
  private val contentTypeTextPlain      = Headers(HeaderNames.contentType, HeaderValues.textPlain)
  private val contentTypeXml            = Headers(HeaderNames.contentType, HeaderValues.applicationXml)
  private val contentTypeJson           = Headers(HeaderNames.contentType, HeaderValues.applicationJson)
  private val acceptJson                = Headers(HeaderNames.accept, HeaderValues.applicationJson)
  private val contentTypeFormUrlEncoded =
    Headers(HeaderNames.contentType, HeaderValues.applicationXWWWFormUrlencoded)
  private def customAcceptJsonHeader    = ("accept", "application/json")
  private def customContentJsonHeader   = ("content-type", "application/json")
  private def customHeaders: Headers    = Headers(customContentJsonHeader) ++ Headers(customAcceptJsonHeader)

  private def predefinedHeaders: Headers = Headers {
    HeaderNames.accept      -> HeaderValues.applicationJson
    HeaderNames.contentType -> HeaderValues.applicationJson
  }
}<|MERGE_RESOLUTION|>--- conflicted
+++ resolved
@@ -201,13 +201,8 @@
           },
       ) +
       suite("getContentLength") {
-<<<<<<< HEAD
         test("should get content-length") {
           check(Gen.long) { c =>
-=======
-        testM("should get content-length") {
-          check(Gen.anyLong) { c =>
->>>>>>> f632f58a
             val actual = Headers.contentLength(c).contentLength
             assert(actual)(isSome(equalTo(c)))
           }
@@ -216,13 +211,8 @@
             val actual = Headers.empty.contentType
             assert(actual)(isNone)
           } +
-<<<<<<< HEAD
           test("should get content-length") {
             check(Gen.char) { c =>
-=======
-          testM("should get content-length") {
-            check(Gen.anyChar) { c =>
->>>>>>> f632f58a
               val actual = Headers(HttpHeaderNames.CONTENT_LENGTH, c.toString).contentLength
               assert(actual)(isNone)
             }
