package zhttp.http

import zio._
import zio.test.Assertion._
import zio.test.TestAspect.timeout
import zio.test._

object HttpSpec extends DefaultRunnableSpec with HExitAssertion {
  def spec = suite("Http")(
    suite("flatMap")(
      test("should flatten") {
        val app    = Http.succeed(1).flatMap(i => Http.succeed(i + 1))
        val actual = app.execute(0)
        assert(actual)(isSuccess(equalTo(2)))
      },
    ) +
      suite("orElse")(
        test("should succeed") {
          val a1     = Http.succeed(1)
          val a2     = Http.succeed(2)
          val a      = a1 <> a2
          val actual = a.execute(())
          assert(actual)(isSuccess(equalTo(1)))
        } +
          test("should fail with first") {
            val a1     = Http.fail("A")
            val a2     = Http.succeed("B")
            val a      = a1 <> a2
            val actual = a.execute(())
            assert(actual)(isSuccess(equalTo("B")))
          },
      ) +
      suite("fail")(
        test("should fail") {
          val a      = Http.fail(100)
          val actual = a.execute(())
          assert(actual)(isFailure(equalTo(100)))
        },
      ) +
      suite("foldM")(
        test("should catch") {
          val a      = Http.fail(100).catchAll(e => Http.succeed(e + 1))
          val actual = a.execute(0)
          assert(actual)(isSuccess(equalTo(101)))
        },
      ) +
      suite("identity")(
        test("should passthru") {
          val a      = Http.identity[Int]
          val actual = a.execute(0)
          assert(actual)(isSuccess(equalTo(0)))
        },
      ) +
      suite("collect")(
        test("should succeed") {
          val a      = Http.collect[Int] { case 1 => "OK" }
          val actual = a.execute(1)
          assert(actual)(isSuccess(equalTo("OK")))
        } +
          test("should fail") {
            val a      = Http.collect[Int] { case 1 => "OK" }
            val actual = a.execute(0)
            assert(actual)(isEmpty)
          },
      ) +
      suite("collectHExit")(
        test("should succeed") {
          val a      = Http.collectHExit[Int] { case 1 => HExit.succeed("OK") }
          val actual = a.execute(1)
          assert(actual)(isSuccess(equalTo("OK")))
        } +
          test("should fail") {
            val a      = Http.collectHExit[Int] { case 1 => HExit.fail("OK") }
            val actual = a.execute(1)
            assert(actual)(isFailure(equalTo("OK")))
          } +
          test("should give empty if the inout is not defined") {
            val a      = Http.collectHExit[Int] { case 1 => HExit.succeed("OK") }
            val actual = a.execute(0)
            assert(actual)(isEmpty)
          },
      ) +
      suite("fromFunctionHExit")(
        test("should succeed if the ") {
          val a      = Http.fromFunctionHExit[Int] { a => HExit.succeed(a + 1) }
          val actual = a.execute(1)
          assert(actual)(isSuccess(equalTo(2)))
        } +
          test("should fail if the returned HExit is a failure") {
            val a      = Http.fromFunctionHExit[Int] { a => HExit.fail(a + 1) }
            val actual = a.execute(1)
            assert(actual)(isFailure(equalTo(2)))
          } +
          test("should give empty if the returned HExit is empty") {
            val a      = Http.fromFunctionHExit[Int] { _ => HExit.empty }
            val actual = a.execute(0)
            assert(actual)(isEmpty)
          },
      ) +

      suite("combine")(
        test("should resolve first") {
          val a      = Http.collect[Int] { case 1 => "A" }
          val b      = Http.collect[Int] { case 2 => "B" }
          val actual = (a ++ b).execute(1)
          assert(actual)(isSuccess(equalTo("A")))
        } +
          test("should resolve second") {
            val a      = Http.empty
            val b      = Http.succeed("A")
            val actual = (a ++ b).execute(())
            assert(actual)(isSuccess(equalTo("A")))
          } +
          test("should resolve second") {
            val a      = Http.collect[Int] { case 1 => "A" }
            val b      = Http.collect[Int] { case 2 => "B" }
            val actual = (a ++ b).execute(2)
            assert(actual)(isSuccess(equalTo("B")))
          } +
          test("should not resolve") {
            val a      = Http.collect[Int] { case 1 => "A" }
            val b      = Http.collect[Int] { case 2 => "B" }
            val actual = (a ++ b).execute(3)
            assert(actual)(isEmpty)
          },
      ) +
      suite("asEffect")(
        test("should resolve") {
          val a      = Http.collect[Int] { case 1 => "A" }
          val actual = a.execute(1).toZIO
          assertM(actual)(equalTo("A"))
        } +
          test("should complete") {
            val a      = Http.collect[Int] { case 1 => "A" }
            val actual = a.execute(2).toZIO.either
            assertM(actual)(isLeft(isNone))
          },
      ) +
      suite("collectM")(
        test("should be empty") {
          val a      = Http.collectZIO[Int] { case 1 => UIO("A") }
          val actual = a.execute(2)
          assert(actual)(isEmpty)
        } +
          test("should resolve") {
            val a      = Http.collectZIO[Int] { case 1 => UIO("A") }
            val actual = a.execute(1)
            assert(actual)(isEffect)
          } +
          test("should resolve managed") {
            val a      = Http.collectManaged[Int] { case 1 => ZManaged.succeed("A") }
            val actual = a.execute(1)
            assert(actual)(isEffect)
          } +
          test("should resolve second effect") {
            val a      = Http.empty.flatten
            val b      = Http.succeed("B")
            val actual = (a ++ b).execute(2)
            assert(actual)(isSuccess(equalTo("B")))
          },
      ) +
      suite("route")(
        test("should delegate to its HTTP apps") {
          val app    = Http.route[Int] {
            case 1 => Http.succeed(1)
            case 2 => Http.succeed(2)
          }
          val actual = app.execute(2)
          assert(actual)(isSuccess(equalTo(2)))
        } +
          test("should be empty if no matches") {
            val app    = Http.route[Int](Map.empty)
            val actual = app.execute(1)
            assert(actual)(isEmpty)
          },
      ) +
      suite("tap")(
        test("taps the successs") {
          for {
            r <- Ref.make(0)
            app = Http.succeed(1).tap(v => Http.fromZIO(r.set(v)))
            _   <- app.execute(()).toZIO
            res <- r.get
          } yield assert(res)(equalTo(1))
        },
      ) +
      suite("tapM")(
        test("taps the successs") {
          for {
            r <- Ref.make(0)
            app = Http.succeed(1).tapZIO(r.set)
            _   <- app.execute(()).toZIO
            res <- r.get
          } yield assert(res)(equalTo(1))
        },
      ) +
      suite("tapError")(
        test("taps the error") {
          for {
            r <- Ref.make(0)
            app = Http.fail(1).tapError(v => Http.fromZIO(r.set(v)))
            _   <- app.execute(()).toZIO.ignore
            res <- r.get
          } yield assert(res)(equalTo(1))
        },
      ) +
      suite("tapErrorM")(
        test("taps the error") {
          for {
            r <- Ref.make(0)
            app = Http.fail(1).tapErrorZIO(r.set)
            _   <- app.execute(()).toZIO.ignore
            res <- r.get
          } yield assert(res)(equalTo(1))
        },
      ) +
      suite("tapAll")(
        test("taps the success") {
          for {
            r <- Ref.make(0)
            app = (Http.succeed(1): Http[Any, Any, Any, Int])
              .tapAll(_ => Http.empty, v => Http.fromZIO(r.set(v)), Http.empty)
            _   <- app.execute(()).toZIO
            res <- r.get
          } yield assert(res)(equalTo(1))
        } +
          test("taps the failure") {
            for {
              r <- Ref.make(0)
              app = (Http.fail(1): Http[Any, Int, Any, Any])
                .tapAll(v => Http.fromZIO(r.set(v)), _ => Http.empty, Http.empty)
              _   <- app.execute(()).toZIO.ignore
              res <- r.get
            } yield assert(res)(equalTo(1))
          } +
          test("taps the empty") {
            for {
              r <- Ref.make(0)
              app = (Http.empty: Http[Any, Any, Any, Any])
                .tapAll(_ => Http.empty, _ => Http.empty, Http.fromZIO(r.set(1)))
              _   <- app.execute(()).toZIO.ignore
              res <- r.get
            } yield assert(res)(equalTo(1))
          },
      ) +
      suite("tapAllM")(
        test("taps the success") {
          for {
            r <- Ref.make(0)
            app = (Http.succeed(1): Http[Any, Any, Any, Int]).tapAllZIO(_ => ZIO.unit, r.set, ZIO.unit)
            _   <- app.execute(()).toZIO
            res <- r.get
          } yield assert(res)(equalTo(1))
        } +
          test("taps the failure") {
            for {
              r <- Ref.make(0)
              app = (Http.fail(1): Http[Any, Int, Any, Any]).tapAllZIO(r.set, _ => ZIO.unit, ZIO.unit)
              _   <- app.execute(()).toZIO.ignore
              res <- r.get
            } yield assert(res)(equalTo(1))
          } +
          test("taps the empty") {
            for {
              r <- Ref.make(0)
              app = (Http.empty: Http[Any, Any, Any, Any])
                .tapAllZIO(_ => ZIO.unit, _ => ZIO.unit, r.set(1))
              _   <- app.execute(()).toZIO.ignore
              res <- r.get
            } yield assert(res)(equalTo(1))
          },
      ) +
      suite("race") {
        test("left wins") {
          val http = Http.succeed(1) race Http.succeed(2)
          assertM(http(()))(equalTo(1))
        } +
<<<<<<< HEAD
          test("sync right wins") {
            val http = Http.fromZIO(UIO(1)) race Http.succeed(2)
            assertM(http(()))(equalTo(2))
          } +
          test("sync left wins") {
=======
          testM("sync right wins") {
            val http = Http.fromZIO(UIO(1)) race Http.succeed(2)
            assertM(http(()))(equalTo(2))
          } +
          testM("sync left wins") {
>>>>>>> f632f58a
            val http = Http.succeed(1) race Http.fromZIO(UIO(2))
            assertM(http(()))(equalTo(1))
          } +
          test("async fast wins") {
            val http    = Http.succeed(1).delay(1 second) race Http.succeed(2).delay(2 second)
            val program = http(()) <& TestClock.adjust(5 second)
            assertM(program)(equalTo(1))
          }
      } +
      suite("attempt") {
        suite("failure") {
          test("fails with a throwable") {
            val throwable = new Throwable("boom")
            val actual    = Http.attempt(throw throwable).execute(())
            assert(actual)(isFailure(equalTo(throwable)))
          }
        } +
          suite("success") {
            test("succeeds with a value") {
              val actual = Http.attempt("bar").execute(())
              assert(actual)(isSuccess(equalTo("bar")))
            }
          }
      },
  ) @@ timeout(10 seconds)
}<|MERGE_RESOLUTION|>--- conflicted
+++ resolved
@@ -152,6 +152,11 @@
             val actual = a.execute(1)
             assert(actual)(isEffect)
           } +
+          test("should resolve managed") {
+            val a      = Http.collectManaged[Int] { case 1 => ZManaged.succeed("A") }
+            val actual = a.execute(1)
+            assert(actual)(isEffect)
+          } +
           test("should resolve second effect") {
             val a      = Http.empty.flatten
             val b      = Http.succeed("B")
@@ -275,19 +280,11 @@
           val http = Http.succeed(1) race Http.succeed(2)
           assertM(http(()))(equalTo(1))
         } +
-<<<<<<< HEAD
           test("sync right wins") {
             val http = Http.fromZIO(UIO(1)) race Http.succeed(2)
             assertM(http(()))(equalTo(2))
           } +
           test("sync left wins") {
-=======
-          testM("sync right wins") {
-            val http = Http.fromZIO(UIO(1)) race Http.succeed(2)
-            assertM(http(()))(equalTo(2))
-          } +
-          testM("sync left wins") {
->>>>>>> f632f58a
             val http = Http.succeed(1) race Http.fromZIO(UIO(2))
             assertM(http(()))(equalTo(1))
           } +
