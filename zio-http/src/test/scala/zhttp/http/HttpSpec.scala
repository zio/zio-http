package zhttp.http

import zio._
import zio.test.Assertion._
import zio.test.TestAspect.timeout
import zio.test._

object HttpSpec extends DefaultRunnableSpec with HExitAssertion {
  def spec = suite("Http")(
    suite("flatMap")(
      test("should flatten") {
        val app    = Http.succeed(1).flatMap(i => Http.succeed(i + 1))
        val actual = app.execute(0)
        assert(actual)(isSuccess(equalTo(2)))
      },
    ) +
      suite("orElse")(
        test("should succeed") {
          val a1     = Http.succeed(1)
          val a2     = Http.succeed(2)
          val a      = a1 <> a2
          val actual = a.execute(())
          assert(actual)(isSuccess(equalTo(1)))
        } +
          test("should fail with first") {
            val a1     = Http.fail("A")
            val a2     = Http.succeed("B")
            val a      = a1 <> a2
            val actual = a.execute(())
            assert(actual)(isSuccess(equalTo("B")))
          } +
          test("does not recover from defects") {
            val t      = new Throwable("boom")
            val a1     = Http.die(t)
            val a2     = Http.succeed("B")
            val a      = a1 <> a2
            val actual = a.execute(())
            assert(actual)(isDie(equalTo(t)))
          },
      ) +
      suite("fail")(
        test("should fail") {
          val a      = Http.fail(100)
          val actual = a.execute(())
          assert(actual)(isFailure(equalTo(100)))
        },
      ) +
      suite("die")(
        test("should die") {
          val t      = new Throwable("boom")
          val a      = Http.die(t)
          val actual = a.execute(())
          assert(actual)(isDie(equalTo(t)))
        },
      ) +
      suite("foldM")(
        test("should catch") {
          val a      = Http.fail(100).catchAll(e => Http.succeed(e + 1))
          val actual = a.execute(0)
          assert(actual)(isSuccess(equalTo(101)))
        },
      ) +
      suite("identity")(
        test("should passthru") {
          val a      = Http.identity[Int]
          val actual = a.execute(0)
          assert(actual)(isSuccess(equalTo(0)))
        },
      ) +
      suite("collect")(
        test("should succeed") {
          val a      = Http.collect[Int] { case 1 => "OK" }
          val actual = a.execute(1)
          assert(actual)(isSuccess(equalTo("OK")))
        } +
          test("should fail") {
            val a      = Http.collect[Int] { case 1 => "OK" }
            val actual = a.execute(0)
            assert(actual)(isEmpty)
          },
      ) +
<<<<<<< HEAD
=======
      suite("codecMiddleware")(
        test("codec success") {
          val a      = Http.collect[Int] { case v => v.toString }
          val b      = Http.collect[String] { case v => v.toInt }
          val app    = Http.identity[String] @@ (a \/ b)
          val actual = app.execute(2)
          assert(actual)(isSuccess(equalTo(2)))
        } +
          test("encoder failure") {
            val app    = Http.identity[Int] @@ (Http.succeed(1) \/ Http.fail("fail"))
            val actual = app.execute(())
            assert(actual)(isFailure(equalTo("fail")))
          } +
          test("decoder failure") {
            val app    = Http.identity[Int] @@ (Http.fail("fail") \/ Http.succeed(1))
            val actual = app.execute(())
            assert(actual)(isFailure(equalTo("fail")))
          },
      ) +
>>>>>>> d978571b
      suite("collectHExit")(
        test("should succeed") {
          val a      = Http.collectHExit[Int] { case 1 => HExit.succeed("OK") }
          val actual = a.execute(1)
          assert(actual)(isSuccess(equalTo("OK")))
        } +
          test("should fail") {
            val a      = Http.collectHExit[Int] { case 1 => HExit.fail("OK") }
            val actual = a.execute(1)
            assert(actual)(isFailure(equalTo("OK")))
          } +
          test("should die") {
            val t      = new Throwable("boom")
            val a      = Http.collectHExit[Int] { case 1 => HExit.die(t) }
            val actual = a.execute(1)
            assert(actual)(isDie(equalTo(t)))
          } +
          test("should give empty if the inout is not defined") {
            val a      = Http.collectHExit[Int] { case 1 => HExit.succeed("OK") }
            val actual = a.execute(0)
            assert(actual)(isEmpty)
          },
      ) +
      suite("fromFunctionHExit")(
        test("should succeed if the ") {
          val a      = Http.fromFunctionHExit[Int] { a => HExit.succeed(a + 1) }
          val actual = a.execute(1)
          assert(actual)(isSuccess(equalTo(2)))
        } +
          test("should fail if the returned HExit is a failure") {
            val a      = Http.fromFunctionHExit[Int] { a => HExit.fail(a + 1) }
            val actual = a.execute(1)
            assert(actual)(isFailure(equalTo(2)))
          } +
          test("should give empty if the returned HExit is empty") {
            val a      = Http.fromFunctionHExit[Int] { _ => HExit.empty }
            val actual = a.execute(0)
            assert(actual)(isEmpty)
          } +
          test("should die if the functions throws an exception") {
            val t      = new Throwable("boom")
            val a      = Http.fromFunctionHExit[Int] { _ => throw t }
            val actual = a.execute(0)
            assert(actual)(isDie(equalTo(t)))
          },
      ) +
      suite("fromHExit")(
        test("should succeed if the returned HExit succeeds ") {
          val a      = Http.fromHExit(HExit.succeed("a"))
          val actual = a.execute(1)
          assert(actual)(isSuccess(equalTo("a")))
        } +
          test("should fail if the returned HExit is a failure") {
            val a      = Http.fromHExit(HExit.fail("fail"))
            val actual = a.execute(1)
            assert(actual)(isFailure(equalTo("fail")))
          } +
          test("should give empty if the returned HExit is empty") {
            val a      = Http.fromHExit(HExit.empty)
            val actual = a.execute(1)
            assert(actual)(isEmpty)
          },
      ) +

      suite("combine")(
        test("should resolve first") {
          val a      = Http.collect[Int] { case 1 => "A" }
          val b      = Http.collect[Int] { case 2 => "B" }
          val actual = (a ++ b).execute(1)
          assert(actual)(isSuccess(equalTo("A")))
        } +
          test("should resolve second") {
            val a      = Http.empty
            val b      = Http.succeed("A")
            val actual = (a ++ b).execute(())
            assert(actual)(isSuccess(equalTo("A")))
          } +
          test("should resolve second") {
            val a      = Http.collect[Int] { case 1 => "A" }
            val b      = Http.collect[Int] { case 2 => "B" }
            val actual = (a ++ b).execute(2)
            assert(actual)(isSuccess(equalTo("B")))
          } +
          test("should not resolve") {
            val a      = Http.collect[Int] { case 1 => "A" }
            val b      = Http.collect[Int] { case 2 => "B" }
            val actual = (a ++ b).execute(3)
            assert(actual)(isEmpty)
          } +
          test("should not resolve") {
            val a      = Http.empty
            val b      = Http.empty
            val c      = Http.empty
            val actual = (a ++ b ++ c).execute(())
            assert(actual)(isEmpty)
          } +
          test("should fail with second") {
            val a      = Http.empty
            val b      = Http.fail(100)
            val c      = Http.succeed("A")
            val actual = (a ++ b ++ c).execute(())
            assert(actual)(isFailure(equalTo(100)))
          } +
          test("should resolve third") {
            val a      = Http.empty
            val b      = Http.empty
            val c      = Http.succeed("C")
            val actual = (a ++ b ++ c).execute(())
            assert(actual)(isSuccess(equalTo("C")))
          } +
<<<<<<< HEAD
          test("should resolve second") {
=======
          testM("should resolve second") {
>>>>>>> d978571b
            val a      = Http.fromHExit(HExit.Effect(ZIO.fail(None)))
            val b      = Http.succeed(2)
            val actual = (a ++ b).execute(()).toZIO.either
            assertM(actual)(isRight)
          },
      ) +
      suite("asEffect")(
        test("should resolve") {
          val a      = Http.collect[Int] { case 1 => "A" }
          val actual = a.execute(1).toZIO
          assertM(actual)(equalTo("A"))
        } +
          test("should complete") {
            val a      = Http.collect[Int] { case 1 => "A" }
            val actual = a.execute(2).toZIO.either
            assertM(actual)(isLeft(isNone))
          },
      ) +
      suite("collectM")(
        test("should be empty") {
          val a      = Http.collectZIO[Int] { case 1 => UIO("A") }
          val actual = a.execute(2)
          assert(actual)(isEmpty)
        } +
          test("should resolve") {
            val a      = Http.collectZIO[Int] { case 1 => UIO("A") }
            val actual = a.execute(1)
            assert(actual)(isEffect)
          } +
          test("should resolve managed") {
            val a      = Http.collectManaged[Int] { case 1 => ZManaged.succeed("A") }
            val actual = a.execute(1)
            assert(actual)(isEffect)
          } +
          test("should resolve second effect") {
            val a      = Http.empty
            val b      = Http.succeed("B")
            val actual = (a ++ b).execute(2)
            assert(actual)(isSuccess(equalTo("B")))
          },
      ) +
      suite("route")(
        test("should delegate to its HTTP apps") {
          val app    = Http.route[Int] {
            case 1 => Http.succeed(1)
            case 2 => Http.succeed(2)
          }
          val actual = app.execute(2)
          assert(actual)(isSuccess(equalTo(2)))
        } +
          test("should be empty if no matches") {
            val app    = Http.route[Int](Map.empty)
            val actual = app.execute(1)
            assert(actual)(isEmpty)
          },
      ) +
      suite("tap")(
        test("taps the successs") {
          for {
            r <- Ref.make(0)
            app = Http.succeed(1).tap(v => Http.fromZIO(r.set(v)))
            _   <- app.execute(()).toZIO
            res <- r.get
          } yield assert(res)(equalTo(1))
        },
      ) +
      suite("tapM")(
        test("taps the successs") {
          for {
            r <- Ref.make(0)
            app = Http.succeed(1).tapZIO(r.set)
            _   <- app.execute(()).toZIO
            res <- r.get
          } yield assert(res)(equalTo(1))
        },
      ) +
      suite("tapError")(
        test("taps the error") {
          for {
            r <- Ref.make(0)
            app = Http.fail(1).tapError(v => Http.fromZIO(r.set(v)))
            _   <- app.execute(()).toZIO.ignore
            res <- r.get
          } yield assert(res)(equalTo(1))
        },
      ) +
      suite("tapErrorM")(
        test("taps the error") {
          for {
            r <- Ref.make(0)
            app = Http.fail(1).tapErrorZIO(r.set)
            _   <- app.execute(()).toZIO.ignore
            res <- r.get
          } yield assert(res)(equalTo(1))
        },
      ) +
      suite("tapAll")(
        test("taps the success") {
          for {
            r <- Ref.make(0)
            app = (Http.succeed(1): Http[Any, Any, Any, Int])
              .tapAll(_ => Http.empty, _ => Http.empty, v => Http.fromZIO(r.set(v)), Http.empty)
            _   <- app.execute(()).toZIO
            res <- r.get
          } yield assert(res)(equalTo(1))
        },
<<<<<<< HEAD
        test("taps the failure") {
=======
        testM("taps the failure") {
>>>>>>> d978571b
          for {
            r <- Ref.make(0)
            app = (Http.fail(1): Http[Any, Int, Any, Any])
              .tapAll(v => Http.fromZIO(r.set(v)), _ => Http.empty, _ => Http.empty, Http.empty)
            _   <- app.execute(()).toZIO.ignore
            res <- r.get
          } yield assert(res)(equalTo(1))
        },
<<<<<<< HEAD
        test("taps the die") {
=======
        testM("taps the die") {
>>>>>>> d978571b
          val t = new Throwable("boom")
          for {
            r <- Ref.make(0)
            app = (Http.die(t): Http[Any, Any, Any, Any])
              .tapAll(_ => Http.empty, _ => Http.fromZIO(r.set(1)), _ => Http.empty, Http.empty)
<<<<<<< HEAD
            _   <- app.execute(()).toZIO.exit.ignore
            res <- r.get
          } yield assert(res)(equalTo(1))
        },
        test("taps the empty") {
=======
            _   <- app.execute(()).toZIO.run.ignore
            res <- r.get
          } yield assert(res)(equalTo(1))
        },
        testM("taps the empty") {
>>>>>>> d978571b
          for {
            r <- Ref.make(0)
            app = (Http.empty: Http[Any, Any, Any, Any])
              .tapAll(_ => Http.empty, _ => Http.empty, _ => Http.empty, Http.fromZIO(r.set(1)))
            _   <- app.execute(()).toZIO.ignore
            res <- r.get
          } yield assert(res)(equalTo(1))
        },
      ) +
      suite("tapAllZIO")(
<<<<<<< HEAD
        test("taps the success") {
=======
        testM("taps the success") {
>>>>>>> d978571b
          for {
            r <- Ref.make(0)
            app = (Http.succeed(1): Http[Any, Any, Any, Int]).tapAllZIO(_ => ZIO.unit, _ => ZIO.unit, r.set, ZIO.unit)
            _   <- app.execute(()).toZIO
            res <- r.get
          } yield assert(res)(equalTo(1))
        } +
          test("taps the failure") {
            for {
              r <- Ref.make(0)
              app = (Http.fail(1): Http[Any, Int, Any, Any]).tapAllZIO(r.set, _ => ZIO.unit, _ => ZIO.unit, ZIO.unit)
              _   <- app.execute(()).toZIO.ignore
<<<<<<< HEAD
=======
              res <- r.get
            } yield assert(res)(equalTo(1))
          } +
          testM("taps the die") {
            val t = new Throwable("boom")
            for {
              r <- Ref.make(0)
              app = (Http.die(t): Http[Any, Any, Any, Any])
                .tapAllZIO(_ => ZIO.unit, _ => r.set(1), _ => ZIO.unit, ZIO.unit)
              _   <- app.execute(()).toZIO.run.ignore
>>>>>>> d978571b
              res <- r.get
            } yield assert(res)(equalTo(1))
          } +
          test("taps the die") {
            val t = new Throwable("boom")
            for {
              r <- Ref.make(0)
              app = (Http.die(t): Http[Any, Any, Any, Any])
                .tapAllZIO(_ => ZIO.unit, _ => r.set(1), _ => ZIO.unit, ZIO.unit)
              _   <- app.execute(()).toZIO.exit.ignore
              res <- r.get
            } yield assert(res)(equalTo(1))
          } +
          test("taps the empty") {
            for {
              r <- Ref.make(0)
              app = (Http.empty: Http[Any, Any, Any, Any])
                .tapAllZIO(_ => ZIO.unit, _ => ZIO.unit, _ => ZIO.unit, r.set(1))
              _   <- app.execute(()).toZIO.ignore
              res <- r.get
            } yield assert(res)(equalTo(1))
          },
      ) +
      suite("race") {
        test("left wins") {
          val http = Http.succeed(1) race Http.succeed(2)
          assertM(http(()))(equalTo(1))
        } +
<<<<<<< HEAD
          test("sync right wins") {
            val http = Http.fromZIO(UIO(1)) race Http.succeed(2)
            assertM(http(()))(equalTo(2))
          } +
          test("sync left wins") {
=======
          testM("sync right wins") {
            val http = Http.fromZIO(UIO(1)) race Http.succeed(2)
            assertM(http(()))(equalTo(2))
          } +
          testM("sync left wins") {
>>>>>>> d978571b
            val http = Http.succeed(1) race Http.fromZIO(UIO(2))
            assertM(http(()))(equalTo(1))
          } +
          test("async fast wins") {
            val http    = Http.succeed(1).delay(1 second) race Http.succeed(2).delay(2 second)
            val program = http(()) <& TestClock.adjust(5 second)
            assertM(program)(equalTo(1))
          }
      } +
      suite("attempt") {
        suite("failure") {
          test("fails with a throwable") {
            val throwable = new Throwable("boom")
            val actual    = Http.attempt(throw throwable).execute(())
            assert(actual)(isFailure(equalTo(throwable)))
          }
        } +
          suite("success") {
            test("succeeds with a value") {
              val actual = Http.attempt("bar").execute(())
              assert(actual)(isSuccess(equalTo("bar")))
            }
          }
      } +
      suite("when")(
        test("should execute http only when condition applies") {
          val app    = Http.succeed(1).when((_: Any) => true)
          val actual = app.execute(0)
          assert(actual)(isSuccess(equalTo(1)))
        } +
          test("should not execute http when condition doesn't apply") {
            val app    = Http.succeed(1).when((_: Any) => false)
            val actual = app.execute(0)
            assert(actual)(isEmpty)
          } +
          test("should die when condition throws an exception") {
            val t      = new Throwable("boom")
            val app    = Http.succeed(1).when((_: Any) => throw t)
            val actual = app.execute(0)
            assert(actual)(isDie(equalTo(t)))
          },
      ) +
      suite("catchSome") {
        test("catches matching exception") {
          val http =
            Http
              .fail(new IllegalArgumentException("boom"))
              .catchSome { case _: IllegalArgumentException =>
                Http.succeed("bar")
              }
          assert(http.execute {})(isSuccess(equalTo("bar")))
        } +
          test("keeps an error if doesn't catch anything") {
            val exception = new Throwable("boom")
            val http      =
              Http
                .fail(exception)
                .catchSome { case _: ArithmeticException =>
                  Http.succeed("bar")
                }
            assert(http.execute {})(isFailure(equalTo(exception)))
          } +
          test("doesn't affect the success") {
            val http =
              (Http.succeed("bar"): Http[Any, Throwable, Any, String]).catchSome { case _: Throwable =>
                Http.succeed("baz")
              }
            assert(http.execute {})(isSuccess(equalTo("bar")))
          }
      } +
      suite("refineOrDie") {
        test("refines matching exception") {
          val http =
            Http.fail(new IllegalArgumentException("boom")).refineOrDie { case _: IllegalArgumentException =>
              "fail"
            }
          assert(http.execute {})(isFailure(equalTo("fail")))
        } +
          test("dies if doesn't catch anything") {
            val t    = new Throwable("boom")
            val http =
              Http
                .fail(t)
                .refineOrDie { case _: IllegalArgumentException =>
                  "fail"
                }
            assert(http.execute {})(isDie(equalTo(t)))
          } +
          test("doesn't affect the success") {
            val http =
              (Http.succeed("bar"): Http[Any, Throwable, Any, String]).refineOrDie { case _: Throwable =>
                Http.succeed("baz")
              }
            assert(http.execute {})(isSuccess(equalTo("bar")))
          }
      } +
      suite("orDie")(
        test("dies on failure") {
          val t    = new Throwable("boom")
          val http =
            Http.fail(t).orDie
          assert(http.execute {})(isDie(equalTo(t)))
        },
        test("doesn't affect the success") {
          val http =
            (Http.succeed("bar"): Http[Any, Throwable, Any, String]).orDie
          assert(http.execute {})(isSuccess(equalTo("bar")))
        },
      ) +
      suite("catchSomeDefect") {
        test("catches defect") {
          val t    = new IllegalArgumentException("boom")
          val http = Http.die(t).catchSomeDefect { case _: IllegalArgumentException => Http.succeed("OK") }
          assert(http.execute {})(isSuccess(equalTo("OK")))
        } +
          test("catches thrown defects") {
            val http = Http
              .collect[Any] { case _ => throw new IllegalArgumentException("boom") }
              .catchSomeDefect { case _: IllegalArgumentException => Http.succeed("OK") }
            assert(http.execute {})(isSuccess(equalTo("OK")))
          } +
          test("propagates non-caught defect") {
            val t    = new IllegalArgumentException("boom")
            val http = Http.die(t).catchSomeDefect { case _: SecurityException => Http.succeed("OK") }
            assert(http.execute {})(isDie(equalTo(t)))
          }
      } +
      suite("catchNonFatalOrDie") {
        test("catches non-fatal exception") {
          val t    = new IllegalArgumentException("boom")
          val http = Http.fail(t).catchNonFatalOrDie { _ => Http.succeed("OK") }
          assert(http.execute {})(isSuccess(equalTo("OK")))
        } +
          test("dies with fatal exception") {
            val t    = new OutOfMemoryError()
            val http = Http.fail(t).catchNonFatalOrDie { case _ => Http.succeed("OK") }
            assert(http.execute {})(isDie(equalTo(t)))
          }
      },
  ) @@ timeout(10 seconds)
}<|MERGE_RESOLUTION|>--- conflicted
+++ resolved
@@ -79,8 +79,6 @@
             assert(actual)(isEmpty)
           },
       ) +
-<<<<<<< HEAD
-=======
       suite("codecMiddleware")(
         test("codec success") {
           val a      = Http.collect[Int] { case v => v.toString }
@@ -100,7 +98,6 @@
             assert(actual)(isFailure(equalTo("fail")))
           },
       ) +
->>>>>>> d978571b
       suite("collectHExit")(
         test("should succeed") {
           val a      = Http.collectHExit[Int] { case 1 => HExit.succeed("OK") }
@@ -211,11 +208,7 @@
             val actual = (a ++ b ++ c).execute(())
             assert(actual)(isSuccess(equalTo("C")))
           } +
-<<<<<<< HEAD
           test("should resolve second") {
-=======
-          testM("should resolve second") {
->>>>>>> d978571b
             val a      = Http.fromHExit(HExit.Effect(ZIO.fail(None)))
             val b      = Http.succeed(2)
             val actual = (a ++ b).execute(()).toZIO.either
@@ -322,11 +315,7 @@
             res <- r.get
           } yield assert(res)(equalTo(1))
         },
-<<<<<<< HEAD
         test("taps the failure") {
-=======
-        testM("taps the failure") {
->>>>>>> d978571b
           for {
             r <- Ref.make(0)
             app = (Http.fail(1): Http[Any, Int, Any, Any])
@@ -335,29 +324,17 @@
             res <- r.get
           } yield assert(res)(equalTo(1))
         },
-<<<<<<< HEAD
         test("taps the die") {
-=======
-        testM("taps the die") {
->>>>>>> d978571b
           val t = new Throwable("boom")
           for {
             r <- Ref.make(0)
             app = (Http.die(t): Http[Any, Any, Any, Any])
               .tapAll(_ => Http.empty, _ => Http.fromZIO(r.set(1)), _ => Http.empty, Http.empty)
-<<<<<<< HEAD
             _   <- app.execute(()).toZIO.exit.ignore
             res <- r.get
           } yield assert(res)(equalTo(1))
         },
         test("taps the empty") {
-=======
-            _   <- app.execute(()).toZIO.run.ignore
-            res <- r.get
-          } yield assert(res)(equalTo(1))
-        },
-        testM("taps the empty") {
->>>>>>> d978571b
           for {
             r <- Ref.make(0)
             app = (Http.empty: Http[Any, Any, Any, Any])
@@ -368,11 +345,7 @@
         },
       ) +
       suite("tapAllZIO")(
-<<<<<<< HEAD
         test("taps the success") {
-=======
-        testM("taps the success") {
->>>>>>> d978571b
           for {
             r <- Ref.make(0)
             app = (Http.succeed(1): Http[Any, Any, Any, Int]).tapAllZIO(_ => ZIO.unit, _ => ZIO.unit, r.set, ZIO.unit)
@@ -385,19 +358,6 @@
               r <- Ref.make(0)
               app = (Http.fail(1): Http[Any, Int, Any, Any]).tapAllZIO(r.set, _ => ZIO.unit, _ => ZIO.unit, ZIO.unit)
               _   <- app.execute(()).toZIO.ignore
-<<<<<<< HEAD
-=======
-              res <- r.get
-            } yield assert(res)(equalTo(1))
-          } +
-          testM("taps the die") {
-            val t = new Throwable("boom")
-            for {
-              r <- Ref.make(0)
-              app = (Http.die(t): Http[Any, Any, Any, Any])
-                .tapAllZIO(_ => ZIO.unit, _ => r.set(1), _ => ZIO.unit, ZIO.unit)
-              _   <- app.execute(()).toZIO.run.ignore
->>>>>>> d978571b
               res <- r.get
             } yield assert(res)(equalTo(1))
           } +
@@ -426,19 +386,11 @@
           val http = Http.succeed(1) race Http.succeed(2)
           assertM(http(()))(equalTo(1))
         } +
-<<<<<<< HEAD
           test("sync right wins") {
             val http = Http.fromZIO(UIO(1)) race Http.succeed(2)
             assertM(http(()))(equalTo(2))
           } +
           test("sync left wins") {
-=======
-          testM("sync right wins") {
-            val http = Http.fromZIO(UIO(1)) race Http.succeed(2)
-            assertM(http(()))(equalTo(2))
-          } +
-          testM("sync left wins") {
->>>>>>> d978571b
             val http = Http.succeed(1) race Http.fromZIO(UIO(2))
             assertM(http(()))(equalTo(1))
           } +
