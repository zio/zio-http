--- conflicted
+++ resolved
@@ -224,14 +224,6 @@
             val actual = a.execute(1)
             assert(actual)(isEffect)
           } +
-<<<<<<< HEAD
-          test("should resolve scoped") {
-            val a      = Http.collectScoped[Int] { case 1 => ZIO.succeed("A") }
-            val actual = a.execute(1)
-            assert(actual)(isEffect)
-          } +
-=======
->>>>>>> 093b1e84
           test("should resolve second effect") {
             val a      = Http.empty
             val b      = Http.succeed("B")
