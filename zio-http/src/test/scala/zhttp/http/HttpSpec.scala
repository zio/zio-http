package zhttp.http

import zio._
import zio.test.Assertion._
import zio.test.TestAspect.timeout
import zio.test._

object HttpSpec extends ZIOSpecDefault with HExitAssertion {

  def spec = suite("Http")(
    suite("flatMap")(
      test("should flatten") {
        val app    = Http.succeed(1).flatMap(i => Http.succeed(i + 1))
        val actual = app.execute(0)
        assert(actual)(isSuccess(equalTo(2)))
      },
    ),
    suite("orElse")(
      test("should succeed") {
        val a1     = Http.succeed(1)
        val a2     = Http.succeed(2)
        val a      = a1 <> a2
        val actual = a.execute(())
        assert(actual)(isSuccess(equalTo(1)))
<<<<<<< HEAD
      } +
        test("should fail with first") {
          val a1     = Http.fail("A")
          val a2     = Http.succeed("B")
          val a      = a1 <> a2
          val actual = a.execute(())
          assert(actual)(isSuccess(equalTo("B")))
        } +
        test("does not recover from defects") {
          val t      = new Throwable("boom")
          val a1     = Http.die(t)
          val a2     = Http.succeed("B")
          val a      = a1 <> a2
          val actual = a.execute(())
          assert(actual)(isDie(equalTo(t)))
        },
=======
      },
      test("should fail with first") {
        val a1     = Http.fail("A")
        val a2     = Http.succeed("B")
        val a      = a1 <> a2
        val actual = a.execute(())
        assert(actual)(isSuccess(equalTo("B")))
      },
      test("does not recover from defects") {
        val t      = new Throwable("boom")
        val a1     = Http.die(t)
        val a2     = Http.succeed("B")
        val a      = a1 <> a2
        val actual = a.execute(())
        assert(actual)(isDie(equalTo(t)))
      },
>>>>>>> 3fdcd400
    ),
    suite("fail")(
      test("should fail") {
        val a      = Http.fail(100)
        val actual = a.execute(())
        assert(actual)(isFailure(equalTo(100)))
      },
    ),
    suite("die")(
      test("should die") {
        val t      = new Throwable("boom")
        val a      = Http.die(t)
        val actual = a.execute(())
        assert(actual)(isDie(equalTo(t)))
      },
    ),
    suite("foldM")(
      test("should catch") {
        val a      = Http.fail(100).catchAll(e => Http.succeed(e + 1))
        val actual = a.execute(0)
        assert(actual)(isSuccess(equalTo(101)))
      },
    ),
    suite("identity")(
      test("should passthru") {
        val a      = Http.identity[Int]
        val actual = a.execute(0)
        assert(actual)(isSuccess(equalTo(0)))
      },
    ),
    suite("collect")(
      test("should succeed") {
        val a      = Http.collect[Int] { case 1 => "OK" }
        val actual = a.execute(1)
        assert(actual)(isSuccess(equalTo("OK")))
<<<<<<< HEAD
      } +
        test("should fail") {
          val a      = Http.collect[Int] { case 1 => "OK" }
          val actual = a.execute(0)
          assert(actual)(isEmpty)
        },
=======
      },
      test("should fail") {
        val a      = Http.collect[Int] { case 1 => "OK" }
        val actual = a.execute(0)
        assert(actual)(isEmpty)
      },
>>>>>>> 3fdcd400
    ),
    suite("codecMiddleware")(
      test("codec success") {
        val a      = Http.collect[Int] { case v => v.toString }
        val b      = Http.collect[String] { case v => v.toInt }
        val app    = Http.identity[String] @@ (a \/ b)
        val actual = app.execute(2)
        assert(actual)(isSuccess(equalTo(2)))
<<<<<<< HEAD
      } +
        test("encoder failure") {
          val app    = Http.identity[Int] @@ (Http.succeed(1) \/ Http.fail("fail"))
          val actual = app.execute(())
          assert(actual)(isFailure(equalTo("fail")))
        } +
        test("decoder failure") {
          val app    = Http.identity[Int] @@ (Http.fail("fail") \/ Http.succeed(1))
          val actual = app.execute(())
          assert(actual)(isFailure(equalTo("fail")))
        },
=======
      },
      test("encoder failure") {
        val app    = Http.identity[Int] @@ (Http.succeed(1) \/ Http.fail("fail"))
        val actual = app.execute(())
        assert(actual)(isFailure(equalTo("fail")))
      },
      test("decoder failure") {
        val app    = Http.identity[Int] @@ (Http.fail("fail") \/ Http.succeed(1))
        val actual = app.execute(())
        assert(actual)(isFailure(equalTo("fail")))
      },
>>>>>>> 3fdcd400
    ),
    suite("collectHExit")(
      test("should succeed") {
        val a      = Http.collectHExit[Int] { case 1 => HExit.succeed("OK") }
        val actual = a.execute(1)
        assert(actual)(isSuccess(equalTo("OK")))
<<<<<<< HEAD
      } +
        test("should fail") {
          val a      = Http.collectHExit[Int] { case 1 => HExit.fail("OK") }
          val actual = a.execute(1)
          assert(actual)(isFailure(equalTo("OK")))
        } +
        test("should die") {
          val t      = new Throwable("boom")
          val a      = Http.collectHExit[Int] { case 1 => HExit.die(t) }
          val actual = a.execute(1)
          assert(actual)(isDie(equalTo(t)))
        } +
        test("should give empty if the inout is not defined") {
          val a      = Http.collectHExit[Int] { case 1 => HExit.succeed("OK") }
          val actual = a.execute(0)
          assert(actual)(isEmpty)
        },
=======
      },
      test("should fail") {
        val a      = Http.collectHExit[Int] { case 1 => HExit.fail("OK") }
        val actual = a.execute(1)
        assert(actual)(isFailure(equalTo("OK")))
      },
      test("should die") {
        val t      = new Throwable("boom")
        val a      = Http.collectHExit[Int] { case 1 => HExit.die(t) }
        val actual = a.execute(1)
        assert(actual)(isDie(equalTo(t)))
      },
      test("should give empty if the inout is not defined") {
        val a      = Http.collectHExit[Int] { case 1 => HExit.succeed("OK") }
        val actual = a.execute(0)
        assert(actual)(isEmpty)
      },
>>>>>>> 3fdcd400
    ),
    suite("fromFunctionHExit")(
      test("should succeed if the ") {
        val a      = Http.fromFunctionHExit[Int] { a => HExit.succeed(a + 1) }
        val actual = a.execute(1)
        assert(actual)(isSuccess(equalTo(2)))
<<<<<<< HEAD
      } +
        test("should fail if the returned HExit is a failure") {
          val a      = Http.fromFunctionHExit[Int] { a => HExit.fail(a + 1) }
          val actual = a.execute(1)
          assert(actual)(isFailure(equalTo(2)))
        } +
        test("should give empty if the returned HExit is empty") {
          val a      = Http.fromFunctionHExit[Int] { _ => HExit.empty }
          val actual = a.execute(0)
          assert(actual)(isEmpty)
        } +
        test("should die if the functions throws an exception") {
          val t      = new Throwable("boom")
          val a      = Http.fromFunctionHExit[Int] { _ => throw t }
          val actual = a.execute(0)
          assert(actual)(isDie(equalTo(t)))
        },
=======
      },
      test("should fail if the returned HExit is a failure") {
        val a      = Http.fromFunctionHExit[Int] { a => HExit.fail(a + 1) }
        val actual = a.execute(1)
        assert(actual)(isFailure(equalTo(2)))
      },
      test("should give empty if the returned HExit is empty") {
        val a      = Http.fromFunctionHExit[Int] { _ => HExit.empty }
        val actual = a.execute(0)
        assert(actual)(isEmpty)
      },
      test("should die if the functions throws an exception") {
        val t      = new Throwable("boom")
        val a      = Http.fromFunctionHExit[Int] { _ => throw t }
        val actual = a.execute(0)
        assert(actual)(isDie(equalTo(t)))
      },
>>>>>>> 3fdcd400
    ),
    suite("fromHExit")(
      test("should succeed if the returned HExit succeeds ") {
        val a      = Http.fromHExit(HExit.succeed("a"))
        val actual = a.execute(1)
        assert(actual)(isSuccess(equalTo("a")))
<<<<<<< HEAD
      } +
        test("should fail if the returned HExit is a failure") {
          val a      = Http.fromHExit(HExit.fail("fail"))
          val actual = a.execute(1)
          assert(actual)(isFailure(equalTo("fail")))
        } +
        test("should give empty if the returned HExit is empty") {
          val a      = Http.fromHExit(HExit.empty)
          val actual = a.execute(1)
          assert(actual)(isEmpty)
        },
=======
      },
      test("should fail if the returned HExit is a failure") {
        val a      = Http.fromHExit(HExit.fail("fail"))
        val actual = a.execute(1)
        assert(actual)(isFailure(equalTo("fail")))
      },
      test("should give empty if the returned HExit is empty") {
        val a      = Http.fromHExit(HExit.empty)
        val actual = a.execute(1)
        assert(actual)(isEmpty)
      },
>>>>>>> 3fdcd400
    ),
    suite("combine")(
      test("should resolve first") {
        val a      = Http.collect[Int] { case 1 => "A" }
        val b      = Http.collect[Int] { case 2 => "B" }
        val actual = (a ++ b).execute(1)
        assert(actual)(isSuccess(equalTo("A")))
<<<<<<< HEAD
      } +
        test("should resolve second") {
          val a      = Http.empty
          val b      = Http.succeed("A")
          val actual = (a ++ b).execute(())
          assert(actual)(isSuccess(equalTo("A")))
        } +
        test("should resolve second") {
          val a      = Http.collect[Int] { case 1 => "A" }
          val b      = Http.collect[Int] { case 2 => "B" }
          val actual = (a ++ b).execute(2)
          assert(actual)(isSuccess(equalTo("B")))
        } +
        test("should not resolve") {
          val a      = Http.collect[Int] { case 1 => "A" }
          val b      = Http.collect[Int] { case 2 => "B" }
          val actual = (a ++ b).execute(3)
          assert(actual)(isEmpty)
        } +
        test("should not resolve") {
          val a      = Http.empty
          val b      = Http.empty
          val c      = Http.empty
          val actual = (a ++ b ++ c).execute(())
          assert(actual)(isEmpty)
        } +
        test("should fail with second") {
          val a      = Http.empty
          val b      = Http.fail(100)
          val c      = Http.succeed("A")
          val actual = (a ++ b ++ c).execute(())
          assert(actual)(isFailure(equalTo(100)))
        } +
        test("should resolve third") {
          val a      = Http.empty
          val b      = Http.empty
          val c      = Http.succeed("C")
          val actual = (a ++ b ++ c).execute(())
          assert(actual)(isSuccess(equalTo("C")))
        } +
        test("should resolve second") {
          val a      = Http.fromHExit(HExit.Effect(ZIO.fail(None)))
          val b      = Http.succeed(2)
          val actual = (a ++ b).execute(()).toZIO.either
          assertZIO(actual)(isRight)
        },
    ),
    suite("asEffect")(
      test("should resolve") {
        val a      = Http.collect[Int] { case 1 => "A" }
        val actual = a.execute(1).toZIO
        assertZIO(actual)(equalTo("A"))
      } +
        test("should complete") {
          val a      = Http.collect[Int] { case 1 => "A" }
          val actual = a.execute(2).toZIO.either
          assertZIO(actual)(isLeft(isNone))
        },
    ),
    suite("collectM")(
      test("should be empty") {
        val a      = Http.collectZIO[Int] { case 1 => ZIO.succeed("A") }
        val actual = a.execute(2)
        assert(actual)(isEmpty)
      } +
        test("should resolve") {
          val a      = Http.collectZIO[Int] { case 1 => ZIO.succeed("A") }
          val actual = a.execute(1)
          assert(actual)(isEffect)
        } +
        test("should resolve scoped") {
          val a      = Http.collectScoped[Int] { case 1 => ZIO.succeed("A") }
          val actual = a.execute(1)
          assert(actual)(isEffect)
        } +
        test("should resolve second effect") {
          val a      = Http.empty
          val b      = Http.succeed("B")
          val actual = (a ++ b).execute(2)
          assert(actual)(isSuccess(equalTo("B")))
        },
    ),
    suite("tap")(
      test("taps the successs") {
=======
      },
      test("should resolve second") {
        val a      = Http.empty
        val b      = Http.succeed("A")
        val actual = (a ++ b).execute(())
        assert(actual)(isSuccess(equalTo("A")))
      },
      test("should resolve second") {
        val a      = Http.collect[Int] { case 1 => "A" }
        val b      = Http.collect[Int] { case 2 => "B" }
        val actual = (a ++ b).execute(2)
        assert(actual)(isSuccess(equalTo("B")))
      },
      test("should not resolve") {
        val a      = Http.collect[Int] { case 1 => "A" }
        val b      = Http.collect[Int] { case 2 => "B" }
        val actual = (a ++ b).execute(3)
        assert(actual)(isEmpty)
      },
      test("should not resolve") {
        val a      = Http.empty
        val b      = Http.empty
        val c      = Http.empty
        val actual = (a ++ b ++ c).execute(())
        assert(actual)(isEmpty)
      },
      test("should fail with second") {
        val a      = Http.empty
        val b      = Http.fail(100)
        val c      = Http.succeed("A")
        val actual = (a ++ b ++ c).execute(())
        assert(actual)(isFailure(equalTo(100)))
      },
      test("should resolve third") {
        val a      = Http.empty
        val b      = Http.empty
        val c      = Http.succeed("C")
        val actual = (a ++ b ++ c).execute(())
        assert(actual)(isSuccess(equalTo("C")))
      },
      testM("should resolve second") {
        val a      = Http.fromHExit(HExit.Effect(ZIO.fail(None)))
        val b      = Http.succeed(2)
        val actual = (a ++ b).execute(()).toZIO.either
        assertM(actual)(isRight)
      },
    ),
    suite("asEffect")(
      testM("should resolve") {
        val a      = Http.collect[Int] { case 1 => "A" }
        val actual = a.execute(1).toZIO
        assertM(actual)(equalTo("A"))
      },
      testM("should complete") {
        val a      = Http.collect[Int] { case 1 => "A" }
        val actual = a.execute(2).toZIO.either
        assertM(actual)(isLeft(isNone))
      },
    ),
    suite("collectM")(
      test("should be empty") {
        val a      = Http.collectZIO[Int] { case 1 => UIO("A") }
        val actual = a.execute(2)
        assert(actual)(isEmpty)
      },
      test("should resolve") {
        val a      = Http.collectZIO[Int] { case 1 => UIO("A") }
        val actual = a.execute(1)
        assert(actual)(isEffect)
      },
      test("should resolve managed") {
        val a      = Http.collectManaged[Int] { case 1 => ZManaged.succeed("A") }
        val actual = a.execute(1)
        assert(actual)(isEffect)
      },
      test("should resolve second effect") {
        val a      = Http.empty
        val b      = Http.succeed("B")
        val actual = (a ++ b).execute(2)
        assert(actual)(isSuccess(equalTo("B")))
      },
    ),
    suite("collectHttp")(
      test("should delegate to its HTTP apps") {
        val app    = Http.collectHttp[Int] {
          case 1 => Http.succeed(1)
          case 2 => Http.succeed(2)
        }
        val actual = app.execute(2)
        assert(actual)(isSuccess(equalTo(2)))
      },
      test("should be empty if no matches") {
        val app    = Http.collectHttp[Int](Map.empty)
        val actual = app.execute(1)
        assert(actual)(isEmpty)
      },
    ),
    suite("tap")(
      testM("taps the successs") {
>>>>>>> 3fdcd400
        for {
          r <- Ref.make(0)
          app = Http.succeed(1).tap(v => Http.fromZIO(r.set(v)))
          _   <- app.execute(()).toZIO
          res <- r.get
        } yield assert(res)(equalTo(1))
      },
    ),
    suite("tapM")(
<<<<<<< HEAD
      test("taps the successs") {
=======
      testM("taps the successs") {
>>>>>>> 3fdcd400
        for {
          r <- Ref.make(0)
          app = Http.succeed(1).tapZIO(r.set)
          _   <- app.execute(()).toZIO
          res <- r.get
        } yield assert(res)(equalTo(1))
      },
    ),
    suite("tapError")(
<<<<<<< HEAD
      test("taps the error") {
=======
      testM("taps the error") {
>>>>>>> 3fdcd400
        for {
          r <- Ref.make(0)
          app = Http.fail(1).tapError(v => Http.fromZIO(r.set(v)))
          _   <- app.execute(()).toZIO.ignore
          res <- r.get
        } yield assert(res)(equalTo(1))
      },
    ),
    suite("tapErrorM")(
<<<<<<< HEAD
      test("taps the error") {
=======
      testM("taps the error") {
>>>>>>> 3fdcd400
        for {
          r <- Ref.make(0)
          app = Http.fail(1).tapErrorZIO(r.set)
          _   <- app.execute(()).toZIO.ignore
          res <- r.get
        } yield assert(res)(equalTo(1))
      },
    ),
    suite("tapAll")(
<<<<<<< HEAD
      test("taps the success") {
=======
      testM("taps the success") {
>>>>>>> 3fdcd400
        for {
          r <- Ref.make(0)
          app = (Http.succeed(1): Http[Any, Any, Any, Int])
            .tapAll(_ => Http.empty, _ => Http.empty, v => Http.fromZIO(r.set(v)), Http.empty)
          _   <- app.execute(()).toZIO
          res <- r.get
        } yield assert(res)(equalTo(1))
      },
<<<<<<< HEAD
      test("taps the failure") {
=======
      testM("taps the failure") {
>>>>>>> 3fdcd400
        for {
          r <- Ref.make(0)
          app = (Http.fail(1): Http[Any, Int, Any, Any])
            .tapAll(v => Http.fromZIO(r.set(v)), _ => Http.empty, _ => Http.empty, Http.empty)
          _   <- app.execute(()).toZIO.ignore
          res <- r.get
        } yield assert(res)(equalTo(1))
      },
<<<<<<< HEAD
      test("taps the die") {
=======
      testM("taps the die") {
>>>>>>> 3fdcd400
        val t = new Throwable("boom")
        for {
          r <- Ref.make(0)
          app = (Http.die(t): Http[Any, Any, Any, Any])
            .tapAll(_ => Http.empty, _ => Http.fromZIO(r.set(1)), _ => Http.empty, Http.empty)
<<<<<<< HEAD
          _   <- app.execute(()).toZIO.exit.ignore
          res <- r.get
        } yield assert(res)(equalTo(1))
      },
      test("taps the empty") {
=======
          _   <- app.execute(()).toZIO.run.ignore
          res <- r.get
        } yield assert(res)(equalTo(1))
      },
      testM("taps the empty") {
>>>>>>> 3fdcd400
        for {
          r <- Ref.make(0)
          app = (Http.empty: Http[Any, Any, Any, Any])
            .tapAll(_ => Http.empty, _ => Http.empty, _ => Http.empty, Http.fromZIO(r.set(1)))
          _   <- app.execute(()).toZIO.ignore
          res <- r.get
        } yield assert(res)(equalTo(1))
      },
    ),
    suite("tapAllZIO")(
<<<<<<< HEAD
      test("taps the success") {
=======
      testM("taps the success") {
>>>>>>> 3fdcd400
        for {
          r <- Ref.make(0)
          app = (Http.succeed(1): Http[Any, Any, Any, Int]).tapAllZIO(_ => ZIO.unit, _ => ZIO.unit, r.set, ZIO.unit)
          _   <- app.execute(()).toZIO
          res <- r.get
        } yield assert(res)(equalTo(1))
<<<<<<< HEAD
      } +
        test("taps the failure") {
          for {
            r <- Ref.make(0)
            app = (Http.fail(1): Http[Any, Int, Any, Any]).tapAllZIO(r.set, _ => ZIO.unit, _ => ZIO.unit, ZIO.unit)
            _   <- app.execute(()).toZIO.ignore
            res <- r.get
          } yield assert(res)(equalTo(1))
        } +
        test("taps the die") {
          val t = new Throwable("boom")
          for {
            r <- Ref.make(0)
            app = (Http.die(t): Http[Any, Any, Any, Any])
              .tapAllZIO(_ => ZIO.unit, _ => r.set(1), _ => ZIO.unit, ZIO.unit)
            _   <- app.execute(()).toZIO.exit.ignore
            res <- r.get
          } yield assert(res)(equalTo(1))
        } +
        test("taps the empty") {
          for {
            r <- Ref.make(0)
            app = (Http.empty: Http[Any, Any, Any, Any])
              .tapAllZIO(_ => ZIO.unit, _ => ZIO.unit, _ => ZIO.unit, r.set(1))
            _   <- app.execute(()).toZIO.ignore
            res <- r.get
          } yield assert(res)(equalTo(1))
        },
    ),
    suite("race") {
      test("left wins") {
        val http = Http.succeed(1) race Http.succeed(2)
        assertZIO(http(()))(equalTo(1))
      } +
        test("sync right wins") {
          val http = Http.fromZIO(ZIO.succeed(1)) race Http.succeed(2)
          assertZIO(http(()))(equalTo(2))
        } +
        test("sync left wins") {
          val http = Http.succeed(1) race Http.fromZIO(ZIO.succeed(2))
          assertZIO(http(()))(equalTo(1))
        } +
        test("async fast wins") {
          val http    = Http.succeed(1).delay(1 second) race Http.succeed(2).delay(2 second)
          val program = http(()) <& TestClock.adjust(5 second)
          assertZIO(program)(equalTo(1))
        }
    },
    suite("attempt") {
=======
      },
      testM("taps the failure") {
        for {
          r <- Ref.make(0)
          app = (Http.fail(1): Http[Any, Int, Any, Any]).tapAllZIO(r.set, _ => ZIO.unit, _ => ZIO.unit, ZIO.unit)
          _   <- app.execute(()).toZIO.ignore
          res <- r.get
        } yield assert(res)(equalTo(1))
      },
      testM("taps the die") {
        val t = new Throwable("boom")
        for {
          r <- Ref.make(0)
          app = (Http.die(t): Http[Any, Any, Any, Any])
            .tapAllZIO(_ => ZIO.unit, _ => r.set(1), _ => ZIO.unit, ZIO.unit)
          _   <- app.execute(()).toZIO.run.ignore
          res <- r.get
        } yield assert(res)(equalTo(1))
      },
      testM("taps the empty") {
        for {
          r <- Ref.make(0)
          app = (Http.empty: Http[Any, Any, Any, Any])
            .tapAllZIO(_ => ZIO.unit, _ => ZIO.unit, _ => ZIO.unit, r.set(1))
          _   <- app.execute(()).toZIO.ignore
          res <- r.get
        } yield assert(res)(equalTo(1))
      },
    ),
    suite("race")(
      testM("left wins") {
        val http = Http.succeed(1) race Http.succeed(2)
        assertM(http(()))(equalTo(1))
      },
      testM("sync right wins") {
        val http = Http.fromZIO(UIO(1)) race Http.succeed(2)
        assertM(http(()))(equalTo(2))
      },
      testM("sync left wins") {
        val http = Http.succeed(1) race Http.fromZIO(UIO(2))
        assertM(http(()))(equalTo(1))
      },
      testM("async fast wins") {
        val http    = Http.succeed(1).delay(1 second) race Http.succeed(2).delay(2 second)
        val program = http(()) <& TestClock.adjust(5 second)
        assertM(program)(equalTo(1))
      },
    ),
    suite("attempt")(
>>>>>>> 3fdcd400
      suite("failure") {
        test("fails with a throwable") {
          val throwable = new Throwable("boom")
          val actual    = Http.attempt(throw throwable).execute(())
          assert(actual)(isFailure(equalTo(throwable)))
        }
<<<<<<< HEAD
      } +
        suite("success") {
          test("succeeds with a value") {
            val actual = Http.attempt("bar").execute(())
            assert(actual)(isSuccess(equalTo("bar")))
          }
        }
    },
    suite("when")(
      test("should execute http only when condition applies") {
        val app    = Http.succeed(1).when((_: Any) => true)
        val actual = app.execute(0)
        assert(actual)(isSuccess(equalTo(1)))
      } +
        test("should not execute http when condition doesn't apply") {
          val app    = Http.succeed(1).when((_: Any) => false)
          val actual = app.execute(0)
          assert(actual)(isEmpty)
        } +
        test("should die when condition throws an exception") {
          val t      = new Throwable("boom")
          val app    = Http.succeed(1).when((_: Any) => throw t)
          val actual = app.execute(0)
          assert(actual)(isDie(equalTo(t)))
        },
    ),
    suite("catchSome") {
      test("catches matching exception") {
        val http =
          Http
            .fail(new IllegalArgumentException("boom"))
            .catchSome { case _: IllegalArgumentException =>
              Http.succeed("bar")
            }
        assert(http.execute {})(isSuccess(equalTo("bar")))
      } +
        test("keeps an error if doesn't catch anything") {
          val exception = new Throwable("boom")
          val http      =
            Http
              .fail(exception)
              .catchSome { case _: ArithmeticException =>
                Http.succeed("bar")
              }
          assert(http.execute {})(isFailure(equalTo(exception)))
        } +
        test("doesn't affect the success") {
          val http =
            (Http.succeed("bar"): Http[Any, Throwable, Any, String]).catchSome { case _: Throwable =>
              Http.succeed("baz")
            }
          assert(http.execute {})(isSuccess(equalTo("bar")))
        }
    },
    suite("refineOrDie") {
      test("refines matching exception") {
        val http =
          Http.fail(new IllegalArgumentException("boom")).refineOrDie { case _: IllegalArgumentException =>
            "fail"
          }
        assert(http.execute {})(isFailure(equalTo("fail")))
      } +
        test("dies if doesn't catch anything") {
          val t    = new Throwable("boom")
          val http =
            Http
              .fail(t)
              .refineOrDie { case _: IllegalArgumentException =>
                "fail"
              }
          assert(http.execute {})(isDie(equalTo(t)))
        } +
        test("doesn't affect the success") {
          val http =
            (Http.succeed("bar"): Http[Any, Throwable, Any, String]).refineOrDie { case _: Throwable =>
              Http.succeed("baz")
            }
          assert(http.execute {})(isSuccess(equalTo("bar")))
        }
    },
=======
      },
      suite("success") {
        test("succeeds with a value") {
          val actual = Http.attempt("bar").execute(())
          assert(actual)(isSuccess(equalTo("bar")))
        }
      },
    ),
    suite("when")(
      test("should execute http only when condition applies") {
        val app    = Http.succeed(1).when((_: Any) => true)
        val actual = app.execute(0)
        assert(actual)(isSuccess(equalTo(1)))
      },
      test("should not execute http when condition doesn't apply") {
        val app    = Http.succeed(1).when((_: Any) => false)
        val actual = app.execute(0)
        assert(actual)(isEmpty)
      },
      test("should die when condition throws an exception") {
        val t      = new Throwable("boom")
        val app    = Http.succeed(1).when((_: Any) => throw t)
        val actual = app.execute(0)
        assert(actual)(isDie(equalTo(t)))
      },
    ),
    suite("catchSome")(
      test("catches matching exception") {
        val http =
          Http
            .fail(new IllegalArgumentException("boom"))
            .catchSome { case _: IllegalArgumentException =>
              Http.succeed("bar")
            }
        assert(http.execute {})(isSuccess(equalTo("bar")))
      },
      test("keeps an error if doesn't catch anything") {
        val exception = new Throwable("boom")
        val http      =
          Http
            .fail(exception)
            .catchSome { case _: ArithmeticException =>
              Http.succeed("bar")
            }
        assert(http.execute {})(isFailure(equalTo(exception)))
      },
      test("doesn't affect the success") {
        val http =
          (Http.succeed("bar"): Http[Any, Throwable, Any, String]).catchSome { case _: Throwable =>
            Http.succeed("baz")
          }
        assert(http.execute {})(isSuccess(equalTo("bar")))
      },
    ),
    suite("refineOrDie")(
      test("refines matching exception") {
        val http =
          Http.fail(new IllegalArgumentException("boom")).refineOrDie { case _: IllegalArgumentException =>
            "fail"
          }
        assert(http.execute {})(isFailure(equalTo("fail")))
      },
      test("dies if doesn't catch anything") {
        val t    = new Throwable("boom")
        val http =
          Http
            .fail(t)
            .refineOrDie { case _: IllegalArgumentException =>
              "fail"
            }
        assert(http.execute {})(isDie(equalTo(t)))
      },
      test("doesn't affect the success") {
        val http =
          (Http.succeed("bar"): Http[Any, Throwable, Any, String]).refineOrDie { case _: Throwable =>
            Http.succeed("baz")
          }
        assert(http.execute {})(isSuccess(equalTo("bar")))
      },
    ),
>>>>>>> 3fdcd400
    suite("orDie")(
      test("dies on failure") {
        val t    = new Throwable("boom")
        val http =
          Http.fail(t).orDie
        assert(http.execute {})(isDie(equalTo(t)))
      },
      test("doesn't affect the success") {
        val http =
          (Http.succeed("bar"): Http[Any, Throwable, Any, String]).orDie
        assert(http.execute {})(isSuccess(equalTo("bar")))
      },
    ),
<<<<<<< HEAD
    suite("catchSomeDefect") {
=======
    suite("catchSomeDefect")(
>>>>>>> 3fdcd400
      test("catches defect") {
        val t    = new IllegalArgumentException("boom")
        val http = Http.die(t).catchSomeDefect { case _: IllegalArgumentException => Http.succeed("OK") }
        assert(http.execute {})(isSuccess(equalTo("OK")))
<<<<<<< HEAD
      } +
        test("catches thrown defects") {
          val http = Http
            .collect[Any] { case _ => throw new IllegalArgumentException("boom") }
            .catchSomeDefect { case _: IllegalArgumentException => Http.succeed("OK") }
          assert(http.execute {})(isSuccess(equalTo("OK")))
        } +
        test("propagates non-caught defect") {
          val t    = new IllegalArgumentException("boom")
          val http = Http.die(t).catchSomeDefect { case _: SecurityException => Http.succeed("OK") }
          assert(http.execute {})(isDie(equalTo(t)))
        }
    },
    suite("catchNonFatalOrDie") {
=======

      },
      test("catches thrown defects") {
        val http = Http
          .collect[Any] { case _ => throw new IllegalArgumentException("boom") }
          .catchSomeDefect { case _: IllegalArgumentException => Http.succeed("OK") }
        assert(http.execute {})(isSuccess(equalTo("OK")))
      },
      test("propagates non-caught defect") {
        val t    = new IllegalArgumentException("boom")
        val http = Http.die(t).catchSomeDefect { case _: SecurityException => Http.succeed("OK") }
        assert(http.execute {})(isDie(equalTo(t)))
      },
    ),
    suite("catchNonFatalOrDie")(
>>>>>>> 3fdcd400
      test("catches non-fatal exception") {
        val t    = new IllegalArgumentException("boom")
        val http = Http.fail(t).catchNonFatalOrDie { _ => Http.succeed("OK") }
        assert(http.execute {})(isSuccess(equalTo("OK")))
<<<<<<< HEAD
      } +
        test("dies with fatal exception") {
          val t    = new OutOfMemoryError()
          val http = Http.fail(t).catchNonFatalOrDie { case _ => Http.succeed("OK") }
          assert(http.execute {})(isDie(equalTo(t)))
        }
    },
=======
      },
      test("dies with fatal exception") {
        val t    = new OutOfMemoryError()
        val http = Http.fail(t).catchNonFatalOrDie(_ => Http.succeed("OK"))
        assert(http.execute {})(isDie(equalTo(t)))
      },
    ),
>>>>>>> 3fdcd400
    suite("merge")(
      test("merges error into success") {
        val http = Http.fail(1).merge
        assert(http.execute {})(isSuccess(equalTo(1)))
      },
    ),
  ) @@ timeout(10 seconds)
}<|MERGE_RESOLUTION|>--- conflicted
+++ resolved
@@ -22,24 +22,6 @@
         val a      = a1 <> a2
         val actual = a.execute(())
         assert(actual)(isSuccess(equalTo(1)))
-<<<<<<< HEAD
-      } +
-        test("should fail with first") {
-          val a1     = Http.fail("A")
-          val a2     = Http.succeed("B")
-          val a      = a1 <> a2
-          val actual = a.execute(())
-          assert(actual)(isSuccess(equalTo("B")))
-        } +
-        test("does not recover from defects") {
-          val t      = new Throwable("boom")
-          val a1     = Http.die(t)
-          val a2     = Http.succeed("B")
-          val a      = a1 <> a2
-          val actual = a.execute(())
-          assert(actual)(isDie(equalTo(t)))
-        },
-=======
       },
       test("should fail with first") {
         val a1     = Http.fail("A")
@@ -56,7 +38,6 @@
         val actual = a.execute(())
         assert(actual)(isDie(equalTo(t)))
       },
->>>>>>> 3fdcd400
     ),
     suite("fail")(
       test("should fail") {
@@ -92,21 +73,12 @@
         val a      = Http.collect[Int] { case 1 => "OK" }
         val actual = a.execute(1)
         assert(actual)(isSuccess(equalTo("OK")))
-<<<<<<< HEAD
-      } +
-        test("should fail") {
-          val a      = Http.collect[Int] { case 1 => "OK" }
-          val actual = a.execute(0)
-          assert(actual)(isEmpty)
-        },
-=======
       },
       test("should fail") {
         val a      = Http.collect[Int] { case 1 => "OK" }
         val actual = a.execute(0)
         assert(actual)(isEmpty)
       },
->>>>>>> 3fdcd400
     ),
     suite("codecMiddleware")(
       test("codec success") {
@@ -115,19 +87,6 @@
         val app    = Http.identity[String] @@ (a \/ b)
         val actual = app.execute(2)
         assert(actual)(isSuccess(equalTo(2)))
-<<<<<<< HEAD
-      } +
-        test("encoder failure") {
-          val app    = Http.identity[Int] @@ (Http.succeed(1) \/ Http.fail("fail"))
-          val actual = app.execute(())
-          assert(actual)(isFailure(equalTo("fail")))
-        } +
-        test("decoder failure") {
-          val app    = Http.identity[Int] @@ (Http.fail("fail") \/ Http.succeed(1))
-          val actual = app.execute(())
-          assert(actual)(isFailure(equalTo("fail")))
-        },
-=======
       },
       test("encoder failure") {
         val app    = Http.identity[Int] @@ (Http.succeed(1) \/ Http.fail("fail"))
@@ -139,32 +98,12 @@
         val actual = app.execute(())
         assert(actual)(isFailure(equalTo("fail")))
       },
->>>>>>> 3fdcd400
     ),
     suite("collectHExit")(
       test("should succeed") {
         val a      = Http.collectHExit[Int] { case 1 => HExit.succeed("OK") }
         val actual = a.execute(1)
         assert(actual)(isSuccess(equalTo("OK")))
-<<<<<<< HEAD
-      } +
-        test("should fail") {
-          val a      = Http.collectHExit[Int] { case 1 => HExit.fail("OK") }
-          val actual = a.execute(1)
-          assert(actual)(isFailure(equalTo("OK")))
-        } +
-        test("should die") {
-          val t      = new Throwable("boom")
-          val a      = Http.collectHExit[Int] { case 1 => HExit.die(t) }
-          val actual = a.execute(1)
-          assert(actual)(isDie(equalTo(t)))
-        } +
-        test("should give empty if the inout is not defined") {
-          val a      = Http.collectHExit[Int] { case 1 => HExit.succeed("OK") }
-          val actual = a.execute(0)
-          assert(actual)(isEmpty)
-        },
-=======
       },
       test("should fail") {
         val a      = Http.collectHExit[Int] { case 1 => HExit.fail("OK") }
@@ -182,32 +121,12 @@
         val actual = a.execute(0)
         assert(actual)(isEmpty)
       },
->>>>>>> 3fdcd400
     ),
     suite("fromFunctionHExit")(
       test("should succeed if the ") {
         val a      = Http.fromFunctionHExit[Int] { a => HExit.succeed(a + 1) }
         val actual = a.execute(1)
         assert(actual)(isSuccess(equalTo(2)))
-<<<<<<< HEAD
-      } +
-        test("should fail if the returned HExit is a failure") {
-          val a      = Http.fromFunctionHExit[Int] { a => HExit.fail(a + 1) }
-          val actual = a.execute(1)
-          assert(actual)(isFailure(equalTo(2)))
-        } +
-        test("should give empty if the returned HExit is empty") {
-          val a      = Http.fromFunctionHExit[Int] { _ => HExit.empty }
-          val actual = a.execute(0)
-          assert(actual)(isEmpty)
-        } +
-        test("should die if the functions throws an exception") {
-          val t      = new Throwable("boom")
-          val a      = Http.fromFunctionHExit[Int] { _ => throw t }
-          val actual = a.execute(0)
-          assert(actual)(isDie(equalTo(t)))
-        },
-=======
       },
       test("should fail if the returned HExit is a failure") {
         val a      = Http.fromFunctionHExit[Int] { a => HExit.fail(a + 1) }
@@ -225,26 +144,12 @@
         val actual = a.execute(0)
         assert(actual)(isDie(equalTo(t)))
       },
->>>>>>> 3fdcd400
     ),
     suite("fromHExit")(
       test("should succeed if the returned HExit succeeds ") {
         val a      = Http.fromHExit(HExit.succeed("a"))
         val actual = a.execute(1)
         assert(actual)(isSuccess(equalTo("a")))
-<<<<<<< HEAD
-      } +
-        test("should fail if the returned HExit is a failure") {
-          val a      = Http.fromHExit(HExit.fail("fail"))
-          val actual = a.execute(1)
-          assert(actual)(isFailure(equalTo("fail")))
-        } +
-        test("should give empty if the returned HExit is empty") {
-          val a      = Http.fromHExit(HExit.empty)
-          val actual = a.execute(1)
-          assert(actual)(isEmpty)
-        },
-=======
       },
       test("should fail if the returned HExit is a failure") {
         val a      = Http.fromHExit(HExit.fail("fail"))
@@ -256,7 +161,6 @@
         val actual = a.execute(1)
         assert(actual)(isEmpty)
       },
->>>>>>> 3fdcd400
     ),
     suite("combine")(
       test("should resolve first") {
@@ -264,92 +168,6 @@
         val b      = Http.collect[Int] { case 2 => "B" }
         val actual = (a ++ b).execute(1)
         assert(actual)(isSuccess(equalTo("A")))
-<<<<<<< HEAD
-      } +
-        test("should resolve second") {
-          val a      = Http.empty
-          val b      = Http.succeed("A")
-          val actual = (a ++ b).execute(())
-          assert(actual)(isSuccess(equalTo("A")))
-        } +
-        test("should resolve second") {
-          val a      = Http.collect[Int] { case 1 => "A" }
-          val b      = Http.collect[Int] { case 2 => "B" }
-          val actual = (a ++ b).execute(2)
-          assert(actual)(isSuccess(equalTo("B")))
-        } +
-        test("should not resolve") {
-          val a      = Http.collect[Int] { case 1 => "A" }
-          val b      = Http.collect[Int] { case 2 => "B" }
-          val actual = (a ++ b).execute(3)
-          assert(actual)(isEmpty)
-        } +
-        test("should not resolve") {
-          val a      = Http.empty
-          val b      = Http.empty
-          val c      = Http.empty
-          val actual = (a ++ b ++ c).execute(())
-          assert(actual)(isEmpty)
-        } +
-        test("should fail with second") {
-          val a      = Http.empty
-          val b      = Http.fail(100)
-          val c      = Http.succeed("A")
-          val actual = (a ++ b ++ c).execute(())
-          assert(actual)(isFailure(equalTo(100)))
-        } +
-        test("should resolve third") {
-          val a      = Http.empty
-          val b      = Http.empty
-          val c      = Http.succeed("C")
-          val actual = (a ++ b ++ c).execute(())
-          assert(actual)(isSuccess(equalTo("C")))
-        } +
-        test("should resolve second") {
-          val a      = Http.fromHExit(HExit.Effect(ZIO.fail(None)))
-          val b      = Http.succeed(2)
-          val actual = (a ++ b).execute(()).toZIO.either
-          assertZIO(actual)(isRight)
-        },
-    ),
-    suite("asEffect")(
-      test("should resolve") {
-        val a      = Http.collect[Int] { case 1 => "A" }
-        val actual = a.execute(1).toZIO
-        assertZIO(actual)(equalTo("A"))
-      } +
-        test("should complete") {
-          val a      = Http.collect[Int] { case 1 => "A" }
-          val actual = a.execute(2).toZIO.either
-          assertZIO(actual)(isLeft(isNone))
-        },
-    ),
-    suite("collectM")(
-      test("should be empty") {
-        val a      = Http.collectZIO[Int] { case 1 => ZIO.succeed("A") }
-        val actual = a.execute(2)
-        assert(actual)(isEmpty)
-      } +
-        test("should resolve") {
-          val a      = Http.collectZIO[Int] { case 1 => ZIO.succeed("A") }
-          val actual = a.execute(1)
-          assert(actual)(isEffect)
-        } +
-        test("should resolve scoped") {
-          val a      = Http.collectScoped[Int] { case 1 => ZIO.succeed("A") }
-          val actual = a.execute(1)
-          assert(actual)(isEffect)
-        } +
-        test("should resolve second effect") {
-          val a      = Http.empty
-          val b      = Http.succeed("B")
-          val actual = (a ++ b).execute(2)
-          assert(actual)(isSuccess(equalTo("B")))
-        },
-    ),
-    suite("tap")(
-      test("taps the successs") {
-=======
       },
       test("should resolve second") {
         val a      = Http.empty
@@ -390,38 +208,38 @@
         val actual = (a ++ b ++ c).execute(())
         assert(actual)(isSuccess(equalTo("C")))
       },
-      testM("should resolve second") {
+      test("should resolve second") {
         val a      = Http.fromHExit(HExit.Effect(ZIO.fail(None)))
         val b      = Http.succeed(2)
         val actual = (a ++ b).execute(()).toZIO.either
-        assertM(actual)(isRight)
+        assertZIO(actual)(isRight)
       },
     ),
     suite("asEffect")(
-      testM("should resolve") {
+      test("should resolve") {
         val a      = Http.collect[Int] { case 1 => "A" }
         val actual = a.execute(1).toZIO
-        assertM(actual)(equalTo("A"))
-      },
-      testM("should complete") {
+        assertZIO(actual)(equalTo("A"))
+      },
+      test("should complete") {
         val a      = Http.collect[Int] { case 1 => "A" }
         val actual = a.execute(2).toZIO.either
-        assertM(actual)(isLeft(isNone))
+        assertZIO(actual)(isLeft(isNone))
       },
     ),
     suite("collectM")(
       test("should be empty") {
-        val a      = Http.collectZIO[Int] { case 1 => UIO("A") }
+        val a      = Http.collectZIO[Int] { case 1 => ZIO.succeed("A") }
         val actual = a.execute(2)
         assert(actual)(isEmpty)
       },
       test("should resolve") {
-        val a      = Http.collectZIO[Int] { case 1 => UIO("A") }
+        val a      = Http.collectZIO[Int] { case 1 => ZIO.succeed("A") }
         val actual = a.execute(1)
         assert(actual)(isEffect)
       },
       test("should resolve managed") {
-        val a      = Http.collectManaged[Int] { case 1 => ZManaged.succeed("A") }
+        val a      = Http.collectScoped[Int] { case 1 => ZIO.succeed("A") }
         val actual = a.execute(1)
         assert(actual)(isEffect)
       },
@@ -448,8 +266,7 @@
       },
     ),
     suite("tap")(
-      testM("taps the successs") {
->>>>>>> 3fdcd400
+      test("taps the successs") {
         for {
           r <- Ref.make(0)
           app = Http.succeed(1).tap(v => Http.fromZIO(r.set(v)))
@@ -459,11 +276,7 @@
       },
     ),
     suite("tapM")(
-<<<<<<< HEAD
       test("taps the successs") {
-=======
-      testM("taps the successs") {
->>>>>>> 3fdcd400
         for {
           r <- Ref.make(0)
           app = Http.succeed(1).tapZIO(r.set)
@@ -473,11 +286,7 @@
       },
     ),
     suite("tapError")(
-<<<<<<< HEAD
       test("taps the error") {
-=======
-      testM("taps the error") {
->>>>>>> 3fdcd400
         for {
           r <- Ref.make(0)
           app = Http.fail(1).tapError(v => Http.fromZIO(r.set(v)))
@@ -487,11 +296,7 @@
       },
     ),
     suite("tapErrorM")(
-<<<<<<< HEAD
       test("taps the error") {
-=======
-      testM("taps the error") {
->>>>>>> 3fdcd400
         for {
           r <- Ref.make(0)
           app = Http.fail(1).tapErrorZIO(r.set)
@@ -501,11 +306,7 @@
       },
     ),
     suite("tapAll")(
-<<<<<<< HEAD
       test("taps the success") {
-=======
-      testM("taps the success") {
->>>>>>> 3fdcd400
         for {
           r <- Ref.make(0)
           app = (Http.succeed(1): Http[Any, Any, Any, Int])
@@ -514,11 +315,7 @@
           res <- r.get
         } yield assert(res)(equalTo(1))
       },
-<<<<<<< HEAD
       test("taps the failure") {
-=======
-      testM("taps the failure") {
->>>>>>> 3fdcd400
         for {
           r <- Ref.make(0)
           app = (Http.fail(1): Http[Any, Int, Any, Any])
@@ -527,29 +324,17 @@
           res <- r.get
         } yield assert(res)(equalTo(1))
       },
-<<<<<<< HEAD
       test("taps the die") {
-=======
-      testM("taps the die") {
->>>>>>> 3fdcd400
         val t = new Throwable("boom")
         for {
           r <- Ref.make(0)
           app = (Http.die(t): Http[Any, Any, Any, Any])
             .tapAll(_ => Http.empty, _ => Http.fromZIO(r.set(1)), _ => Http.empty, Http.empty)
-<<<<<<< HEAD
           _   <- app.execute(()).toZIO.exit.ignore
           res <- r.get
         } yield assert(res)(equalTo(1))
       },
       test("taps the empty") {
-=======
-          _   <- app.execute(()).toZIO.run.ignore
-          res <- r.get
-        } yield assert(res)(equalTo(1))
-      },
-      testM("taps the empty") {
->>>>>>> 3fdcd400
         for {
           r <- Ref.make(0)
           app = (Http.empty: Http[Any, Any, Any, Any])
@@ -560,206 +345,68 @@
       },
     ),
     suite("tapAllZIO")(
-<<<<<<< HEAD
       test("taps the success") {
-=======
-      testM("taps the success") {
->>>>>>> 3fdcd400
         for {
           r <- Ref.make(0)
           app = (Http.succeed(1): Http[Any, Any, Any, Int]).tapAllZIO(_ => ZIO.unit, _ => ZIO.unit, r.set, ZIO.unit)
           _   <- app.execute(()).toZIO
           res <- r.get
         } yield assert(res)(equalTo(1))
-<<<<<<< HEAD
-      } +
-        test("taps the failure") {
-          for {
-            r <- Ref.make(0)
-            app = (Http.fail(1): Http[Any, Int, Any, Any]).tapAllZIO(r.set, _ => ZIO.unit, _ => ZIO.unit, ZIO.unit)
-            _   <- app.execute(()).toZIO.ignore
-            res <- r.get
-          } yield assert(res)(equalTo(1))
-        } +
-        test("taps the die") {
-          val t = new Throwable("boom")
-          for {
-            r <- Ref.make(0)
-            app = (Http.die(t): Http[Any, Any, Any, Any])
-              .tapAllZIO(_ => ZIO.unit, _ => r.set(1), _ => ZIO.unit, ZIO.unit)
-            _   <- app.execute(()).toZIO.exit.ignore
-            res <- r.get
-          } yield assert(res)(equalTo(1))
-        } +
-        test("taps the empty") {
-          for {
-            r <- Ref.make(0)
-            app = (Http.empty: Http[Any, Any, Any, Any])
-              .tapAllZIO(_ => ZIO.unit, _ => ZIO.unit, _ => ZIO.unit, r.set(1))
-            _   <- app.execute(()).toZIO.ignore
-            res <- r.get
-          } yield assert(res)(equalTo(1))
-        },
-    ),
-    suite("race") {
+      },
+      test("taps the failure") {
+        for {
+          r <- Ref.make(0)
+          app = (Http.fail(1): Http[Any, Int, Any, Any]).tapAllZIO(r.set, _ => ZIO.unit, _ => ZIO.unit, ZIO.unit)
+          _   <- app.execute(()).toZIO.ignore
+          res <- r.get
+        } yield assert(res)(equalTo(1))
+      },
+      test("taps the die") {
+        val t = new Throwable("boom")
+        for {
+          r <- Ref.make(0)
+          app = (Http.die(t): Http[Any, Any, Any, Any])
+            .tapAllZIO(_ => ZIO.unit, _ => r.set(1), _ => ZIO.unit, ZIO.unit)
+          _   <- app.execute(()).toZIO.exit.ignore
+          res <- r.get
+        } yield assert(res)(equalTo(1))
+      },
+      test("taps the empty") {
+        for {
+          r <- Ref.make(0)
+          app = (Http.empty: Http[Any, Any, Any, Any])
+            .tapAllZIO(_ => ZIO.unit, _ => ZIO.unit, _ => ZIO.unit, r.set(1))
+          _   <- app.execute(()).toZIO.ignore
+          res <- r.get
+        } yield assert(res)(equalTo(1))
+      },
+    ),
+    suite("race")(
       test("left wins") {
         val http = Http.succeed(1) race Http.succeed(2)
         assertZIO(http(()))(equalTo(1))
-      } +
-        test("sync right wins") {
-          val http = Http.fromZIO(ZIO.succeed(1)) race Http.succeed(2)
-          assertZIO(http(()))(equalTo(2))
-        } +
-        test("sync left wins") {
-          val http = Http.succeed(1) race Http.fromZIO(ZIO.succeed(2))
-          assertZIO(http(()))(equalTo(1))
-        } +
-        test("async fast wins") {
-          val http    = Http.succeed(1).delay(1 second) race Http.succeed(2).delay(2 second)
-          val program = http(()) <& TestClock.adjust(5 second)
-          assertZIO(program)(equalTo(1))
-        }
-    },
-    suite("attempt") {
-=======
-      },
-      testM("taps the failure") {
-        for {
-          r <- Ref.make(0)
-          app = (Http.fail(1): Http[Any, Int, Any, Any]).tapAllZIO(r.set, _ => ZIO.unit, _ => ZIO.unit, ZIO.unit)
-          _   <- app.execute(()).toZIO.ignore
-          res <- r.get
-        } yield assert(res)(equalTo(1))
-      },
-      testM("taps the die") {
-        val t = new Throwable("boom")
-        for {
-          r <- Ref.make(0)
-          app = (Http.die(t): Http[Any, Any, Any, Any])
-            .tapAllZIO(_ => ZIO.unit, _ => r.set(1), _ => ZIO.unit, ZIO.unit)
-          _   <- app.execute(()).toZIO.run.ignore
-          res <- r.get
-        } yield assert(res)(equalTo(1))
-      },
-      testM("taps the empty") {
-        for {
-          r <- Ref.make(0)
-          app = (Http.empty: Http[Any, Any, Any, Any])
-            .tapAllZIO(_ => ZIO.unit, _ => ZIO.unit, _ => ZIO.unit, r.set(1))
-          _   <- app.execute(()).toZIO.ignore
-          res <- r.get
-        } yield assert(res)(equalTo(1))
-      },
-    ),
-    suite("race")(
-      testM("left wins") {
-        val http = Http.succeed(1) race Http.succeed(2)
-        assertM(http(()))(equalTo(1))
-      },
-      testM("sync right wins") {
-        val http = Http.fromZIO(UIO(1)) race Http.succeed(2)
-        assertM(http(()))(equalTo(2))
-      },
-      testM("sync left wins") {
-        val http = Http.succeed(1) race Http.fromZIO(UIO(2))
-        assertM(http(()))(equalTo(1))
-      },
-      testM("async fast wins") {
+      },
+      test("sync right wins") {
+        val http = Http.fromZIO(ZIO.succeed(1)) race Http.succeed(2)
+        assertZIO(http(()))(equalTo(2))
+      },
+      test("sync left wins") {
+        val http = Http.succeed(1) race Http.fromZIO(ZIO.succeed(2))
+        assertZIO(http(()))(equalTo(1))
+      },
+      test("async fast wins") {
         val http    = Http.succeed(1).delay(1 second) race Http.succeed(2).delay(2 second)
         val program = http(()) <& TestClock.adjust(5 second)
-        assertM(program)(equalTo(1))
+        assertZIO(program)(equalTo(1))
       },
     ),
     suite("attempt")(
->>>>>>> 3fdcd400
       suite("failure") {
         test("fails with a throwable") {
           val throwable = new Throwable("boom")
           val actual    = Http.attempt(throw throwable).execute(())
           assert(actual)(isFailure(equalTo(throwable)))
         }
-<<<<<<< HEAD
-      } +
-        suite("success") {
-          test("succeeds with a value") {
-            val actual = Http.attempt("bar").execute(())
-            assert(actual)(isSuccess(equalTo("bar")))
-          }
-        }
-    },
-    suite("when")(
-      test("should execute http only when condition applies") {
-        val app    = Http.succeed(1).when((_: Any) => true)
-        val actual = app.execute(0)
-        assert(actual)(isSuccess(equalTo(1)))
-      } +
-        test("should not execute http when condition doesn't apply") {
-          val app    = Http.succeed(1).when((_: Any) => false)
-          val actual = app.execute(0)
-          assert(actual)(isEmpty)
-        } +
-        test("should die when condition throws an exception") {
-          val t      = new Throwable("boom")
-          val app    = Http.succeed(1).when((_: Any) => throw t)
-          val actual = app.execute(0)
-          assert(actual)(isDie(equalTo(t)))
-        },
-    ),
-    suite("catchSome") {
-      test("catches matching exception") {
-        val http =
-          Http
-            .fail(new IllegalArgumentException("boom"))
-            .catchSome { case _: IllegalArgumentException =>
-              Http.succeed("bar")
-            }
-        assert(http.execute {})(isSuccess(equalTo("bar")))
-      } +
-        test("keeps an error if doesn't catch anything") {
-          val exception = new Throwable("boom")
-          val http      =
-            Http
-              .fail(exception)
-              .catchSome { case _: ArithmeticException =>
-                Http.succeed("bar")
-              }
-          assert(http.execute {})(isFailure(equalTo(exception)))
-        } +
-        test("doesn't affect the success") {
-          val http =
-            (Http.succeed("bar"): Http[Any, Throwable, Any, String]).catchSome { case _: Throwable =>
-              Http.succeed("baz")
-            }
-          assert(http.execute {})(isSuccess(equalTo("bar")))
-        }
-    },
-    suite("refineOrDie") {
-      test("refines matching exception") {
-        val http =
-          Http.fail(new IllegalArgumentException("boom")).refineOrDie { case _: IllegalArgumentException =>
-            "fail"
-          }
-        assert(http.execute {})(isFailure(equalTo("fail")))
-      } +
-        test("dies if doesn't catch anything") {
-          val t    = new Throwable("boom")
-          val http =
-            Http
-              .fail(t)
-              .refineOrDie { case _: IllegalArgumentException =>
-                "fail"
-              }
-          assert(http.execute {})(isDie(equalTo(t)))
-        } +
-        test("doesn't affect the success") {
-          val http =
-            (Http.succeed("bar"): Http[Any, Throwable, Any, String]).refineOrDie { case _: Throwable =>
-              Http.succeed("baz")
-            }
-          assert(http.execute {})(isSuccess(equalTo("bar")))
-        }
-    },
-=======
       },
       suite("success") {
         test("succeeds with a value") {
@@ -840,7 +487,6 @@
         assert(http.execute {})(isSuccess(equalTo("bar")))
       },
     ),
->>>>>>> 3fdcd400
     suite("orDie")(
       test("dies on failure") {
         val t    = new Throwable("boom")
@@ -854,31 +500,11 @@
         assert(http.execute {})(isSuccess(equalTo("bar")))
       },
     ),
-<<<<<<< HEAD
-    suite("catchSomeDefect") {
-=======
     suite("catchSomeDefect")(
->>>>>>> 3fdcd400
       test("catches defect") {
         val t    = new IllegalArgumentException("boom")
         val http = Http.die(t).catchSomeDefect { case _: IllegalArgumentException => Http.succeed("OK") }
         assert(http.execute {})(isSuccess(equalTo("OK")))
-<<<<<<< HEAD
-      } +
-        test("catches thrown defects") {
-          val http = Http
-            .collect[Any] { case _ => throw new IllegalArgumentException("boom") }
-            .catchSomeDefect { case _: IllegalArgumentException => Http.succeed("OK") }
-          assert(http.execute {})(isSuccess(equalTo("OK")))
-        } +
-        test("propagates non-caught defect") {
-          val t    = new IllegalArgumentException("boom")
-          val http = Http.die(t).catchSomeDefect { case _: SecurityException => Http.succeed("OK") }
-          assert(http.execute {})(isDie(equalTo(t)))
-        }
-    },
-    suite("catchNonFatalOrDie") {
-=======
 
       },
       test("catches thrown defects") {
@@ -894,20 +520,10 @@
       },
     ),
     suite("catchNonFatalOrDie")(
->>>>>>> 3fdcd400
       test("catches non-fatal exception") {
         val t    = new IllegalArgumentException("boom")
         val http = Http.fail(t).catchNonFatalOrDie { _ => Http.succeed("OK") }
         assert(http.execute {})(isSuccess(equalTo("OK")))
-<<<<<<< HEAD
-      } +
-        test("dies with fatal exception") {
-          val t    = new OutOfMemoryError()
-          val http = Http.fail(t).catchNonFatalOrDie { case _ => Http.succeed("OK") }
-          assert(http.execute {})(isDie(equalTo(t)))
-        }
-    },
-=======
       },
       test("dies with fatal exception") {
         val t    = new OutOfMemoryError()
@@ -915,7 +531,6 @@
         assert(http.execute {})(isDie(equalTo(t)))
       },
     ),
->>>>>>> 3fdcd400
     suite("merge")(
       test("merges error into success") {
         val http = Http.fail(1).merge
