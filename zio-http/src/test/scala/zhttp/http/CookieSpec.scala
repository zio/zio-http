--- conflicted
+++ resolved
@@ -7,34 +7,19 @@
 object CookieSpec extends ZIOSpecDefault {
   def spec = suite("Cookies") {
     suite("response cookies") {
-<<<<<<< HEAD
-      test("encode/decode signed/unsigned cookies with secret") {
-        checkAll(HttpGen.cookies) { cookie =>
-          val cookieString = cookie.encode
-          assert(Cookie.decodeResponseCookie(cookieString, cookie.secret))(isSome(equalTo(cookie))) &&
-          assert(Cookie.decodeResponseCookie(cookieString, cookie.secret).map(_.encode))(isSome(equalTo(cookieString)))
-=======
       testM("encode/decode signed/unsigned cookies with secret") {
         check(HttpGen.cookies) { cookie =>
           val expected = cookie.encode
           val actual   = Cookie.decodeResponseCookie(expected, cookie.secret).map(_.encode)
           assert(actual)(isSome(equalTo(expected)))
->>>>>>> c1922868
         }
       }
     } +
       suite("request cookies") {
-<<<<<<< HEAD
         test("encode/decode multiple cookies with ZIO Test Gen") {
-          checkAll(for {
+          check(for {
             name         <- Gen.string
             content      <- Gen.string
-=======
-        testM("encode/decode multiple cookies with ZIO Test Gen") {
-          check(for {
-            name         <- Gen.anyString
-            content      <- Gen.anyString
->>>>>>> c1922868
             cookieList   <- Gen.listOf(Gen.const(Cookie(name, content)))
             cookieString <- Gen.const(cookieList.map(x => s"${x.name}=${x.content}").mkString(";"))
           } yield (cookieList, cookieString)) { case (cookies, message) =>
