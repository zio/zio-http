package zhttp.http.middleware

import zhttp.http._
import zhttp.internal.HttpAppTestExtensions
import zio.UIO
import zio.test.Assertion._
import zio.test._

object AuthSpec extends DefaultRunnableSpec with HttpAppTestExtensions {
  private val successBasicHeader: Headers  = Headers.basicAuthorizationHeader("user", "resu")
  private val failureBasicHeader: Headers  = Headers.basicAuthorizationHeader("user", "user")
  private val bearerToken: String          = "dummyBearerToken"
  private val successBearerHeader: Headers = Headers.bearerAuthorizationHeader(bearerToken)
  private val failureBearerHeader: Headers = Headers.bearerAuthorizationHeader(bearerToken + "SomethingElse")

  private val basicAuthM: HttpMiddleware[Any, Nothing]     = Middleware.basicAuth { c =>
    c.uname.reverse == c.upassword
  }
  private val basicAuthZIOM: HttpMiddleware[Any, Nothing]  = Middleware.basicAuthZIO { c =>
    UIO(c.uname.reverse == c.upassword)
  }
  private val bearerAuthM: HttpMiddleware[Any, Nothing]    = Middleware.bearerAuth { c =>
    c == bearerToken
  }
  private val bearerAuthZIOM: HttpMiddleware[Any, Nothing] = Middleware.bearerAuthZIO { c =>
    UIO(c == bearerToken)
  }

  def spec = suite("AuthSpec") {
    suite("basicAuth") {
      testM("HttpApp is accepted if the basic authentication succeeds") {
        val app = (Http.ok @@ basicAuthM).status
<<<<<<< HEAD
        assertM(app(Request().addHeaders(successBasicHeader)))(equalTo(Status.OK))
      } +
        testM("Uses forbidden app if the basic authentication fails") {
          val app = (Http.ok @@ basicAuthM).status
          assertM(app(Request().addHeaders(failureBasicHeader)))(equalTo(Status.UNAUTHORIZED))
=======
        assertM(app(Request().addHeaders(basicHS)))(equalTo(Status.Ok))
      } +
        testM("Uses forbidden app if the basic authentication fails") {
          val app = (Http.ok @@ basicAuthM).status
          assertM(app(Request().addHeaders(basicHF)))(equalTo(Status.Forbidden))
>>>>>>> 0de7b806
        } +
        testM("Responses should have WWW-Authentication header if Basic Auth failed") {
          val app = Http.ok @@ basicAuthM header "WWW-AUTHENTICATE"
          assertM(app(Request().addHeaders(failureBasicHeader)))(isSome)
        }
    } +
      suite("basicAuthZIO") {
        testM("HttpApp is accepted if the basic authentication succeeds") {
          val app = (Http.ok @@ basicAuthZIOM).status
<<<<<<< HEAD
          assertM(app(Request().addHeaders(successBasicHeader)))(equalTo(Status.OK))
        } +
          testM("Uses forbidden app if the basic authentication fails") {
            val app = (Http.ok @@ basicAuthZIOM).status
            assertM(app(Request().addHeaders(failureBasicHeader)))(equalTo(Status.UNAUTHORIZED))
=======
          assertM(app(Request().addHeaders(basicHS)))(equalTo(Status.Ok))
        } +
          testM("Uses forbidden app if the basic authentication fails") {
            val app = (Http.ok @@ basicAuthZIOM).status
            assertM(app(Request().addHeaders(basicHF)))(equalTo(Status.Forbidden))
>>>>>>> 0de7b806
          } +
          testM("Responses should have WWW-Authentication header if Basic Auth failed") {
            val app = Http.ok @@ basicAuthZIOM header "WWW-AUTHENTICATE"
            assertM(app(Request().addHeaders(failureBasicHeader)))(isSome)
          }
      } +
      suite("bearerAuth") {
        testM("HttpApp is accepted if the bearer authentication succeeds") {
          val app = (Http.ok @@ bearerAuthM).status
          assertM(app(Request().addHeaders(successBearerHeader)))(equalTo(Status.OK))
        } +
          testM("Uses forbidden app if the bearer authentication fails") {
            val app = (Http.ok @@ bearerAuthM).status
            assertM(app(Request().addHeaders(failureBearerHeader)))(equalTo(Status.UNAUTHORIZED))
          } +
          testM("Responses should have WWW-Authentication header if bearer Auth failed") {
            val app = Http.ok @@ bearerAuthM header "WWW-AUTHENTICATE"
            assertM(app(Request().addHeaders(failureBearerHeader)))(isSome)
          }
      } +
      suite("bearerAuthZIO") {
        testM("HttpApp is accepted if the bearer authentication succeeds") {
          val app = (Http.ok @@ bearerAuthZIOM).status
          assertM(app(Request().addHeaders(successBearerHeader)))(equalTo(Status.OK))
        } +
          testM("Uses forbidden app if the bearer authentication fails") {
            val app = (Http.ok @@ bearerAuthZIOM).status
            assertM(app(Request().addHeaders(failureBearerHeader)))(equalTo(Status.UNAUTHORIZED))
          } +
          testM("Responses should have WWW-Authentication header if bearer Auth failed") {
            val app = Http.ok @@ bearerAuthZIOM header "WWW-AUTHENTICATE"
            assertM(app(Request().addHeaders(failureBearerHeader)))(isSome)
          }
      }
  }
}<|MERGE_RESOLUTION|>--- conflicted
+++ resolved
@@ -30,19 +30,11 @@
     suite("basicAuth") {
       testM("HttpApp is accepted if the basic authentication succeeds") {
         val app = (Http.ok @@ basicAuthM).status
-<<<<<<< HEAD
-        assertM(app(Request().addHeaders(successBasicHeader)))(equalTo(Status.OK))
+        assertM(app(Request().addHeaders(successBasicHeader)))(equalTo(Status.Ok))
       } +
         testM("Uses forbidden app if the basic authentication fails") {
           val app = (Http.ok @@ basicAuthM).status
-          assertM(app(Request().addHeaders(failureBasicHeader)))(equalTo(Status.UNAUTHORIZED))
-=======
-        assertM(app(Request().addHeaders(basicHS)))(equalTo(Status.Ok))
-      } +
-        testM("Uses forbidden app if the basic authentication fails") {
-          val app = (Http.ok @@ basicAuthM).status
-          assertM(app(Request().addHeaders(basicHF)))(equalTo(Status.Forbidden))
->>>>>>> 0de7b806
+          assertM(app(Request().addHeaders(failureBasicHeader)))(equalTo(Status.Unauthorized))
         } +
         testM("Responses should have WWW-Authentication header if Basic Auth failed") {
           val app = Http.ok @@ basicAuthM header "WWW-AUTHENTICATE"
@@ -52,19 +44,11 @@
       suite("basicAuthZIO") {
         testM("HttpApp is accepted if the basic authentication succeeds") {
           val app = (Http.ok @@ basicAuthZIOM).status
-<<<<<<< HEAD
-          assertM(app(Request().addHeaders(successBasicHeader)))(equalTo(Status.OK))
+          assertM(app(Request().addHeaders(successBasicHeader)))(equalTo(Status.Ok))
         } +
           testM("Uses forbidden app if the basic authentication fails") {
             val app = (Http.ok @@ basicAuthZIOM).status
-            assertM(app(Request().addHeaders(failureBasicHeader)))(equalTo(Status.UNAUTHORIZED))
-=======
-          assertM(app(Request().addHeaders(basicHS)))(equalTo(Status.Ok))
-        } +
-          testM("Uses forbidden app if the basic authentication fails") {
-            val app = (Http.ok @@ basicAuthZIOM).status
-            assertM(app(Request().addHeaders(basicHF)))(equalTo(Status.Forbidden))
->>>>>>> 0de7b806
+            assertM(app(Request().addHeaders(failureBasicHeader)))(equalTo(Status.Unauthorized))
           } +
           testM("Responses should have WWW-Authentication header if Basic Auth failed") {
             val app = Http.ok @@ basicAuthZIOM header "WWW-AUTHENTICATE"
@@ -74,11 +58,11 @@
       suite("bearerAuth") {
         testM("HttpApp is accepted if the bearer authentication succeeds") {
           val app = (Http.ok @@ bearerAuthM).status
-          assertM(app(Request().addHeaders(successBearerHeader)))(equalTo(Status.OK))
+          assertM(app(Request().addHeaders(successBearerHeader)))(equalTo(Status.Ok))
         } +
           testM("Uses forbidden app if the bearer authentication fails") {
             val app = (Http.ok @@ bearerAuthM).status
-            assertM(app(Request().addHeaders(failureBearerHeader)))(equalTo(Status.UNAUTHORIZED))
+            assertM(app(Request().addHeaders(failureBearerHeader)))(equalTo(Status.Unauthorized))
           } +
           testM("Responses should have WWW-Authentication header if bearer Auth failed") {
             val app = Http.ok @@ bearerAuthM header "WWW-AUTHENTICATE"
@@ -88,11 +72,11 @@
       suite("bearerAuthZIO") {
         testM("HttpApp is accepted if the bearer authentication succeeds") {
           val app = (Http.ok @@ bearerAuthZIOM).status
-          assertM(app(Request().addHeaders(successBearerHeader)))(equalTo(Status.OK))
+          assertM(app(Request().addHeaders(successBearerHeader)))(equalTo(Status.Ok))
         } +
           testM("Uses forbidden app if the bearer authentication fails") {
             val app = (Http.ok @@ bearerAuthZIOM).status
-            assertM(app(Request().addHeaders(failureBearerHeader)))(equalTo(Status.UNAUTHORIZED))
+            assertM(app(Request().addHeaders(failureBearerHeader)))(equalTo(Status.Unauthorized))
           } +
           testM("Responses should have WWW-Authentication header if bearer Auth failed") {
             val app = Http.ok @@ bearerAuthZIOM header "WWW-AUTHENTICATE"
