--- conflicted
+++ resolved
@@ -34,47 +34,6 @@
               assertTrue(pf(path).isDefined)
             }
           },
-          testM("isEmpty") {
-            val gen = Gen.elements(
-              collect { case !! => true }                   -> !! / "a",
-              collect { case !! / "a" => true }             -> !! / "b",
-              collect { case !! / "a" / "b" => true }       -> !! / "a",
-              collect { case !! / "a" / "b" / "c" => true } -> !! / "a" / "b",
-            )
-
-            checkAll(gen) { case (pf, path) =>
-              assertTrue(pf(path).isEmpty)
-            }
-          },
-        ),
-        suite("/:")(
-          testM("isDefined") {
-            val gen = Gen.elements(
-              // Exact
-              collect { case "a" /: !! => true }               -> "a" /: !!,
-              collect { case "a" /: "b" /: !! => true }        -> "a" /: "b" /: !!,
-              collect { case "a" /: "b" /: "c" /: !! => true } -> "a" /: "b" /: "c" /: !!,
-
-              // Wildcard
-              collect { case "a" /: _ => true }        -> "a" /: !!,
-              collect { case "a" /: "b" /: _ => true } -> "a" /: "b" /: !!,
-              collect { case "a" /: _ /: _ => true }   -> "a" /: "b" /: !!,
-              collect { case "a" /: _ => true }        -> "a" /: "b" /: !!,
-
-              //
-              collect { case "a" /: "b" /: "c" /: _ => true } -> "a" /: "b" /: "c" /: !!,
-              collect { case "a" /: "b" /: _ /: _ => true }   -> "a" /: "b" /: "c" /: !!,
-              collect { case "a" /: _ /: _ /: _ => true }     -> "a" /: "b" /: "c" /: !!,
-              collect { case _ /: _ /: _ /: _ => true }       -> "a" /: "b" /: "c" /: !!,
-              collect { case _ /: _ /: _ => true }            -> "a" /: "b" /: "c" /: !!,
-              collect { case _ /: _ => true }                 -> "a" /: "b" /: "c" /: !!,
-            )
-
-            checkAll(gen) { case (pf, path) =>
-              assertTrue(pf(path).isDefined)
-            }
-          },
-<<<<<<< HEAD
         ) +
         suite("asString")(
           test("a, b, c") {
@@ -180,70 +139,6 @@
         test("take") {
           assert(!! / "a" / "b" / "c" take 1)(equalTo(!! / "a")) &&
           assert(!! take 1)(equalTo(!!))
-=======
-          testM("isEmpty") {
-            val gen = Gen.elements(
-              collect { case "a" /: !! => true }               -> "b" /: !!,
-              collect { case "a" /: "b" /: !! => true }        -> "a" /: !!,
-              collect { case "a" /: "b" /: "c" /: !! => true } -> "a" /: "b" /: !!,
-            )
-
-            checkAll(gen) { case (pf, path) =>
-              assertTrue(pf(path).isEmpty)
-            }
-          },
-        ),
-      ),
-      suite("int()")(
-        test("extract path 'user' /: int(1)") {
-          val path = collect { case "user" /: int(age) /: !! => age }
-          assert(path(Path.decode("/user/1")))(isSome(equalTo(1)))
-        },
-        test("extract path 'user' /: int(Xyz)") {
-          val path = collect { case "user" /: int(age) /: !! => age }
-          assert(path(Path.decode("/user/Xyz")))(isNone)
-        },
-      ),
-      suite("boolean()")(
-        test("extract path 'user' /: boolean(true)") {
-          val path = collect { case "user" /: boolean(ok) /: !! => ok }
-          assert(path(Path.decode("/user/True")))(isSome(isTrue))
-        },
-        test("extract path 'user' /: boolean(false)") {
-          val path = collect { case "user" /: boolean(ok) /: !! => ok }
-          assert(path(Path.decode("/user/false")))(isSome(isFalse))
-        },
-      ),
-      suite("startsWith")(
-        testM("isTrue") {
-          val gen = Gen.elements(
-            !!                   -> !!,
-            !! / "a"             -> !! / "a",
-            !! / "a" / "b"       -> !! / "a" / "b",
-            !! / "a" / "b" / "c" -> !! / "a",
-            !! / "a" / "b" / "c" -> !! / "a" / "b" / "c",
-            !! / "a" / "b" / "c" -> !! / "a" / "b" / "c",
-            !! / "a" / "b" / "c" -> !! / "a" / "b" / "c",
-          )
-
-          checkAll(gen) { case (path, expected) =>
-            val actual = path.startsWith(expected)
-            assertTrue(actual)
-          }
-        },
-        testM("isFalse") {
-          val gen = Gen.elements(
-            !!             -> !! / "a",
-            !! / "a"       -> !! / "a" / "b",
-            !! / "a"       -> !! / "b",
-            !! / "a" / "b" -> !! / "a" / "b" / "c",
-          )
-
-          checkAll(gen) { case (path, expected) =>
-            val actual = !path.startsWith(expected)
-            assertTrue(actual)
-          }
->>>>>>> c1922868
         },
       ),
       testM("take") {
