package zhttp.http

import zio.test.Assertion.equalTo
import zio.test.{DefaultRunnableSpec, ZSpec, assertM}

import java.io.File

object HttpDataSpec extends DefaultRunnableSpec {
<<<<<<< HEAD
  // TODO : Add tests for othe HttpData types

  override def spec: ZSpec[_root_.zio.test.environment.TestEnvironment, Any] =
    suite("HttpDataSpec")(suite("Test toByteBuf")(testM("HttpData.File") {
      val file = new File(getClass.getResource("/TestFile.txt").getPath)
      val res  = HttpData.fromFile(file).toByteBuf.map(_.toString(HTTP_CHARSET))
      assertM(res)(equalTo("abc\nfoo"))
    }))
=======
  val suite1 = suite("Test toByteBuf")(testM("HttpData.File") {
    val file = new File(getClass.getResource("/TestFile.txt").getPath)
    val res  = HttpData.fromFile(file).toByteBuf.map(_.toString(HTTP_CHARSET))
    assertM(res)(equalTo("abc\nfoo"))
  })
  override def spec = suite("HttpDataSpec")(suite1)
>>>>>>> af02cfc8
}<|MERGE_RESOLUTION|>--- conflicted
+++ resolved
@@ -6,21 +6,11 @@
 import java.io.File
 
 object HttpDataSpec extends DefaultRunnableSpec {
-<<<<<<< HEAD
   // TODO : Add tests for othe HttpData types
-
   override def spec: ZSpec[_root_.zio.test.environment.TestEnvironment, Any] =
     suite("HttpDataSpec")(suite("Test toByteBuf")(testM("HttpData.File") {
       val file = new File(getClass.getResource("/TestFile.txt").getPath)
       val res  = HttpData.fromFile(file).toByteBuf.map(_.toString(HTTP_CHARSET))
       assertM(res)(equalTo("abc\nfoo"))
     }))
-=======
-  val suite1 = suite("Test toByteBuf")(testM("HttpData.File") {
-    val file = new File(getClass.getResource("/TestFile.txt").getPath)
-    val res  = HttpData.fromFile(file).toByteBuf.map(_.toString(HTTP_CHARSET))
-    assertM(res)(equalTo("abc\nfoo"))
-  })
-  override def spec = suite("HttpDataSpec")(suite1)
->>>>>>> af02cfc8
 }