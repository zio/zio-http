--- conflicted
+++ resolved
@@ -18,15 +18,9 @@
 
       check(charsetGen) { charset =>
         val encoded = Client
-<<<<<<< HEAD
-          .ClientParams(
+          .ClientRequest(
             method = Method.GET,
             url = URL(Path("/")),
-=======
-          .ClientRequest(
-            Method.GET,
-            URL(Path("/")),
->>>>>>> b9784ac7
             getHeaders = Headers(HttpHeaderNames.CONTENT_TYPE.toString, s"text/html; charset=$charset"),
             data = HttpData.BinaryChunk(Chunk.fromArray("abc".getBytes())),
           )
@@ -39,11 +33,7 @@
       test("should map bytes to default utf-8 if no charset given") {
         val data    = Chunk.fromArray("abc".getBytes())
         val content = HttpData.BinaryChunk(data)
-<<<<<<< HEAD
-        val request = Client.ClientParams(method = Method.GET, url = URL(Path("/")), data = content)
-=======
-        val request = Client.ClientRequest(Method.GET, URL(Path("/")), data = content)
->>>>>>> b9784ac7
+        val request = Client.ClientRequest(method = Method.GET, url = URL(Path("/")), data = content)
         val encoded = request.getBodyAsString
         val actual  = Option(new String(data.toArray, HTTP_CHARSET))
         assert(actual)(equalTo(encoded))
