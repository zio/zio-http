package zhttp.http

import io.netty.handler.codec.http.HttpHeaderNames
import zhttp.internal.HttpGen
import zhttp.service.{Client, EncodeClientRequest}
import zio.random.Random
import zio.test.Assertion._
import zio.test._

object EncodeClientRequestSpec extends DefaultRunnableSpec with EncodeClientRequest {

  val anyClientParam: Gen[Random with Sized, Client.ClientRequest] = HttpGen.clientRequest(
    HttpGen.httpData(
      Gen.listOf(Gen.alphaNumericString),
    ),
  )

  val clientParamWithAbsoluteUrl = HttpGen.clientRequest(
    dataGen = HttpGen.httpData(
      Gen.listOf(Gen.alphaNumericString),
    ),
    urlGen = HttpGen.genAbsoluteURL,
  )

  def clientParamWithFiniteData(size: Int): Gen[Random with Sized, Client.ClientRequest] = HttpGen.clientRequest(
    for {
      content <- Gen.alphaNumericStringBounded(size, size)
      data    <- Gen.fromIterable(List(HttpData.fromString(content)))
    } yield data,
  )

  def spec = suite("EncodeClientParams") {
    testM("method") {
<<<<<<< HEAD
      checkM(anyClientParam) { params =>
        val req = encode(HttpVersion.HTTP_1_1, params).map(_.method())
        assertM(req)(equalTo(params.method.asHttpMethod))
      }
    } +
      testM("method on HttpData.File") {
        checkM(HttpGen.clientParamsForFileHttpData()) { params =>
          val req = encode(HttpVersion.HTTP_1_1, params).map(_.method())
          assertM(req)(equalTo(params.method.asHttpMethod))
=======
      check(anyClientParam) { params =>
        val req = encodeClientParams(params)
        assert(req.method())(equalTo(params.method.asHttpMethod))
      }
    } +
      testM("method on HttpData.File") {
        check(HttpGen.clientParamsForFileHttpData()) { params =>
          val req = encodeClientParams(params)
          assert(req.method())(equalTo(params.method.asHttpMethod))
>>>>>>> 7873444f
        }
      } +
      suite("uri") {
        testM("uri") {
<<<<<<< HEAD
          checkM(anyClientParam) { params =>
            val req = encode(HttpVersion.HTTP_1_1, params).map(_.uri())
            assertM(req)(equalTo(params.url.relative.encode))
          }
        } +
          testM("uri on HttpData.File") {
            checkM(HttpGen.clientParamsForFileHttpData()) { params =>
              val req = encode(HttpVersion.HTTP_1_1, params).map(_.uri())
              assertM(req)(equalTo(params.url.relative.encode))
=======
          check(anyClientParam) { params =>
            val req = encodeClientParams(params)
            assert(req.uri())(equalTo(params.url.relative.encode))
          }
        } +
          testM("uri on HttpData.File") {
            check(HttpGen.clientParamsForFileHttpData()) { params =>
              val req = encodeClientParams(params)
              assert(req.uri())(equalTo(params.url.relative.encode))
>>>>>>> 7873444f
            }
          }
      } +
      testM("content-length") {
<<<<<<< HEAD
        checkM(clientParamWithFiniteData(5)) { params =>
          val req = encode(HttpVersion.HTTP_1_1, params).map(
            _.headers().getInt(HttpHeaderNames.CONTENT_LENGTH).toLong,
          )
          assertM(req)(equalTo(5L))
        }
      } +
      testM("host header") {
        checkM(anyClientParam) { params =>
          val req =
            encode(HttpVersion.HTTP_1_1, params).map(i => Option(i.headers().get(HttpHeaderNames.HOST)))
          assertM(req)(equalTo(params.url.host))
        }
      } +
      testM("host header when absolute url") {
        checkM(clientParamWithAbsoluteUrl) { params =>
          val req = encode(HttpVersion.HTTP_1_1, params)
            .map(i => Option(i.headers().get(HttpHeaderNames.HOST)))
          assertM(req)(equalTo(params.url.host))
        }
      } +
      testM("only one host header exists") {
        checkM(clientParamWithAbsoluteUrl) { params =>
          val req = encode(HttpVersion.HTTP_1_1, params)
            .map(_.headers().getAll(HttpHeaderNames.HOST).size)
          assertM(req)(equalTo(1))
=======
        check(clientParamWithFiniteData(5)) { params =>
          val req = encodeClientParams(params)
          assert(req.headers().getInt(HttpHeaderNames.CONTENT_LENGTH).toLong)(equalTo(5L))
        }
      } +
      testM("host header") {
        check(anyClientParam) { params =>
          val req        = encodeClientParams(params)
          val hostHeader = HttpHeaderNames.HOST
          assert(Option(req.headers().get(hostHeader)))(equalTo(params.url.host))
        }
      } +
      testM("host header when absolute url") {
        check(clientParamWithAbsoluteUrl) { params =>
          val req        = encodeClientParams(params)
          val reqHeaders = req.headers()
          val hostHeader = HttpHeaderNames.HOST

          assert(reqHeaders.getAll(hostHeader).size)(equalTo(1)) &&
          assert(Option(reqHeaders.get(hostHeader)))(equalTo(params.url.host))
>>>>>>> 7873444f
        }
      }
  }
}<|MERGE_RESOLUTION|>--- conflicted
+++ resolved
@@ -31,59 +31,34 @@
 
   def spec = suite("EncodeClientParams") {
     testM("method") {
-<<<<<<< HEAD
       checkM(anyClientParam) { params =>
-        val req = encode(HttpVersion.HTTP_1_1, params).map(_.method())
+        val req = encode(params).map(_.method())
         assertM(req)(equalTo(params.method.asHttpMethod))
       }
     } +
       testM("method on HttpData.File") {
         checkM(HttpGen.clientParamsForFileHttpData()) { params =>
-          val req = encode(HttpVersion.HTTP_1_1, params).map(_.method())
+          val req = encode(params).map(_.method())
           assertM(req)(equalTo(params.method.asHttpMethod))
-=======
-      check(anyClientParam) { params =>
-        val req = encodeClientParams(params)
-        assert(req.method())(equalTo(params.method.asHttpMethod))
-      }
-    } +
-      testM("method on HttpData.File") {
-        check(HttpGen.clientParamsForFileHttpData()) { params =>
-          val req = encodeClientParams(params)
-          assert(req.method())(equalTo(params.method.asHttpMethod))
->>>>>>> 7873444f
         }
       } +
       suite("uri") {
         testM("uri") {
-<<<<<<< HEAD
           checkM(anyClientParam) { params =>
-            val req = encode(HttpVersion.HTTP_1_1, params).map(_.uri())
+            val req = encode(params).map(_.uri())
             assertM(req)(equalTo(params.url.relative.encode))
           }
         } +
           testM("uri on HttpData.File") {
             checkM(HttpGen.clientParamsForFileHttpData()) { params =>
-              val req = encode(HttpVersion.HTTP_1_1, params).map(_.uri())
+              val req = encode(params).map(_.uri())
               assertM(req)(equalTo(params.url.relative.encode))
-=======
-          check(anyClientParam) { params =>
-            val req = encodeClientParams(params)
-            assert(req.uri())(equalTo(params.url.relative.encode))
-          }
-        } +
-          testM("uri on HttpData.File") {
-            check(HttpGen.clientParamsForFileHttpData()) { params =>
-              val req = encodeClientParams(params)
-              assert(req.uri())(equalTo(params.url.relative.encode))
->>>>>>> 7873444f
             }
           }
       } +
       testM("content-length") {
-<<<<<<< HEAD
         checkM(clientParamWithFiniteData(5)) { params =>
-          val req = encode(HttpVersion.HTTP_1_1, params).map(
+          val req = encode(params).map(
             _.headers().getInt(HttpHeaderNames.CONTENT_LENGTH).toLong,
           )
           assertM(req)(equalTo(5L))
@@ -92,44 +67,28 @@
       testM("host header") {
         checkM(anyClientParam) { params =>
           val req =
-            encode(HttpVersion.HTTP_1_1, params).map(i => Option(i.headers().get(HttpHeaderNames.HOST)))
+            encode(params).map(i => Option(i.headers().get(HttpHeaderNames.HOST)))
           assertM(req)(equalTo(params.url.host))
         }
       } +
       testM("host header when absolute url") {
         checkM(clientParamWithAbsoluteUrl) { params =>
-          val req = encode(HttpVersion.HTTP_1_1, params)
+          val req = encode(params)
             .map(i => Option(i.headers().get(HttpHeaderNames.HOST)))
           assertM(req)(equalTo(params.url.host))
         }
       } +
       testM("only one host header exists") {
         checkM(clientParamWithAbsoluteUrl) { params =>
-          val req = encode(HttpVersion.HTTP_1_1, params)
+          val req = encode(params)
             .map(_.headers().getAll(HttpHeaderNames.HOST).size)
           assertM(req)(equalTo(1))
-=======
-        check(clientParamWithFiniteData(5)) { params =>
-          val req = encodeClientParams(params)
-          assert(req.headers().getInt(HttpHeaderNames.CONTENT_LENGTH).toLong)(equalTo(5L))
         }
       } +
-      testM("host header") {
-        check(anyClientParam) { params =>
-          val req        = encodeClientParams(params)
-          val hostHeader = HttpHeaderNames.HOST
-          assert(Option(req.headers().get(hostHeader)))(equalTo(params.url.host))
-        }
-      } +
-      testM("host header when absolute url") {
-        check(clientParamWithAbsoluteUrl) { params =>
-          val req        = encodeClientParams(params)
-          val reqHeaders = req.headers()
-          val hostHeader = HttpHeaderNames.HOST
-
-          assert(reqHeaders.getAll(hostHeader).size)(equalTo(1)) &&
-          assert(Option(reqHeaders.get(hostHeader)))(equalTo(params.url.host))
->>>>>>> 7873444f
+      testM("http version") {
+        checkM(anyClientParam) { params =>
+          val req = encode(params).map(i => i.protocolVersion())
+          assertM(req)(equalTo(params.version))
         }
       }
   }
