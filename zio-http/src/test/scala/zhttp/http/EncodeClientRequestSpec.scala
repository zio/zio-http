--- conflicted
+++ resolved
@@ -33,21 +33,13 @@
     testM("method") {
       checkM(anyClientParam) { params =>
         val req = encode(params).map(_.method())
-<<<<<<< HEAD
-        assertM(req)(equalTo(params.method.asHttpMethod))
-=======
         assertM(req)(equalTo(params.method.toJava))
->>>>>>> e8987a85
       }
     } +
       testM("method on HttpData.File") {
         checkM(HttpGen.clientParamsForFileHttpData()) { params =>
           val req = encode(params).map(_.method())
-<<<<<<< HEAD
-          assertM(req)(equalTo(params.method.asHttpMethod))
-=======
           assertM(req)(equalTo(params.method.toJava))
->>>>>>> e8987a85
         }
       } +
       suite("uri") {
@@ -96,11 +88,7 @@
       testM("http version") {
         checkM(anyClientParam) { params =>
           val req = encode(params).map(i => i.protocolVersion())
-<<<<<<< HEAD
-          assertM(req)(equalTo(params.version))
-=======
           assertM(req)(equalTo(params.version.toJava))
->>>>>>> e8987a85
         }
       }
   }
