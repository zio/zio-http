package zhttp.http

import io.netty.handler.codec.http.HttpHeaderNames
import zhttp.internal.HttpGen
import zhttp.service.{Client, EncodeClientParams}
import zio.random.Random
import zio.test.Assertion._
import zio.test._

object EncodeClientRequestSpec extends DefaultRunnableSpec with EncodeClientParams {

  val anyClientParam: Gen[Random with Sized, Client.ClientRequest] = HttpGen.clientRequest(
    HttpGen.httpData(
      Gen.listOf(Gen.alphaNumericString),
    ),
  )

  val clientParamWithAbsoluteUrl = HttpGen.clientRequest(
    dataGen = HttpGen.httpData(
      Gen.listOf(Gen.alphaNumericString),
    ),
    urlGen = HttpGen.genAbsoluteURL,
  )

  def clientParamWithFiniteData(size: Int): Gen[Random with Sized, Client.ClientRequest] = HttpGen.clientRequest(
    for {
      content <- Gen.alphaNumericStringBounded(size, size)
      data    <- Gen.fromIterable(List(HttpData.fromString(content)))
    } yield data,
  )

  def spec = suite("EncodeClientParams") {
    testM("method") {
      check(anyClientParam) { params =>
        val req = encodeClientParams(params)
        assert(req.method())(equalTo(params.method.asHttpMethod))
      }
    } +
      testM("method on HttpData.File") {
        check(HttpGen.clientParamsForFileHttpData()) { params =>
          val req = encodeClientParams(params)
          assert(req.method())(equalTo(params.method.asHttpMethod))
        }
      } +
      suite("uri") {
        testM("uri") {
          check(anyClientParam) { params =>
<<<<<<< HEAD
            val req = encodeClientParams(params)
            assert(req.uri())(equalTo(params.url.relative.asString))
=======
            val req = encodeClientParams(HttpVersion.HTTP_1_1, params)
            assert(req.uri())(equalTo(params.url.relative.encode))
>>>>>>> f75030c4
          }
        } +
          testM("uri on HttpData.File") {
            check(HttpGen.clientParamsForFileHttpData()) { params =>
<<<<<<< HEAD
              val req = encodeClientParams(params)
              assert(req.uri())(equalTo(params.url.relative.asString))
=======
              val req = encodeClientParams(HttpVersion.HTTP_1_1, params)
              assert(req.uri())(equalTo(params.url.relative.encode))
>>>>>>> f75030c4
            }
          }
      } +
      testM("content-length") {
        check(clientParamWithFiniteData(5)) { params =>
          val req = encodeClientParams(params)
          assert(req.headers().getInt(HttpHeaderNames.CONTENT_LENGTH).toLong)(equalTo(5L))
        }
      } +
      testM("host header") {
        check(anyClientParam) { params =>
          val req        = encodeClientParams(params)
          val hostHeader = HttpHeaderNames.HOST
          assert(Option(req.headers().get(hostHeader)))(equalTo(params.url.host))
        }
      } +
      testM("host header when absolute url") {
        check(clientParamWithAbsoluteUrl) { params =>
          val req        = encodeClientParams(params)
          val reqHeaders = req.headers()
          val hostHeader = HttpHeaderNames.HOST

          assert(reqHeaders.getAll(hostHeader).size)(equalTo(1)) &&
          assert(Option(reqHeaders.get(hostHeader)))(equalTo(params.url.host))
        }
      }
  }
}<|MERGE_RESOLUTION|>--- conflicted
+++ resolved
@@ -45,24 +45,14 @@
       suite("uri") {
         testM("uri") {
           check(anyClientParam) { params =>
-<<<<<<< HEAD
             val req = encodeClientParams(params)
-            assert(req.uri())(equalTo(params.url.relative.asString))
-=======
-            val req = encodeClientParams(HttpVersion.HTTP_1_1, params)
             assert(req.uri())(equalTo(params.url.relative.encode))
->>>>>>> f75030c4
           }
         } +
           testM("uri on HttpData.File") {
             check(HttpGen.clientParamsForFileHttpData()) { params =>
-<<<<<<< HEAD
               val req = encodeClientParams(params)
-              assert(req.uri())(equalTo(params.url.relative.asString))
-=======
-              val req = encodeClientParams(HttpVersion.HTTP_1_1, params)
               assert(req.uri())(equalTo(params.url.relative.encode))
->>>>>>> f75030c4
             }
           }
       } +
