package zhttp.http

import io.netty.handler.codec.http.HttpHeaderNames
import zhttp.internal.HttpGen
import zhttp.service.{Client, EncodeClientRequest}
import zio.random.Random
import zio.test.Assertion._
import zio.test._

object EncodeClientRequestSpec extends DefaultRunnableSpec with EncodeClientRequest {

  val anyClientParam: Gen[Random with Sized, Client.ClientRequest] = HttpGen.clientRequest(
    HttpGen.httpData(
      Gen.listOf(Gen.alphaNumericString),
    ),
  )

  val clientParamWithAbsoluteUrl = HttpGen.clientRequest(
    dataGen = HttpGen.httpData(
      Gen.listOf(Gen.alphaNumericString),
    ),
    urlGen = HttpGen.genAbsoluteURL,
  )

  def clientParamWithFiniteData(size: Int): Gen[Random with Sized, Client.ClientRequest] = HttpGen.clientRequest(
    for {
      content <- Gen.alphaNumericStringBounded(size, size)
      data    <- Gen.fromIterable(List(HttpData.fromString(content)))
    } yield data,
  )

  def spec = suite("EncodeClientParams") {
    testM("method") {
      checkM(anyClientParam) { params =>
        val req = encode(params).map(_.method())
        assertM(req)(equalTo(params.method.asHttpMethod))
      }
    } +
<<<<<<< HEAD
      testM("method on HttpData.RandomAccessFile") {
        check(HttpGen.clientParamsForFileHttpData()) { params =>
          val req = encodeClientParams(HttpVersion.HTTP_1_1, params)
          assert(req.method())(equalTo(params.method.asHttpMethod))
=======
      testM("method on HttpData.File") {
        checkM(HttpGen.clientParamsForFileHttpData()) { params =>
          val req = encode(params).map(_.method())
          assertM(req)(equalTo(params.method.asHttpMethod))
>>>>>>> c2ed52eb
        }
      } +
      suite("uri") {
        testM("uri") {
          checkM(anyClientParam) { params =>
            val req = encode(params).map(_.uri())
            assertM(req)(equalTo(params.url.relative.encode))
          }
        } +
<<<<<<< HEAD
          testM("uri on HttpData.RandomAccessFile") {
            check(HttpGen.clientParamsForFileHttpData()) { params =>
              val req = encodeClientParams(HttpVersion.HTTP_1_1, params)
              assert(req.uri())(equalTo(params.url.relative.asString))
=======
          testM("uri on HttpData.File") {
            checkM(HttpGen.clientParamsForFileHttpData()) { params =>
              val req = encode(params).map(_.uri())
              assertM(req)(equalTo(params.url.relative.encode))
>>>>>>> c2ed52eb
            }
          }
      } +
      testM("content-length") {
        checkM(clientParamWithFiniteData(5)) { params =>
          val req = encode(params).map(
            _.headers().getInt(HttpHeaderNames.CONTENT_LENGTH).toLong,
          )
          assertM(req)(equalTo(5L))
        }
      } +
      testM("host header") {
        checkM(anyClientParam) { params =>
          val req =
            encode(params).map(i => Option(i.headers().get(HttpHeaderNames.HOST)))
          assertM(req)(equalTo(params.url.host))
        }
      } +
      testM("host header when absolute url") {
        checkM(clientParamWithAbsoluteUrl) { params =>
          val req = encode(params)
            .map(i => Option(i.headers().get(HttpHeaderNames.HOST)))
          assertM(req)(equalTo(params.url.host))
        }
      } +
      testM("only one host header exists") {
        checkM(clientParamWithAbsoluteUrl) { params =>
          val req = encode(params)
            .map(_.headers().getAll(HttpHeaderNames.HOST).size)
          assertM(req)(equalTo(1))
        }
      } +
      testM("http version") {
        checkM(anyClientParam) { params =>
          val req = encode(params).map(i => i.protocolVersion())
          assertM(req)(equalTo(params.version))
        }
      }
  }
}<|MERGE_RESOLUTION|>--- conflicted
+++ resolved
@@ -36,17 +36,11 @@
         assertM(req)(equalTo(params.method.asHttpMethod))
       }
     } +
-<<<<<<< HEAD
       testM("method on HttpData.RandomAccessFile") {
-        check(HttpGen.clientParamsForFileHttpData()) { params =>
-          val req = encodeClientParams(HttpVersion.HTTP_1_1, params)
-          assert(req.method())(equalTo(params.method.asHttpMethod))
-=======
-      testM("method on HttpData.File") {
         checkM(HttpGen.clientParamsForFileHttpData()) { params =>
           val req = encode(params).map(_.method())
           assertM(req)(equalTo(params.method.asHttpMethod))
->>>>>>> c2ed52eb
+
         }
       } +
       suite("uri") {
@@ -56,17 +50,10 @@
             assertM(req)(equalTo(params.url.relative.encode))
           }
         } +
-<<<<<<< HEAD
           testM("uri on HttpData.RandomAccessFile") {
-            check(HttpGen.clientParamsForFileHttpData()) { params =>
-              val req = encodeClientParams(HttpVersion.HTTP_1_1, params)
-              assert(req.uri())(equalTo(params.url.relative.asString))
-=======
-          testM("uri on HttpData.File") {
             checkM(HttpGen.clientParamsForFileHttpData()) { params =>
               val req = encode(params).map(_.uri())
               assertM(req)(equalTo(params.url.relative.encode))
->>>>>>> c2ed52eb
             }
           }
       } +
