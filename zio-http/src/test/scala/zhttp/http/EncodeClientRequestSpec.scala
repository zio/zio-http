--- conflicted
+++ resolved
@@ -39,12 +39,7 @@
       testM("method on HttpData.RandomAccessFile") {
         checkM(HttpGen.clientParamsForFileHttpData()) { params =>
           val req = encode(params).map(_.method())
-<<<<<<< HEAD
-          assertM(req)(equalTo(params.method.asHttpMethod))
-
-=======
           assertM(req)(equalTo(params.method.toJava))
->>>>>>> 835f9aab
         }
       } +
       suite("uri") {
