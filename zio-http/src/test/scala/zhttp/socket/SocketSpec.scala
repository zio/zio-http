--- conflicted
+++ resolved
@@ -2,100 +2,63 @@
 
 import zhttp.http.Status
 import zio._
-import zio.duration.durationInt
 import zio.stream.ZStream
 import zio.test.Assertion._
 import zio.test.TestAspect.timeout
 import zio.test._
-import zio.test.environment.{TestClock, TestConsole}
 
 object SocketSpec extends ZIOSpecDefault {
 
   def spec = suite("SocketSpec") {
     operationsSpec
-<<<<<<< HEAD
   }.provide(Clock.live) @@ timeout(5 seconds)
 
   def operationsSpec = suite("OperationsSpec") {
     test("fromStream provide") {
-=======
-  } @@ timeout(5 seconds)
-
-  def operationsSpec = suite("OperationsSpec")(
-    testM("fromStream provide") {
->>>>>>> 3fdcd400
       val text        = "Cat ipsum dolor sit amet"
       val environment = ZStream.service[String]
       val socket      = Socket
         .fromStream(environment)
-<<<<<<< HEAD
         .provideEnvironment(ZEnvironment(text))
         .execute("")
 
       assertZIO(socket.runCollect) {
         equalTo(Chunk(text))
       }
-    } + test("fromFunction provide") {
-      val environmentFunction = (_: Any) => ZStream.service[WebSocketFrame]
-      val socket              = Socket
-        .fromFunction(environmentFunction)
-        .provideEnvironment(ZEnvironment(WebSocketFrame.text("Foo")))
-        .execute(WebSocketFrame.text("Bar"))
+    } +
+      test("fromFunction provide") {
+        val environmentFunction = (_: Any) => ZStream.service[WebSocketFrame]
+        val socket              = Socket
+          .fromFunction(environmentFunction)
+          .provideEnvironment(ZEnvironment(WebSocketFrame.text("Foo")))
+          .execute(WebSocketFrame.text("Bar"))
 
-      assertZIO(socket.runCollect) {
-        equalTo(Chunk(WebSocketFrame.text("Foo")))
-      }
-    } + test("collect provide") {
-      val environment = ZStream.service[WebSocketFrame]
-=======
-        .provideEnvironment(text)
-        .execute("")
+        assertZIO(socket.runCollect) {
+          equalTo(Chunk(WebSocketFrame.text("Foo")))
+        }
+      } + test("collect provide") {
+        val environment = ZStream.service[WebSocketFrame]
+        val socket      = Socket
+          .collect[WebSocketFrame] { case WebSocketFrame.Pong =>
+            environment
+          }
+          .provideEnvironment(ZEnvironment(WebSocketFrame.ping))
+          .execute(WebSocketFrame.pong)
 
-      assertM(socket.runCollect)(equalTo(Chunk(text)))
-    },
-    testM("fromFunction provide") {
-      val environmentFunction = (_: Any) => ZStream.environment[WebSocketFrame]
-      val socket              = Socket
-        .fromFunction(environmentFunction)
-        .provideEnvironment(WebSocketFrame.text("Foo"))
-        .execute(WebSocketFrame.text("Bar"))
+        assertZIO(socket.runCollect) {
+          equalTo(Chunk(WebSocketFrame.ping))
+        }
+      } + test("ordered provide") {
+        val socket = Socket.collect[Int] { case _ =>
+          ZStream.service[Int]
+        }
 
-      assertM(socket.runCollect)(equalTo(Chunk(WebSocketFrame.text("Foo"))))
-    },
-    testM("collect provide") {
-      val environment = ZStream.environment[WebSocketFrame]
->>>>>>> 3fdcd400
-      val socket      = Socket
-        .collect[WebSocketFrame] { case WebSocketFrame.Pong =>
-          environment
-        }
-<<<<<<< HEAD
-        .provideEnvironment(ZEnvironment(WebSocketFrame.ping))
-        .execute(WebSocketFrame.pong)
+        val socketA: Socket[Int, Nothing, Int, Int] = socket.provideEnvironment(ZEnvironment(12))
+        val socketB: Socket[Int, Nothing, Int, Int] = socketA.provideEnvironment(ZEnvironment(1))
+        val socketC: Socket[Any, Nothing, Int, Int] = socketB.provideEnvironment(ZEnvironment(42))
 
-      assertZIO(socket.runCollect) {
-        equalTo(Chunk(WebSocketFrame.ping))
-      }
-    } + test("ordered provide") {
-=======
-        .provideEnvironment(WebSocketFrame.ping)
-        .execute(WebSocketFrame.pong)
-
-      assertM(socket.runCollect)(equalTo(Chunk(WebSocketFrame.ping)))
-    },
-    testM("ordered provide") {
->>>>>>> 3fdcd400
-      val socket = Socket.collect[Int] { case _ =>
-        ZStream.service[Int]
-      }
-
-<<<<<<< HEAD
-      val socketA: Socket[Int, Nothing, Int, Int] = socket.provideEnvironment(ZEnvironment(12))
-      val socketB: Socket[Int, Nothing, Int, Int] = socketA.provideEnvironment(ZEnvironment(1))
-      val socketC: Socket[Any, Nothing, Int, Int] = socketB.provideEnvironment(ZEnvironment(42))
-
-      assertZIO(socketC.execute(1000).runCollect)(equalTo(Chunk(12)))
-    } +
+        assertZIO(socketC.execute(1000).runCollect)(equalTo(Chunk(12)))
+      } +
       test("echo") {
         assertZIO(Socket.echo(1).runCollect)(equalTo(Chunk(1)))
       } +
@@ -125,41 +88,4 @@
         assertZIO(program)(equalTo(Vector("1\n", "2\n", "3\n")))
       }
   }
-=======
-      val socketA: Socket[Int, Nothing, Int, Int] = socket.provideEnvironment(12)
-      val socketB: Socket[Int, Nothing, Int, Int] = socketA.provideEnvironment(1)
-      val socketC: Socket[Any, Nothing, Int, Int] = socketB.provideEnvironment(42)
-
-      assertM(socketC.execute(1000).runCollect)(equalTo(Chunk(12)))
-    },
-    testM("echo") {
-      assertM(Socket.echo(1).runCollect)(equalTo(Chunk(1)))
-    },
-    testM("empty") {
-      assertM(Socket.empty(()).runCollect)(isEmpty)
-    },
-    testM("toHttp") {
-      val http = Socket.succeed(WebSocketFrame.ping).toHttp
-      assertM(http(()).map(_.status))(equalTo(Status.SwitchingProtocols))
-    },
-    testM("delay") {
-      val socket  =
-        Socket.from(1, 2, 3).delay(1.second).mapZIO(i => clock.instant.map(time => (time.getEpochSecond, i)))
-      val program = for {
-        f <- socket(()).runCollect.fork
-        _ <- TestClock.adjust(10 second)
-        l <- f.join
-      } yield l.toList
-      assertM(program)(equalTo(List((1L, 1), (2L, 2), (3L, 3))))
-    },
-    testM("tap") {
-      val socket  = Socket.from(1, 2, 3).tap(i => zio.console.putStrLn(i.toString))
-      val program = for {
-        _ <- socket(()).runDrain
-        l <- TestConsole.output
-      } yield l
-      assertM(program)(equalTo(Vector("1\n", "2\n", "3\n")))
-    },
-  )
->>>>>>> 3fdcd400
 }