package zhttp.socket

import zhttp.http.Status
import zio._
import zio.duration.durationInt
import zio.stream.ZStream
import zio.test.Assertion._
import zio.test.TestAspect.timeout
import zio.test._
import zio.test.environment.{TestClock, TestConsole}

object SocketSpec extends ZIOSpecDefault {

  def spec = suite("SocketSpec") {
    operationsSpec
  } @@ timeout(5 seconds)

<<<<<<< HEAD
  def operationsSpec = suite("OperationsSpec") {
    test("fromStream provide") {
=======
  def operationsSpec = suite("OperationsSpec")(
    testM("fromStream provide") {
>>>>>>> c1922868
      val text        = "Cat ipsum dolor sit amet"
      val environment = ZStream.service[String]
      val socket      = Socket
        .fromStream(environment)
<<<<<<< HEAD
        .provideEnvironment(ZEnvironment(text))
        .execute("")

      assertZIO(socket.runCollect) {
        equalTo(Chunk(text))
      }
    } + test("fromFunction provide") {
      val environmentFunction = (_: Any) => ZStream.service[WebSocketFrame]
      val socket              = Socket
        .fromFunction(environmentFunction)
        .provideEnvironment(ZEnvironment(WebSocketFrame.text("Foo")))
        .execute(WebSocketFrame.text("Bar"))

      assertZIO(socket.runCollect) {
        equalTo(Chunk(WebSocketFrame.text("Foo")))
      }
    } + test("collect provide") {
      val environment = ZStream.service[WebSocketFrame]
=======
        .provideEnvironment(text)
        .execute("")

      assertM(socket.runCollect)(equalTo(Chunk(text)))
    },
    testM("fromFunction provide") {
      val environmentFunction = (_: Any) => ZStream.environment[WebSocketFrame]
      val socket              = Socket
        .fromFunction(environmentFunction)
        .provideEnvironment(WebSocketFrame.text("Foo"))
        .execute(WebSocketFrame.text("Bar"))

      assertM(socket.runCollect)(equalTo(Chunk(WebSocketFrame.text("Foo"))))
    },
    testM("collect provide") {
      val environment = ZStream.environment[WebSocketFrame]
>>>>>>> c1922868
      val socket      = Socket
        .collect[WebSocketFrame] { case WebSocketFrame.Pong =>
          environment
        }
<<<<<<< HEAD
        .provideEnvironment(ZEnvironment(WebSocketFrame.ping))
        .execute(WebSocketFrame.pong)

      assertZIO(socket.runCollect) {
        equalTo(Chunk(WebSocketFrame.ping))
      }
    } + test("ordered provide") {
=======
        .provideEnvironment(WebSocketFrame.ping)
        .execute(WebSocketFrame.pong)

      assertM(socket.runCollect)(equalTo(Chunk(WebSocketFrame.ping)))
    },
    testM("ordered provide") {
>>>>>>> c1922868
      val socket = Socket.collect[Int] { case _ =>
        ZStream.service[Int]
      }

<<<<<<< HEAD
      val socketA: Socket[Int, Nothing, Int, Int] = socket.provideEnvironment(ZEnvironment(12))
      val socketB: Socket[Int, Nothing, Int, Int] = socketA.provideEnvironment(ZEnvironment(1))
      val socketC: Socket[Any, Nothing, Int, Int] = socketB.provideEnvironment(ZEnvironment(42))

      assertZIO(socketC.execute(1000).runCollect)(equalTo(Chunk(12)))
    } +
      test("echo") {
        assertZIO(Socket.echo(1).runCollect)(equalTo(Chunk(1)))
      } +
      test("empty") {
        assertZIO(Socket.empty(()).runCollect)(isEmpty)
      } +
      test("toHttp") {
        val http = Socket.succeed(WebSocketFrame.ping).toHttp
        assertZIO(http(()).map(_.status))(equalTo(Status.SwitchingProtocols))
      }
  }
=======
      val socketA: Socket[Int, Nothing, Int, Int] = socket.provideEnvironment(12)
      val socketB: Socket[Int, Nothing, Int, Int] = socketA.provideEnvironment(1)
      val socketC: Socket[Any, Nothing, Int, Int] = socketB.provideEnvironment(42)

      assertM(socketC.execute(1000).runCollect)(equalTo(Chunk(12)))
    },
    testM("echo") {
      assertM(Socket.echo(1).runCollect)(equalTo(Chunk(1)))
    },
    testM("empty") {
      assertM(Socket.empty(()).runCollect)(isEmpty)
    },
    testM("toHttp") {
      val http = Socket.succeed(WebSocketFrame.ping).toHttp
      assertM(http(()).map(_.status))(equalTo(Status.SwitchingProtocols))
    },
    testM("delay") {
      val socket  =
        Socket.from(1, 2, 3).delay(1.second).mapZIO(i => clock.instant.map(time => (time.getEpochSecond, i)))
      val program = for {
        f <- socket(()).runCollect.fork
        _ <- TestClock.adjust(10 second)
        l <- f.join
      } yield l.toList
      assertM(program)(equalTo(List((1L, 1), (2L, 2), (3L, 3))))
    },
    testM("tap") {
      val socket  = Socket.from(1, 2, 3).tap(i => zio.console.putStrLn(i.toString))
      val program = for {
        _ <- socket(()).runDrain
        l <- TestConsole.output
      } yield l
      assertM(program)(equalTo(Vector("1\n", "2\n", "3\n")))
    },
  )
>>>>>>> c1922868
}<|MERGE_RESOLUTION|>--- conflicted
+++ resolved
@@ -1,6 +1,7 @@
 package zhttp.socket
 
 import zhttp.http.Status
+import zhttp.socket.SocketSpec.testM
 import zio._
 import zio.duration.durationInt
 import zio.stream.ZStream
@@ -15,18 +16,12 @@
     operationsSpec
   } @@ timeout(5 seconds)
 
-<<<<<<< HEAD
-  def operationsSpec = suite("OperationsSpec") {
+  def operationsSpec = suite("OperationsSpec")(
     test("fromStream provide") {
-=======
-  def operationsSpec = suite("OperationsSpec")(
-    testM("fromStream provide") {
->>>>>>> c1922868
       val text        = "Cat ipsum dolor sit amet"
       val environment = ZStream.service[String]
       val socket      = Socket
         .fromStream(environment)
-<<<<<<< HEAD
         .provideEnvironment(ZEnvironment(text))
         .execute("")
 
@@ -45,29 +40,10 @@
       }
     } + test("collect provide") {
       val environment = ZStream.service[WebSocketFrame]
-=======
-        .provideEnvironment(text)
-        .execute("")
-
-      assertM(socket.runCollect)(equalTo(Chunk(text)))
-    },
-    testM("fromFunction provide") {
-      val environmentFunction = (_: Any) => ZStream.environment[WebSocketFrame]
-      val socket              = Socket
-        .fromFunction(environmentFunction)
-        .provideEnvironment(WebSocketFrame.text("Foo"))
-        .execute(WebSocketFrame.text("Bar"))
-
-      assertM(socket.runCollect)(equalTo(Chunk(WebSocketFrame.text("Foo"))))
-    },
-    testM("collect provide") {
-      val environment = ZStream.environment[WebSocketFrame]
->>>>>>> c1922868
       val socket      = Socket
         .collect[WebSocketFrame] { case WebSocketFrame.Pong =>
           environment
         }
-<<<<<<< HEAD
         .provideEnvironment(ZEnvironment(WebSocketFrame.ping))
         .execute(WebSocketFrame.pong)
 
@@ -75,19 +51,10 @@
         equalTo(Chunk(WebSocketFrame.ping))
       }
     } + test("ordered provide") {
-=======
-        .provideEnvironment(WebSocketFrame.ping)
-        .execute(WebSocketFrame.pong)
-
-      assertM(socket.runCollect)(equalTo(Chunk(WebSocketFrame.ping)))
-    },
-    testM("ordered provide") {
->>>>>>> c1922868
       val socket = Socket.collect[Int] { case _ =>
         ZStream.service[Int]
       }
 
-<<<<<<< HEAD
       val socketA: Socket[Int, Nothing, Int, Int] = socket.provideEnvironment(ZEnvironment(12))
       val socketB: Socket[Int, Nothing, Int, Int] = socketA.provideEnvironment(ZEnvironment(1))
       val socketC: Socket[Any, Nothing, Int, Int] = socketB.provideEnvironment(ZEnvironment(42))
@@ -103,26 +70,8 @@
       test("toHttp") {
         val http = Socket.succeed(WebSocketFrame.ping).toHttp
         assertZIO(http(()).map(_.status))(equalTo(Status.SwitchingProtocols))
-      }
-  }
-=======
-      val socketA: Socket[Int, Nothing, Int, Int] = socket.provideEnvironment(12)
-      val socketB: Socket[Int, Nothing, Int, Int] = socketA.provideEnvironment(1)
-      val socketC: Socket[Any, Nothing, Int, Int] = socketB.provideEnvironment(42)
-
-      assertM(socketC.execute(1000).runCollect)(equalTo(Chunk(12)))
-    },
-    testM("echo") {
-      assertM(Socket.echo(1).runCollect)(equalTo(Chunk(1)))
-    },
-    testM("empty") {
-      assertM(Socket.empty(()).runCollect)(isEmpty)
-    },
-    testM("toHttp") {
-      val http = Socket.succeed(WebSocketFrame.ping).toHttp
-      assertM(http(()).map(_.status))(equalTo(Status.SwitchingProtocols))
-    },
-    testM("delay") {
+      },
+    test("delay") {
       val socket  =
         Socket.from(1, 2, 3).delay(1.second).mapZIO(i => clock.instant.map(time => (time.getEpochSecond, i)))
       val program = for {
@@ -130,16 +79,15 @@
         _ <- TestClock.adjust(10 second)
         l <- f.join
       } yield l.toList
-      assertM(program)(equalTo(List((1L, 1), (2L, 2), (3L, 3))))
+      assertZIO(program)(equalTo(List((1L, 1), (2L, 2), (3L, 3))))
     },
-    testM("tap") {
+    test("tap") {
       val socket  = Socket.from(1, 2, 3).tap(i => zio.console.putStrLn(i.toString))
       val program = for {
         _ <- socket(()).runDrain
         l <- TestConsole.output
       } yield l
-      assertM(program)(equalTo(Vector("1\n", "2\n", "3\n")))
+      assertZIO(program)(equalTo(Vector("1\n", "2\n", "3\n")))
     },
-  )
->>>>>>> c1922868
+  }
 }