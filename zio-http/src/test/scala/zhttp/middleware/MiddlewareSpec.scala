--- conflicted
+++ resolved
@@ -167,7 +167,6 @@
             } yield assert(res.getHeadersAsList)(hasSubset(expected))
           }
       } +
-<<<<<<< HEAD
       suite("smartContentType middleware") {
         def smartContentTypeApp(app: HttpApp[Any, Nothing]) =
           (app @@ smartContentType(!! / "static")).getHeader("Content-Type")
@@ -186,7 +185,6 @@
             val app = smartContentTypeApp(Http.response(Response(Status.OK, Headers.contentType("text/plain"))))
             assertM(app(Request(url = URL(!! / "static" / "test.json"))))(isSome(equalTo("text/plain")))
           }
-=======
       suite("cookie") {
         testM("addCookie") {
           val cookie = Cookie("test", "testValue")
@@ -237,7 +235,6 @@
           val app    = Http.ok.withSetCookie(cookie) @@ signCookies("secret") getHeader "set-cookie"
           assertM(app(Request()))(isSome(equalTo(cookie.sign("secret").encode)))
         }
->>>>>>> 10df2c69
       }
   }
 
