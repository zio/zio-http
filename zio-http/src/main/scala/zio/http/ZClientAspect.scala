/*
 * Copyright 2021 - 2023 Sporta Technologies PVT LTD & the ZIO HTTP contributors.
 *
 * Licensed under the Apache License, Version 2.0 (the "License");
 * you may not use this file except in compliance with the License.
 * You may obtain a copy of the License at
 *
 *     http://www.apache.org/licenses/LICENSE-2.0
 *
 * Unless required by applicable law or agreed to in writing, software
 * distributed under the License is distributed on an "AS IS" BASIS,
 * WITHOUT WARRANTIES OR CONDITIONS OF ANY KIND, either express or implied.
 * See the License for the specific language governing permissions and
 * limitations under the License.
 */

package zio.http
import java.nio.charset.{Charset, StandardCharsets}

import zio._

import zio.http.Header.HeaderType

/**
 * A `ZClientAspect` is capable on modifying some aspect of the execution of a
 * client, such as metrics, tracing, encoding, decoding, or logging.
 */
trait ZClientAspect[+LowerEnv, -UpperEnv, +LowerIn, -UpperIn, +LowerErr, -UpperErr, +LowerOut, -UpperOut] { self =>

  /**
   * Applies this aspect to modify the execution of the specified client.
   */
  def apply[
    Env >: LowerEnv <: UpperEnv,
    In >: LowerIn <: UpperIn,
    Err >: LowerErr <: UpperErr,
    Out >: LowerOut <: UpperOut,
  ](client: ZClient[Env, In, Err, Out]): ZClient[Env, In, Err, Out]

  /**
   * Composes this client aspect with the specified client aspect to return a
   * new client aspect that applies the modifications of this client aspect and
   * then the modifications of that client aspect.
   */
  final def @@[
    LowerEnv1 >: LowerEnv,
    UpperEnv1 <: UpperEnv,
    LowerIn1 >: LowerIn,
    UpperIn1 <: UpperIn,
    LowerErr1 >: LowerErr,
    UpperErr1 <: UpperErr,
    LowerOut1 >: LowerOut,
    UpperOut1 <: UpperOut,
  ](
    that: ZClientAspect[LowerEnv1, UpperEnv1, LowerIn1, UpperIn1, LowerErr1, UpperErr1, LowerOut1, UpperOut1],
  ): ZClientAspect[LowerEnv1, UpperEnv1, LowerIn1, UpperIn1, LowerErr1, UpperErr1, LowerOut1, UpperOut1] =
    self.andThen(that)

  /**
   * Composes this client aspect with the specified client aspect to return a
   * new client aspect that applies the modifications of this client aspect and
   * then the modifications of that client aspect.
   */
  final def >>>[
    LowerEnv1 >: LowerEnv,
    UpperEnv1 <: UpperEnv,
    LowerIn1 >: LowerIn,
    UpperIn1 <: UpperIn,
    LowerErr1 >: LowerErr,
    UpperErr1 <: UpperErr,
    LowerOut1 >: LowerOut,
    UpperOut1 <: UpperOut,
  ](
    that: ZClientAspect[LowerEnv1, UpperEnv1, LowerIn1, UpperIn1, LowerErr1, UpperErr1, LowerOut1, UpperOut1],
  ): ZClientAspect[LowerEnv1, UpperEnv1, LowerIn1, UpperIn1, LowerErr1, UpperErr1, LowerOut1, UpperOut1] =
    self.andThen(that)

  /**
   * Composes this client aspect with the specified client aspect to return a
   * new client aspect that applies the modifications of this client aspect and
   * then the modifications of that client aspect.
   */
  final def andThen[
    LowerEnv1 >: LowerEnv,
    UpperEnv1 <: UpperEnv,
    LowerIn1 >: LowerIn,
    UpperIn1 <: UpperIn,
    LowerErr1 >: LowerErr,
    UpperErr1 <: UpperErr,
    LowerOut1 >: LowerOut,
    UpperOut1 <: UpperOut,
  ](
    that: ZClientAspect[LowerEnv1, UpperEnv1, LowerIn1, UpperIn1, LowerErr1, UpperErr1, LowerOut1, UpperOut1],
  ): ZClientAspect[LowerEnv1, UpperEnv1, LowerIn1, UpperIn1, LowerErr1, UpperErr1, LowerOut1, UpperOut1] =
    new ZClientAspect[LowerEnv1, UpperEnv1, LowerIn1, UpperIn1, LowerErr1, UpperErr1, LowerOut1, UpperOut1] {
      override def apply[
        Env >: LowerEnv1 <: UpperEnv1,
        In >: LowerIn1 <: UpperIn1,
        Err >: LowerErr1 <: UpperErr1,
        Out >: LowerOut1 <: UpperOut1,
      ](client: ZClient[Env, In, Err, Out]): ZClient[Env, In, Err, Out] =
        that(self(client))
    }
}

object ZClientAspect {

  /**
   * Client aspect that logs a debug message to the console after each request
   */
  final def debug(implicit trace: Trace): ZClientAspect[Nothing, Any, Nothing, Body, Nothing, Any, Nothing, Response] =
    new ZClientAspect[Nothing, Any, Nothing, Body, Nothing, Any, Nothing, Response] {

      /**
       * Applies this aspect to modify the execution of the specified client.
       */
      override def apply[
        Env >: Nothing <: Any,
        In >: Nothing <: Body,
        Err >: Nothing <: Any,
        Out >: Nothing <: Response,
      ](
        client: ZClient[Env, In, Err, Out],
      ): ZClient[Env, In, Err, Out] =
        client.transform(
          client.bodyEncoder,
          client.bodyDecoder,
          new ZClient.Driver[Env, Err] {
            override def request(
              version: Version,
              method: Method,
              url: URL,
              headers: Headers,
              body: Body,
              sslConfig: Option[ClientSSLConfig],
            )(implicit trace: Trace): ZIO[Env, Err, Response] =
              client.driver
                .request(version, method, url, headers, body, sslConfig)
                .sandbox
                .exit
                .timed
                .tap {
                  case (duration, Exit.Success(response)) =>
                    Console
                      .printLine(
                        s"${response.status.code} $method ${url.encode} ${duration.toMillis}ms",
                      )
                      .orDie
                  case (duration, Exit.Failure(cause))    =>
                    Console
                      .printLine(
                        s"Failed $method ${url.encode} ${duration.toMillis}ms: " + cause.prettyPrint,
                      )
                      .orDie
                }
                .flatMap(_._2)
                .unsandbox

<<<<<<< HEAD
            override def socket[Env1 <: Env](version: Version, url: URL, headers: Headers, app: SocketApp[Env1])(
              implicit trace: Trace,
            ): ZIO[Env1 with Scope, Err, Response] =
              client.driver.socket(version, url, headers, app)
          },
        )
=======
          override def method: Method = client.method

          override def sslConfig: Option[ClientSSLConfig] = client.sslConfig

          override def url: URL = client.url

          override def version: Version = client.version

          override def request(
            version: Version,
            method: Method,
            url: URL,
            headers: Headers,
            body: In,
            sslConfig: Option[ClientSSLConfig],
          )(implicit trace: Trace): ZIO[Env & Scope, Err, Out] =
            client
              .request(version, method, url, headers, body, sslConfig)
              .sandbox
              .exit
              .timed
              .tap {
                case (duration, Exit.Success(response)) =>
                  Console
                    .printLine(
                      s"${response.status.code} $method ${url.encode} ${duration.toMillis}ms",
                    )
                    .orDie
                case (duration, Exit.Failure(cause))    =>
                  Console
                    .printLine(
                      s"Failed $method ${url.encode} ${duration.toMillis}ms: " + cause.prettyPrint,
                    )
                    .orDie
              }
              .flatMap(_._2)
              .unsandbox

          override def socket[Env1 <: Env](version: Version, url: URL, headers: Headers, app: SocketApp[Env1])(implicit
            trace: Trace,
          ): ZIO[Env1 with Scope, Err, Out] =
            client.socket(version, url, headers, app)
        }
>>>>>>> d3f4a85d
    }

  /**
   * Client aspect that logs details of each request and response
   */
  final def requestLogging(
    level: Status => LogLevel = (_: Status) => LogLevel.Info,
    failureLevel: LogLevel = LogLevel.Warning,
    loggedRequestHeaders: Set[HeaderType] = Set.empty,
    loggedResponseHeaders: Set[HeaderType] = Set.empty,
    logRequestBody: Boolean = false,
    logResponseBody: Boolean = false,
    requestCharset: Charset = StandardCharsets.UTF_8,
    responseCharset: Charset = StandardCharsets.UTF_8,
  )(implicit trace: Trace): ZClientAspect[Nothing, Any, Nothing, Body, Nothing, Any, Nothing, Response] = {
    val loggedRequestHeaderNames  = loggedRequestHeaders.map(_.name.toLowerCase)
    val loggedResponseHeaderNames = loggedResponseHeaders.map(_.name.toLowerCase)
    new ZClientAspect[Nothing, Any, Nothing, Body, Nothing, Any, Nothing, Response] {

      /**
       * Applies this aspect to modify the execution of the specified client.
       */
      override def apply[
        Env >: Nothing <: Any,
        In >: Nothing <: Body,
        Err >: Nothing <: Any,
        Out >: Nothing <: Response,
      ](
        client: ZClient[Env, In, Err, Out],
      ): ZClient[Env, In, Err, Out] =
        client.transform(
          client.bodyEncoder,
          client.bodyDecoder,
          new ZClient.Driver[Env, Err] {
            override def request(
              version: Version,
              method: Method,
              url: URL,
              headers: Headers,
              body: Body,
              sslConfig: Option[ClientSSLConfig],
            )(implicit trace: Trace): ZIO[Env, Err, Response] =
              client.driver
                .request(version, method, url, headers, body, sslConfig)
                .sandbox
                .exit
                .timed
                .tap {
                  case (duration, Exit.Success(response)) =>
                    ZIO
                      .logLevel(level(response.status)) {
                        val requestHeaders  =
                          headers.collect {
                            case header: Header if loggedRequestHeaderNames.contains(header.headerName.toLowerCase) =>
                              LogAnnotation(header.headerName, header.renderedValue)
                          }.toSet
                        val responseHeaders =
                          response.headers.collect {
                            case header: Header if loggedResponseHeaderNames.contains(header.headerName.toLowerCase) =>
                              LogAnnotation(header.headerName, header.renderedValue)
                          }.toSet

                        val requestBody  = if (body.isComplete) body.asChunk.option else ZIO.none
                        val responseBody = if (response.body.isComplete) response.body.asChunk.option else ZIO.none

                        requestBody.flatMap { requestBodyChunk =>
                          responseBody.flatMap { responseBodyChunk =>
                            val bodyAnnotations = Set(
                              requestBodyChunk.map(chunk => LogAnnotation("request_size", chunk.size.toString)),
                              requestBodyChunk.flatMap(chunk =>
                                if (logRequestBody)
                                  Some(LogAnnotation("request", new String(chunk.toArray, requestCharset)))
                                else None,
                              ),
                              responseBodyChunk.map(chunk => LogAnnotation("response_size", chunk.size.toString)),
                              responseBodyChunk.flatMap(chunk =>
                                if (logResponseBody)
                                  Some(LogAnnotation("response", new String(chunk.toArray, responseCharset)))
                                else None,
                              ),
                            ).flatten

<<<<<<< HEAD
                            ZIO.logAnnotate(
                              Set(
                                LogAnnotation("status_code", response.status.text),
                                LogAnnotation("method", method.toString()),
                                LogAnnotation("url", url.encode),
                                LogAnnotation("duration_ms", duration.toMillis.toString),
                              ) union
                                requestHeaders union
                                responseHeaders union
                                bodyAnnotations,
                            ) {
                              ZIO.log("Http client request")
                            }
                          }
                        }
                      }
                  case (duration, Exit.Failure(cause))    =>
                    ZIO
                      .logLevel(failureLevel) {
                        val requestHeaders =
                          headers.collect {
                            case header: Header if loggedRequestHeaderNames.contains(header.headerName.toLowerCase) =>
                              LogAnnotation(header.headerName, header.renderedValue)
                          }.toSet
=======
          override def url: URL = client.url

          override def version: Version = client.version

          override def request(
            version: Version,
            method: Method,
            url: URL,
            headers: Headers,
            body: In,
            sslConfig: Option[ClientSSLConfig],
          )(implicit trace: Trace): ZIO[Env & Scope, Err, Out] =
            client
              .request(version, method, url, headers, body, sslConfig)
              .sandbox
              .exit
              .timed
              .tap {
                case (duration, Exit.Success(response)) =>
                  ZIO
                    .logLevel(level(response.status)) {
                      val requestHeaders  =
                        headers.collect {
                          case header: Header if loggedRequestHeaderNames.contains(header.headerName.toLowerCase) =>
                            LogAnnotation(header.headerName, header.renderedValue)
                        }.toSet
                      val responseHeaders =
                        response.headers.collect {
                          case header: Header if loggedResponseHeaderNames.contains(header.headerName.toLowerCase) =>
                            LogAnnotation(header.headerName, header.renderedValue)
                        }.toSet
>>>>>>> d3f4a85d

                        val requestBody = if (body.isComplete) body.asChunk.option else ZIO.none

                        requestBody.flatMap { requestBodyChunk =>
                          val bodyAnnotations = Set(
                            requestBodyChunk.map(chunk => LogAnnotation("request_size", chunk.size.toString)),
                            requestBodyChunk.flatMap(chunk =>
                              if (logRequestBody)
                                Some(LogAnnotation("request", new String(chunk.toArray, requestCharset)))
                              else None,
                            ),
                          ).flatten

                          ZIO.logAnnotate(
                            Set(
                              LogAnnotation("method", method.toString()),
                              LogAnnotation("url", url.encode),
                              LogAnnotation("duration_ms", duration.toMillis.toString),
                            ) union
                              requestHeaders union
                              bodyAnnotations,
                          ) {
                            ZIO.logCause("Http client request failed", cause)
                          }
                        }
                      }
                }
                .flatMap(_._2)
                .unsandbox

            override def socket[Env1 <: Env](version: Version, url: URL, headers: Headers, app: SocketApp[Env1])(
              implicit trace: Trace,
            ): ZIO[Env1 with Scope, Err, Response] =
              client.driver.socket(version, url, headers, app)
          },
        )
    }
  }
}<|MERGE_RESOLUTION|>--- conflicted
+++ resolved
@@ -133,7 +133,7 @@
               headers: Headers,
               body: Body,
               sslConfig: Option[ClientSSLConfig],
-            )(implicit trace: Trace): ZIO[Env, Err, Response] =
+            )(implicit trace: Trace): ZIO[Env & Scope, Err, Response] =
               client.driver
                 .request(version, method, url, headers, body, sslConfig)
                 .sandbox
@@ -156,58 +156,12 @@
                 .flatMap(_._2)
                 .unsandbox
 
-<<<<<<< HEAD
             override def socket[Env1 <: Env](version: Version, url: URL, headers: Headers, app: SocketApp[Env1])(
               implicit trace: Trace,
             ): ZIO[Env1 with Scope, Err, Response] =
               client.driver.socket(version, url, headers, app)
           },
         )
-=======
-          override def method: Method = client.method
-
-          override def sslConfig: Option[ClientSSLConfig] = client.sslConfig
-
-          override def url: URL = client.url
-
-          override def version: Version = client.version
-
-          override def request(
-            version: Version,
-            method: Method,
-            url: URL,
-            headers: Headers,
-            body: In,
-            sslConfig: Option[ClientSSLConfig],
-          )(implicit trace: Trace): ZIO[Env & Scope, Err, Out] =
-            client
-              .request(version, method, url, headers, body, sslConfig)
-              .sandbox
-              .exit
-              .timed
-              .tap {
-                case (duration, Exit.Success(response)) =>
-                  Console
-                    .printLine(
-                      s"${response.status.code} $method ${url.encode} ${duration.toMillis}ms",
-                    )
-                    .orDie
-                case (duration, Exit.Failure(cause))    =>
-                  Console
-                    .printLine(
-                      s"Failed $method ${url.encode} ${duration.toMillis}ms: " + cause.prettyPrint,
-                    )
-                    .orDie
-              }
-              .flatMap(_._2)
-              .unsandbox
-
-          override def socket[Env1 <: Env](version: Version, url: URL, headers: Headers, app: SocketApp[Env1])(implicit
-            trace: Trace,
-          ): ZIO[Env1 with Scope, Err, Out] =
-            client.socket(version, url, headers, app)
-        }
->>>>>>> d3f4a85d
     }
 
   /**
@@ -249,7 +203,7 @@
               headers: Headers,
               body: Body,
               sslConfig: Option[ClientSSLConfig],
-            )(implicit trace: Trace): ZIO[Env, Err, Response] =
+            )(implicit trace: Trace): ZIO[Env & Scope, Err, Response] =
               client.driver
                 .request(version, method, url, headers, body, sslConfig)
                 .sandbox
@@ -290,7 +244,6 @@
                               ),
                             ).flatten
 
-<<<<<<< HEAD
                             ZIO.logAnnotate(
                               Set(
                                 LogAnnotation("status_code", response.status.text),
@@ -315,39 +268,6 @@
                             case header: Header if loggedRequestHeaderNames.contains(header.headerName.toLowerCase) =>
                               LogAnnotation(header.headerName, header.renderedValue)
                           }.toSet
-=======
-          override def url: URL = client.url
-
-          override def version: Version = client.version
-
-          override def request(
-            version: Version,
-            method: Method,
-            url: URL,
-            headers: Headers,
-            body: In,
-            sslConfig: Option[ClientSSLConfig],
-          )(implicit trace: Trace): ZIO[Env & Scope, Err, Out] =
-            client
-              .request(version, method, url, headers, body, sslConfig)
-              .sandbox
-              .exit
-              .timed
-              .tap {
-                case (duration, Exit.Success(response)) =>
-                  ZIO
-                    .logLevel(level(response.status)) {
-                      val requestHeaders  =
-                        headers.collect {
-                          case header: Header if loggedRequestHeaderNames.contains(header.headerName.toLowerCase) =>
-                            LogAnnotation(header.headerName, header.renderedValue)
-                        }.toSet
-                      val responseHeaders =
-                        response.headers.collect {
-                          case header: Header if loggedResponseHeaderNames.contains(header.headerName.toLowerCase) =>
-                            LogAnnotation(header.headerName, header.renderedValue)
-                        }.toSet
->>>>>>> d3f4a85d
 
                         val requestBody = if (body.isComplete) body.asChunk.option else ZIO.none
 
