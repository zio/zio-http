/*
 * Copyright 2021 - 2023 Sporta Technologies PVT LTD & the ZIO HTTP contributors.
 *
 * Licensed under the Apache License, Version 2.0 (the "License");
 * you may not use this file except in compliance with the License.
 * You may obtain a copy of the License at
 *
 *     http://www.apache.org/licenses/LICENSE-2.0
 *
 * Unless required by applicable law or agreed to in writing, software
 * distributed under the License is distributed on an "AS IS" BASIS,
 * WITHOUT WARRANTIES OR CONDITIONS OF ANY KIND, either express or implied.
 * See the License for the specific language governing permissions and
 * limitations under the License.
 */

package zio.http

import zio._
import zio.http.URL.Location
import zio.http.internal.HeaderOps
import zio.http.netty.NettyConfig
import zio.http.netty.client._

import java.net.{InetSocketAddress, URI} // scalafix:ok;
import java.net.MalformedURLException

final case class ZClient[-Env, -In, +Err, +Out](
  version: Version,
  method: Method,
  url: URL,
  headers: Headers,
  sslConfig: Option[ClientSSLConfig],
  bodyEncoder: ZClient.BodyEncoder[Env, Err, In],
  bodyDecoder: ZClient.BodyDecoder[Env, Err, Out],
  driver: ZClient.Driver[Env, Err],
) extends HeaderOps[ZClient[Env, In, Err, Out]] { self =>
  def apply(request: Request)(implicit ev: Body <:< In, trace: Trace): ZIO[Env, Err, Out] =
    self.request(request)

  override def updateHeaders(update: Headers => Headers): ZClient[Env, In, Err, Out] =
<<<<<<< HEAD
    copy(headers = update(headers))
=======
    new ZClient[Env, In, Err, Out] {
      override def headers: Headers = update(self.headers)

      override def method: Method = self.method

      override def sslConfig: Option[ClientSSLConfig] = self.sslConfig

      override def url: URL = self.url

      override def version: Version = self.version

      override def request(
        version: Version,
        method: Method,
        url: URL,
        headers: Headers,
        body: In,
        sslConfig: Option[ClientSSLConfig],
      )(implicit trace: Trace): ZIO[Env & Scope, Err, Out] =
        self.request(
          version,
          method,
          url,
          headers,
          body,
          sslConfig,
        )

      def socket[Env1 <: Env](
        version: Version,
        url: URL,
        headers: Headers,
        app: SocketApp[Env1],
      )(implicit trace: Trace): ZIO[Env1 with Scope, Err, Out] =
        self.socket(version, url, headers, app)
    }
>>>>>>> d3f4a85d

  /**
   * Applies the specified client aspect, which can modify the execution of this
   * client.
   */
  def @@[
    LowerEnv <: UpperEnv,
    UpperEnv <: Env,
    LowerIn <: UpperIn,
    UpperIn <: In,
    LowerErr >: Err,
    UpperErr >: LowerErr,
    LowerOut >: Out,
    UpperOut >: LowerOut,
  ](
    aspect: ZClientAspect[LowerEnv, UpperEnv, LowerIn, UpperIn, LowerErr, UpperErr, LowerOut, UpperOut],
  ): ZClient[UpperEnv, UpperIn, LowerErr, LowerOut] =
    aspect(self)

  def contramap[In2](f: In2 => In): ZClient[Env, In2, Err, Out] =
    contramapZIO(in => ZIO.succeed(f(in)))

  def contramapZIO[Env1 <: Env, Err1 >: Err, In2](f: In2 => ZIO[Env1, Err1, In]): ZClient[Env1, In2, Err1, Out] =
    transform(
      new ZClient.BodyEncoder[Env1, Err1, In2] {
        def encode(in: In2): ZIO[Env1, Err1, Body] = f(in).flatMap(self.bodyEncoder.encode)
      },
      self.bodyDecoder,
      self.driver,
    )

  def delete: ZClient[Env, In, Err, Out] = copy(method = Method.DELETE)

  def delete(body: In)(implicit trace: Trace): ZIO[Env, Err, Out] =
    request(Method.DELETE, body)

<<<<<<< HEAD
  def dieOn(
    f: Err => Boolean,
  )(implicit ev1: Err IsSubtypeOfError Throwable, ev2: CanFail[Err], trace: Trace): ZClient[Env, In, Err, Out] =
    refineOrDie { case e if !f(e) => e }
=======
      def request(
        version: Version,
        method: Method,
        url: URL,
        headers: Headers,
        body: In2,
        sslConfig: Option[ClientSSLConfig],
      )(implicit trace: Trace): ZIO[Env1 & Scope, Err1, Out] =
        f(body).flatMap { body =>
          self.request(
            version,
            method,
            url,
            headers,
            body,
            sslConfig,
          )
        }
>>>>>>> d3f4a85d

  def doDelete(implicit ev: Body <:< In): ZIO[Env, Err, Out] = request(Method.DELETE, ev(Body.empty))

<<<<<<< HEAD
  def doDelete(in: In)(implicit trace: Trace): ZIO[Env, Err, Out] = request(Method.DELETE, in)

  def doGet(implicit ev: Body <:< In): ZIO[Env, Err, Out] = request(Method.GET, ev(Body.empty))

  def doHead(implicit ev: Body <:< In): ZIO[Env, Err, Out] = request(Method.HEAD, ev(Body.empty))
=======
  final def delete(pathSuffix: String, body: In)(implicit trace: Trace): ZIO[Env & Scope, Err, Out] =
    request(Method.DELETE, pathSuffix, body)

  final def delete(pathSuffix: String)(implicit trace: Trace, ev: Body <:< In): ZIO[Env & Scope, Err, Out] =
    delete(pathSuffix, ev(Body.empty))

  final def delete(implicit trace: Trace, ev: Body <:< In): ZIO[Env & Scope, Err, Out] =
    delete("")
>>>>>>> d3f4a85d

  def doOptions(implicit ev: Body <:< In): ZIO[Env, Err, Out] = request(Method.OPTIONS, ev(Body.empty))

<<<<<<< HEAD
  def doPatch(body: In)(implicit trace: Trace): ZIO[Env, Err, Out] = request(Method.PATCH, body)

  def doPost(body: In)(implicit trace: Trace): ZIO[Env, Err, Out] = request(Method.POST, body)

  def doPut(body: In)(implicit trace: Trace): ZIO[Env, Err, Out] = request(Method.PUT, body)

  def doTrace(implicit ev: Body <:< In): ZIO[Env, Err, Out] = request(Method.TRACE, ev(Body.empty))

  def get: ZClient[Env, In, Err, Out] = copy(method = Method.GET)

  def head: ZClient[Env, In, Err, Out] = copy(method = Method.HEAD)
=======
  final def get(pathSuffix: String, body: In)(implicit trace: Trace): ZIO[Env & Scope, Err, Out] =
    request(Method.GET, pathSuffix, body)

  final def get(pathSuffix: String)(implicit trace: Trace, ev: Body <:< In): ZIO[Env & Scope, Err, Out] =
    get(pathSuffix, ev(Body.empty))

  final def get(implicit trace: Trace, ev: Body <:< In): ZIO[Env & Scope, Err, Out] =
    get("")

  final def head(pathSuffix: String, body: In)(implicit trace: Trace): ZIO[Env & Scope, Err, Out] =
    request(Method.HEAD, pathSuffix, body)

  final def head(pathSuffix: String)(implicit trace: Trace, ev: Body <:< In): ZIO[Env & Scope, Err, Out] =
    head(pathSuffix, Body.empty)

  final def head(implicit trace: Trace, ev: Body <:< In): ZIO[Env & Scope, Err, Out] =
    head("")
>>>>>>> d3f4a85d

  def host(host: String): ZClient[Env, In, Err, Out] =
    copy(url = url.withHost(host))

  def map[Out2](f: Out => Out2): ZClient[Env, In, Err, Out2] =
    mapZIO(out => ZIO.succeed(f(out)))

  def mapError[Err2](f: Err => Err2): ZClient[Env, In, Err2, Out] =
<<<<<<< HEAD
    transform(
      bodyEncoder.mapError(f),
      new ZClient.BodyDecoder[Env, Err2, Out] {
        def decode(response: Response): ZIO[Env, Err2, Out] =
          self.bodyDecoder.decode(response).mapError(f)
      },
      driver.mapError(f),
    )
=======
    new ZClient[Env, In, Err2, Out] {
      override def headers: Headers                   = self.headers
      override def method: Method                     = self.method
      override def sslConfig: Option[ClientSSLConfig] = self.sslConfig
      override def url: URL                           = self.url
      override def version: Version                   = self.version
      override def request(
        version: Version,
        method: Method,
        url: URL,
        headers: Headers,
        body: In,
        sslConfig: Option[ClientSSLConfig],
      )(implicit trace: Trace): ZIO[Env & Scope, Err2, Out] =
        self.request(version, method, url, headers, body, sslConfig).mapError(f)

      def socket[Env1 <: Env](
        version: Version,
        url: URL,
        headers: Headers,
        app: SocketApp[Env1],
      )(implicit trace: Trace): ZIO[Env1 with Scope, Err2, Out] =
        self.socket(version, url, headers, app).mapError(f)
    }

  final def mapZIO[Env1 <: Env, Err1 >: Err, Out2](f: Out => ZIO[Env1, Err1, Out2]): ZClient[Env1, In, Err1, Out2] =
    new ZClient[Env1, In, Err1, Out2] {
      override def headers: Headers = self.headers

      override def method: Method = self.method
>>>>>>> d3f4a85d

  def mapZIO[Env1 <: Env, Err1 >: Err, Out2](f: Out => ZIO[Env1, Err1, Out2]): ZClient[Env1, In, Err1, Out2] =
    transform(
      bodyEncoder,
      new ZClient.BodyDecoder[Env1, Err1, Out2] {
        def decode(response: Response): ZIO[Env1, Err1, Out2] =
          self.bodyDecoder.decode(response).flatMap(f)
      },
      driver,
    )

  def method(m: Method): ZClient[Env, In, Err, Out] = copy(method = self.method ++ m)

  def path(segment: String): ZClient[Env, In, Err, Out] =
    copy(url = url.copy(path = url.path / segment))

<<<<<<< HEAD
  def patch: ZClient[Env, In, Err, Out] = copy(method = Method.PATCH)
=======
      def request(
        version: Version,
        method: Method,
        url: URL,
        headers: Headers,
        body: In,
        sslConfig: Option[ClientSSLConfig],
      )(implicit trace: Trace): ZIO[Env1 & Scope, Err1, Out2] =
        self
          .request(
            version,
            method,
            url,
            headers,
            body,
            sslConfig,
          )
          .flatMap(f)

      def socket[Env2 <: Env1](
        version: Version,
        url: URL,
        headers: Headers,
        app: SocketApp[Env2],
      )(implicit trace: Trace): ZIO[Env2 with Scope, Err1, Out2] =
        self.socket(version, url, headers, app).flatMap(f)
    }
>>>>>>> d3f4a85d

  def patch(body: In)(implicit trace: Trace): ZIO[Env, Err, Out] =
    request(Method.PATCH, body)

  def port(port: Int): ZClient[Env, In, Err, Out] =
    copy(url = url.withPort(port))

<<<<<<< HEAD
  def post: ZClient[Env, In, Err, Out] = copy(method = Method.POST)

  def put: ZClient[Env, In, Err, Out] = copy(method = Method.PUT)
=======
  final def patch(pathSuffix: String, body: In)(implicit trace: Trace): ZIO[Env & Scope, Err, Out] =
    request(Method.PATCH, pathSuffix, body)

  final def post(pathSuffix: String, body: In)(implicit trace: Trace): ZIO[Env & Scope, Err, Out] =
    request(Method.POST, pathSuffix, body)

  final def put(pathSuffix: String, body: In)(implicit trace: Trace): ZIO[Env & Scope, Err, Out] =
    request(Method.PUT, pathSuffix, body)
>>>>>>> d3f4a85d

  def query(key: String, value: String): ZClient[Env, In, Err, Out] =
    copy(url = url.copy(queryParams = url.queryParams.add(key, value)))

  def refineOrDie[Err2](
    pf: PartialFunction[Err, Err2],
  )(implicit ev1: Err IsSubtypeOfError Throwable, ev2: CanFail[Err], trace: Trace): ZClient[Env, In, Err2, Out] =
    transform(bodyEncoder.refineOrDie(pf), bodyDecoder.refineOrDie(pf), driver.refineOrDie(pf))

  def request(request: Request)(implicit ev: Body <:< In): ZIO[Env, Err, Out] = {
    val in = ev(request.body)

<<<<<<< HEAD
    bodyEncoder
      .encode(in)
      .flatMap(body =>
        driver
=======
      override def version: Version = self.version

      def request(
        version: Version,
        method: Method,
        url: URL,
        headers: Headers,
        body: In,
        sslConfig: Option[ClientSSLConfig],
      )(implicit trace: Trace): ZIO[Env & Scope, Err2, Out] =
        self
>>>>>>> d3f4a85d
          .request(
            self.version ++ request.version,
            method ++ request.method,
            self.url ++ request.url,
            self.headers ++ request.headers,
            body,
            sslConfig,
          )
<<<<<<< HEAD
          .flatMap(bodyDecoder.decode),
      )
=======
          .refineOrDie(pf)

      def socket[Env1 <: Env](
        version: Version,
        url: URL,
        headers: Headers,
        app: SocketApp[Env1],
      )(implicit trace: Trace): ZIO[Env1 with Scope, Err2, Out] =
        self.socket(version, url, headers, app).refineOrDie(pf)
    }

  final def request(method: Method, pathSuffix: String, body: In)(implicit trace: Trace): ZIO[Env & Scope, Err, Out] =
    request(
      version,
      method,
      url.copy(path = if (pathSuffix == "") url.path else url.path / pathSuffix),
      headers,
      body,
      sslConfig,
    )

  final def request(request: Request)(implicit ev: Body <:< In, trace: Trace): ZIO[Env & Scope, Err, Out] = {
    self.request(
      request.version,
      request.method,
      self.url ++ request.url,
      self.headers ++ request.headers,
      request.body,
      sslConfig,
    )
>>>>>>> d3f4a85d
  }

  def request(body: In)(implicit trace: Trace): ZIO[Env, Err, Out] =
    request(method, body)

<<<<<<< HEAD
  private def request(methodOverride: Method, body: In)(implicit trace: Trace): ZIO[Env, Err, Out] =
    bodyEncoder
      .encode(body)
      .flatMap(body =>
        driver
=======
      override def version: Version = self.version

      def request(
        version: Version,
        method: Method,
        url: URL,
        headers: Headers,
        body: In,
        sslConfig: Option[ClientSSLConfig],
      )(implicit trace: Trace): ZIO[Env1 & Scope, Err, Out] =
        self
>>>>>>> d3f4a85d
          .request(
            version,
            method ++ methodOverride,
            url,
            headers,
            body,
            sslConfig,
          )
          .flatMap(bodyDecoder.decode),
      )

  def retry[Env1 <: Env](policy: Schedule[Env1, Err, Any]): ZClient[Env1, In, Err, Out] =
    transform[Env1, In, Err, Out](bodyEncoder, bodyDecoder, self.driver.retry(policy))

  def scheme(scheme: Scheme): ZClient[Env, In, Err, Out] =
    copy(url = url.withScheme(scheme))

  def socket[Env1 <: Env](app: SocketApp[Env1])(implicit trace: Trace): ZIO[Env1 with Scope, Err, Out] =
    driver
      .socket(
        Version.Http_1_1,
        url,
        headers,
        app,
      )
      .flatMap(bodyDecoder.decode)

  def ssl(ssl: ClientSSLConfig): ZClient[Env, In, Err, Out] =
    copy(sslConfig = Some(ssl))

<<<<<<< HEAD
  def transform[Env2, In2, Err2, Out2](
    bodyEncoder: ZClient.BodyEncoder[Env2, Err2, In2],
    bodyDecoder: ZClient.BodyDecoder[Env2, Err2, Out2],
    driver: ZClient.Driver[Env2, Err2],
  ): ZClient[Env2, In2, Err2, Out2] =
    ZClient(
      version,
=======
  final def uri(uri: URI): ZClient[Env, In, Err, Out] = url(URL.fromURI(uri).getOrElse(URL.empty))

  final def url(url: URL): ZClient[Env, In, Err, Out] = copy(url = url)

  def request(
    version: Version,
    method: Method,
    url: URL,
    headers: Headers,
    body: In,
    sslConfig: Option[ClientSSLConfig],
  )(implicit trace: Trace): ZIO[Env & Scope, Err, Out]

  def socket[Env1 <: Env](
    version: Version = Version.Http_1_1,
    url: URL,
    headers: Headers,
    app: SocketApp[Env1],
  )(implicit trace: Trace): ZIO[Env1 with Scope, Err, Out]

  private final def copy(
    headers: Headers = self.headers,
    method: Method = self.method,
    sslConfig: Option[ClientSSLConfig] = self.sslConfig,
    url: URL = self.url,
    version: Version = self.version,
  ): ZClient[Env, In, Err, Out] =
    ZClient.Proxy[Env, In, Err, Out](
      headers,
>>>>>>> d3f4a85d
      method,
      url,
      headers,
      sslConfig,
      bodyEncoder,
      bodyDecoder,
      driver,
    )

  def uri(uri: URI): ZClient[Env, In, Err, Out] = url(URL.fromURI(uri).getOrElse(URL.empty))

  def url(url: URL): ZClient[Env, In, Err, Out] = copy(url = url)

  def withDisabledStreaming(implicit
    ev1: Out <:< Response,
    ev2: Err <:< Throwable,
  ): ZClient[Env, In, Throwable, Response] =
    mapError(ev2).mapZIO(out => ev1(out).collect)
}

object ZClient {

  def client[R, E, A](f: Client => ZIO[R, E, A]): ZIO[R with Client, E, A] =
    ZIO.serviceWithZIO[Client](c => f(c))

  def fromDriver[Env, Err](driver: Driver[Env, Err]): ZClient[Env, Body, Err, Response] =
    ZClient(
      Version.Http_1_1,
      Method.GET,
      URL.empty,
      Headers.empty,
      None,
      new BodyEncoder[Env, Err, Body]     {
        def encode(body: Body): ZIO[Env, Err, Body] = Exit.succeed(body)
      },
      new BodyDecoder[Env, Err, Response] {
        def decode(response: Response): ZIO[Env, Err, Response] = Exit.succeed(response)
      },
      driver,
    )

  def configured(
    path: NonEmptyChunk[String] = NonEmptyChunk("zio", "http", "client"),
  ): ZLayer[DnsResolver, Throwable, Client] =
    (
      ZLayer.service[DnsResolver] ++
        ZLayer(ZIO.config(Config.config.nested(path.head, path.tail: _*))) ++
        ZLayer(ZIO.config(NettyConfig.config.nested(path.head, path.tail: _*)))
    ).mapError(error => new RuntimeException(s"Configuration error: $error")) >>> live

  val customized: ZLayer[Config with ClientDriver with DnsResolver, Throwable, Client] = {
    implicit val trace: Trace = Trace.empty
    ZLayer.scoped {
      for {
        config         <- ZIO.service[Config]
        driver         <- ZIO.service[ClientDriver]
        dnsResolver    <- ZIO.service[DnsResolver]
        connectionPool <- driver.createConnectionPool(dnsResolver, config.connectionPool)
        baseClient = fromDriver(new ClientLive(driver)(connectionPool)(config))
      } yield
        if (config.addUserAgentHeader)
          baseClient.addHeader(defaultUAHeader)
        else
          baseClient
    }
  }

  val default: ZLayer[Any, Throwable, Client] = {
    implicit val trace: Trace = Trace.empty
    (ZLayer.succeed(Config.default) ++ ZLayer.succeed(NettyConfig.default) ++
      DnsResolver.default) >>> live
  }

  lazy val live: ZLayer[ZClient.Config with NettyConfig with DnsResolver, Throwable, Client] = {
    implicit val trace: Trace = Trace.empty
    (NettyClientDriver.live ++ ZLayer.service[DnsResolver]) >>> customized
  }.fresh

  def request(request: Request): ZIO[Client, Throwable, Response] =
    ZIO.serviceWithZIO[Client](c => c(request))

  def socket[R](socketApp: SocketApp[R]): ZIO[R with Client with Scope, Throwable, Response] =
    ZIO.serviceWithZIO[Client](c => c.socket(socketApp))

  trait BodyDecoder[-Env, +Err, +Out] { self =>
    def decode(response: Response): ZIO[Env, Err, Out]

    def mapError[Err2](f: Err => Err2): BodyDecoder[Env, Err2, Out] =
      new BodyDecoder[Env, Err2, Out] {
        def decode(response: Response): ZIO[Env, Err2, Out] = self.decode(response).mapError(f)
      }

    def refineOrDie[Err2](
      pf: PartialFunction[Err, Err2],
    )(implicit ev1: Err IsSubtypeOfError Throwable, ev2: CanFail[Err], trace: Trace): BodyDecoder[Env, Err2, Out] =
      new BodyDecoder[Env, Err2, Out] {
        def decode(response: Response): ZIO[Env, Err2, Out] = self.decode(response).refineOrDie(pf)
      }
  }
  trait BodyEncoder[-Env, +Err, -In]  { self =>
    def encode(in: In): ZIO[Env, Err, Body]

    def mapError[Err2](f: Err => Err2): BodyEncoder[Env, Err2, In] =
      new BodyEncoder[Env, Err2, In] {
        def encode(in: In): ZIO[Env, Err2, Body] = self.encode(in).mapError(f)
      }

    def refineOrDie[Err2](
      pf: PartialFunction[Err, Err2],
    )(implicit ev1: Err IsSubtypeOfError Throwable, ev2: CanFail[Err], trace: Trace): BodyEncoder[Env, Err2, In] =
      new BodyEncoder[Env, Err2, In] {
        def encode(in: In): ZIO[Env, Err2, Body] = self.encode(in).refineOrDie(pf)
      }
  }

  trait Driver[-Env, +Err] { self =>
    final def apply(request: Request)(implicit trace: Trace): ZIO[Env, Err, Response] =
      self.request(request.version, request.method, request.url, request.headers, request.body, None)

    final def mapError[Err2](f: Err => Err2): Driver[Env, Err2] =
      new Driver[Env, Err2] {
        override def request(
          version: Version,
          method: Method,
          url: URL,
          headers: Headers,
          body: Body,
          sslConfig: Option[ClientSSLConfig],
        )(implicit trace: Trace): ZIO[Env, Err2, Response] =
          self.request(version, method, url, headers, body, sslConfig).mapError(f)

        override def socket[Env1 <: Env](
          version: Version,
          url: URL,
          headers: Headers,
          app: SocketApp[Env1],
        )(implicit trace: Trace): ZIO[Env1 with Scope, Err2, Response] =
          self
            .socket(
              version,
              url,
              headers,
              app,
            )
            .mapError(f)
      }

    final def refineOrDie[Err2](
      pf: PartialFunction[Err, Err2],
    )(implicit ev1: Err IsSubtypeOfError Throwable, ev2: CanFail[Err], trace: Trace): Driver[Env, Err2] =
      new Driver[Env, Err2] {
        override def request(
          version: Version,
          method: Method,
          url: URL,
          headers: Headers,
          body: Body,
          sslConfig: Option[ClientSSLConfig],
        )(implicit trace: Trace): ZIO[Env, Err2, Response] =
          self.request(version, method, url, headers, body, sslConfig).refineOrDie(pf)

        override def socket[Env1 <: Env](
          version: Version,
          url: URL,
          headers: Headers,
          app: SocketApp[Env1],
        )(implicit trace: Trace): ZIO[Env1 with Scope, Err2, Response] =
          self
            .socket(
              version,
              url,
              headers,
              app,
            )
            .refineOrDie(pf)
      }

    def request(
      version: Version,
      method: Method,
      url: URL,
      headers: Headers,
      body: Body,
      sslConfig: Option[ClientSSLConfig],
    )(implicit trace: Trace): ZIO[Env, Err, Response]

    final def request(req: Request)(implicit trace: Trace): ZIO[Env, Err, Response] =
      request(req.version, req.method, req.url, req.headers, req.body, None)

    final def retry[Env1 <: Env, Err1 >: Err](policy: zio.Schedule[Env1, Err1, Any]) =
      new Driver[Env1, Err1] {
        override def request(
          version: Version,
          method: Method,
          url: URL,
          headers: Headers,
          body: Body,
          sslConfig: Option[ClientSSLConfig],
        )(implicit trace: Trace): ZIO[Env1, Err1, Response] =
          self.request(version, method, url, headers, body, sslConfig).retry(policy)

        override def socket[Env2 <: Env1](
          version: Version,
          url: URL,
          headers: Headers,
          app: SocketApp[Env2],
        )(implicit trace: Trace): ZIO[Env2 with Scope, Err1, Response] =
          self
            .socket(
              version,
              url,
              headers,
              app,
            )
            .retry(policy)
      }

    def socket[Env1 <: Env](
      version: Version,
      url: URL,
      headers: Headers,
      app: SocketApp[Env1],
    )(implicit trace: Trace): ZIO[Env1 with Scope, Err, Response]
  }

  final case class Config(
    ssl: Option[ClientSSLConfig],
    proxy: Option[zio.http.Proxy],
    connectionPool: ConnectionPoolConfig,
    maxHeaderSize: Int,
    requestDecompression: Decompression,
    localAddress: Option[InetSocketAddress],
    addUserAgentHeader: Boolean,
    webSocketConfig: WebSocketConfig,
    idleTimeout: Option[Duration],
    connectionTimeout: Option[Duration],
  ) {
    self =>

    def addUserAgentHeader(addUserAgentHeader: Boolean): Config =
      self.copy(addUserAgentHeader = addUserAgentHeader)

    def connectionTimeout(timeout: Duration): Config =
      self.copy(connectionTimeout = Some(timeout))

    def idleTimeout(timeout: Duration): Config =
      self.copy(idleTimeout = Some(timeout))

    def withDisabledConnectionPool: Config =
      self.copy(connectionPool = ConnectionPoolConfig.Disabled)

    /**
     * Configure the client to use `maxHeaderSize` value when encode/decode
     * headers.
     */
    def maxHeaderSize(headerSize: Int): Config = self.copy(maxHeaderSize = headerSize)

    def noConnectionTimeout: Config = self.copy(connectionTimeout = None)

    def noIdleTimeout: Config = self.copy(idleTimeout = None)

    def proxy(proxy: zio.http.Proxy): Config = self.copy(proxy = Some(proxy))

    def requestDecompression(isStrict: Boolean): Config =
      self.copy(requestDecompression = if (isStrict) Decompression.Strict else Decompression.NonStrict)

    def ssl(ssl: ClientSSLConfig): Config = self.copy(ssl = Some(ssl))

    def withFixedConnectionPool(size: Int): Config =
      self.copy(connectionPool = ConnectionPoolConfig.Fixed(size))

    def withDynamicConnectionPool(minimum: Int, maximum: Int, ttl: Duration): Config =
      self.copy(connectionPool = ConnectionPoolConfig.Dynamic(minimum = minimum, maximum = maximum, ttl = ttl))

    def withWebSocketConfig(webSocketConfig: WebSocketConfig): Config =
      self.copy(webSocketConfig = webSocketConfig)
  }

  object Config {
    lazy val config: zio.Config[Config] =
      (
        ClientSSLConfig.config.nested("ssl").optional.withDefault(Config.default.ssl) ++
          zio.http.Proxy.config.nested("proxy").optional.withDefault(Config.default.proxy) ++
          ConnectionPoolConfig.config.nested("connection-pool").withDefault(Config.default.connectionPool) ++
          zio.Config.int("max-header-size").withDefault(Config.default.maxHeaderSize) ++
          Decompression.config.nested("request-decompression").withDefault(Config.default.requestDecompression) ++
          zio.Config.boolean("add-user-agent-header").withDefault(Config.default.addUserAgentHeader) ++
          zio.Config.duration("idle-timeout").optional.withDefault(Config.default.idleTimeout) ++
          zio.Config.duration("connection-timeout").optional.withDefault(Config.default.connectionTimeout)
      ).map {
        case (
              ssl,
              proxy,
              connectionPool,
              maxHeaderSize,
              requestDecompression,
              addUserAgentHeader,
              idleTimeout,
              connectionTimeout,
            ) =>
          default.copy(
            ssl = ssl,
            proxy = proxy,
            connectionPool = connectionPool,
            maxHeaderSize = maxHeaderSize,
            requestDecompression = requestDecompression,
            addUserAgentHeader = addUserAgentHeader,
            idleTimeout = idleTimeout,
            connectionTimeout = connectionTimeout,
          )
      }

    lazy val default: Config = Config(
      ssl = None,
      proxy = None,
      connectionPool = ConnectionPoolConfig.Fixed(10),
      maxHeaderSize = 8192,
      requestDecompression = Decompression.No,
      localAddress = None,
      addUserAgentHeader = true,
      webSocketConfig = WebSocketConfig.default,
      idleTimeout = None,
      connectionTimeout = None,
    )
  }

<<<<<<< HEAD
=======
  private final case class Proxy[-Env, -In, +Err, +Out](
    headers: Headers,
    method: Method,
    sslConfig: Option[ClientSSLConfig],
    url: URL,
    version: Version,
    client: ZClient[Env, In, Err, Out],
  ) extends ZClient[Env, In, Err, Out] {

    def request(
      version: Version,
      method: Method,
      url: URL,
      headers: Headers,
      body: In,
      sslConfig: Option[ClientSSLConfig],
    )(implicit trace: Trace): ZIO[Env & Scope, Err, Out] =
      client.request(
        version,
        method,
        url,
        headers,
        body,
        sslConfig,
      )

    def socket[Env1 <: Env](
      version: Version,
      url: URL,
      headers: Headers,
      app: SocketApp[Env1],
    )(implicit trace: Trace): ZIO[Env1 with Scope, Err, Out] =
      client.socket(version, url, headers, app)

  }

>>>>>>> d3f4a85d
  final class ClientLive private (config: Config, driver: ClientDriver, connectionPool: ConnectionPool[Any])
      extends ZClient.Driver[Any, Throwable] { self =>

    def this(driver: ClientDriver)(connectionPool: ConnectionPool[driver.Connection])(settings: Config) =
      this(settings, driver, connectionPool.asInstanceOf[ConnectionPool[Any]])

    val headers: Headers                   = Headers.empty
    val method: Method                     = Method.GET
    val sslConfig: Option[ClientSSLConfig] = config.ssl
    val url: URL                           = config.localAddress.map(_.getPort).fold(URL.empty)(URL.empty.withPort(_))
    val version: Version                   = Version.Http_1_1

    def request(
      version: Version,
      method: Method,
      url: URL,
      headers: Headers,
      body: Body,
      sslConfig: Option[ClientSSLConfig],
<<<<<<< HEAD
    )(implicit trace: Trace): ZIO[Any, Throwable, Response] = {
      val request = Request(version, method, url, headers, body, None)
=======
    )(implicit trace: Trace): ZIO[Scope, Throwable, Response] = {
      val request = Request(body, headers, method, url, version, None)
>>>>>>> d3f4a85d
      val cfg     = sslConfig.fold(config)(config.ssl)

      requestAsync(request, cfg, () => Handler.unit, None)
    }

    def socket[Env1](
      version: Version,
      url: URL,
      headers: Headers,
      app: SocketApp[Env1],
    )(implicit trace: Trace): ZIO[Env1 with Scope, Throwable, Response] =
      for {
        env <- ZIO.environment[Env1]
        webSocketUrl = url.withScheme(
          url.scheme match {
            case Some(Scheme.HTTP)  => Scheme.WS
            case Some(Scheme.HTTPS) => Scheme.WSS
            case Some(Scheme.WS)    => Scheme.WS
            case Some(Scheme.WSS)   => Scheme.WSS
            case None               => Scheme.WS
          },
        )
        scope <- ZIO.scope
        res <- requestAsync(
          Request
            .get(webSocketUrl)
            .copy(
              version = version,
              headers = self.headers ++ headers,
            ),
          config,
          () => app.provideEnvironment(env),
          Some(scope),
        ).withFinalizer {
          case resp: Response.CloseableResponse => resp.close.orDie
          case _                                => ZIO.unit
        }
      } yield res

    private def requestAsync(
      request: Request,
      clientConfig: Config,
      createSocketApp: () => SocketApp[Any],
      outerScope: Option[Scope],
    )(implicit
      trace: Trace,
    ): ZIO[Scope, Throwable, Response] =
      request.url.kind match {
        case location: Location.Absolute =>
          ZIO.uninterruptibleMask { restore =>
            for {
              onComplete <- Promise.make[Throwable, ChannelState]
              onResponse <- Promise.make[Throwable, Response]
              inChannelScope = outerScope match {
                case Some(scope) => (zio: ZIO[Scope, Throwable, Unit]) => scope.extend(zio)
                case None        => (zio: ZIO[Scope, Throwable, Unit]) => ZIO.scoped(zio)
              }
              channelFiber <- inChannelScope {
                for {
                  connection       <- connectionPool
                    .get(
                      location,
                      clientConfig.proxy,
                      clientConfig.ssl.getOrElse(ClientSSLConfig.Default),
                      clientConfig.maxHeaderSize,
                      clientConfig.requestDecompression,
                      clientConfig.idleTimeout,
                      clientConfig.connectionTimeout,
                      clientConfig.localAddress,
                    )
                    .tapErrorCause(cause => onResponse.failCause(cause))
                    .map(_.asInstanceOf[driver.Connection])
                  channelInterface <-
                    driver
                      .requestOnChannel(
                        connection,
                        location,
                        request,
                        onResponse,
                        onComplete,
                        connectionPool.enableKeepAlive,
                        createSocketApp,
                        clientConfig.webSocketConfig,
                      )
                      .tapErrorCause(cause => onResponse.failCause(cause))
                  _                <-
                    onComplete.await.interruptible.exit.flatMap { exit =>
                      if (exit.isInterrupted) {
                        channelInterface.interrupt
                          .zipRight(connectionPool.invalidate(connection))
                          .uninterruptible
                      } else {
                        channelInterface.resetChannel
                          .zip(exit)
                          .map { case (s1, s2) => s1 && s2 }
                          .catchAllCause(_ =>
                            ZIO.succeed(ChannelState.Invalid),
                          ) // In case resetting the channel fails we cannot reuse it
                          .flatMap { channelState =>
                            connectionPool
                              .invalidate(connection)
                              .when(channelState == ChannelState.Invalid)
                          }
                          .uninterruptible
                      }
                    }
                } yield ()
              }.forkDaemon // Needs to live as long as the channel is alive, as the response body may be streaming
              _ <- ZIO.addFinalizer(onComplete.interrupt)
              response <- restore(onResponse.await.onInterrupt {
                onComplete.interrupt *> channelFiber.join.orDie
              })
            } yield response
          }
        case Location.Relative           =>
          ZIO.fail(throw new IllegalArgumentException("Absolute URL is required"))
      }
  }

<<<<<<< HEAD
=======
  def request(
    url: String,
    method: Method = Method.GET,
    headers: Headers = Headers.empty,
    content: Body = Body.empty,
  )(implicit trace: Trace): ZIO[Client & Scope, Throwable, Response] = {
    for {
      uri      <- ZIO.fromEither(URL.decode(url))
      response <- ZIO.serviceWithZIO[Client](
        _.request(
          Request.default(method, uri, content).addHeaders(headers),
        ),
      )
    } yield response

  }

  def delete(pathSuffix: String, body: Body)(implicit trace: Trace): ZIO[Client & Scope, Throwable, Response] =
    ZIO.serviceWithZIO[Client](_.delete(pathSuffix, body))

  def delete(pathSuffix: String)(implicit trace: Trace): ZIO[Client & Scope, Throwable, Response] =
    ZIO.serviceWithZIO[Client](_.delete(pathSuffix))

  def delete(implicit trace: Trace): ZIO[Client & Scope, Throwable, Response] =
    ZIO.serviceWithZIO[Client](_.delete)

  def get(pathSuffix: String, body: Body)(implicit trace: Trace): ZIO[Client & Scope, Throwable, Response] =
    ZIO.serviceWithZIO[Client](_.get(pathSuffix, body))

  def get(pathSuffix: String)(implicit trace: Trace): ZIO[Client & Scope, Throwable, Response] =
    ZIO.serviceWithZIO[Client](_.get(pathSuffix))

  def get(implicit trace: Trace): ZIO[Client & Scope, Throwable, Response] =
    ZIO.serviceWithZIO[Client](_.get)

  def head(pathSuffix: String, body: Body)(implicit trace: Trace): ZIO[Client & Scope, Throwable, Response] =
    ZIO.serviceWithZIO[Client](_.head(pathSuffix, body))

  def head(pathSuffix: String)(implicit trace: Trace): ZIO[Client & Scope, Throwable, Response] =
    ZIO.serviceWithZIO[Client](_.head(pathSuffix))

  def head(implicit trace: Trace): ZIO[Client & Scope, Throwable, Response] =
    ZIO.serviceWithZIO[Client](_.head)

  def patch(pathSuffix: String, body: Body)(implicit trace: Trace): ZIO[Client & Scope, Throwable, Response] =
    ZIO.serviceWithZIO[Client](_.patch(pathSuffix, body))

  def post(pathSuffix: String, body: Body)(implicit trace: Trace): ZIO[Client & Scope, Throwable, Response] =
    ZIO.serviceWithZIO[Client](_.post(pathSuffix, body))

  def put(pathSuffix: String, body: Body)(implicit trace: Trace): ZIO[Client & Scope, Throwable, Response] =
    ZIO.serviceWithZIO[Client](_.put(pathSuffix, body))

  def request(
    request: Request,
  )(implicit trace: Trace): ZIO[Client & Scope, Throwable, Response] = ZIO.serviceWithZIO[Client](_.request(request))

  def socket[R](
    version: Version = Version.Http_1_1,
    url: URL,
    headers: Headers = Headers.empty,
    app: SocketApp[R],
  )(implicit trace: Trace): ZIO[R with Client with Scope, Throwable, Response] =
    Unsafe.unsafe { implicit u =>
      ZIO.serviceWithZIO[Client](_.socket(version, url, headers, app))
    }

  def configured(
    path: NonEmptyChunk[String] = NonEmptyChunk("zio", "http", "client"),
  ): ZLayer[DnsResolver, Throwable, Client] =
    (
      ZLayer.service[DnsResolver] ++
        ZLayer(ZIO.config(Config.config.nested(path.head, path.tail: _*))) ++
        ZLayer(ZIO.config(NettyConfig.config.nested(path.head, path.tail: _*)))
    ).mapError(error => new RuntimeException(s"Configuration error: $error")) >>> live

  val customized: ZLayer[Config with ClientDriver with DnsResolver, Throwable, Client] = {
    implicit val trace: Trace = Trace.empty
    ZLayer.scoped {
      for {
        config         <- ZIO.service[Config]
        driver         <- ZIO.service[ClientDriver]
        dnsResolver    <- ZIO.service[DnsResolver]
        connectionPool <- driver.createConnectionPool(dnsResolver, config.connectionPool)
        baseClient = new ClientLive(driver)(connectionPool)(config)
      } yield
        if (config.addUserAgentHeader)
          baseClient.addHeader(defaultUAHeader)
        else
          baseClient
    }
  }

  val default: ZLayer[Any, Throwable, Client] = {
    implicit val trace: Trace = Trace.empty
    (ZLayer.succeed(Config.default) ++ ZLayer.succeed(NettyConfig.default) ++
      DnsResolver.default) >>> live
  }

  lazy val live: ZLayer[ZClient.Config with NettyConfig with DnsResolver, Throwable, Client] = {
    implicit val trace: Trace = Trace.empty
    (NettyClientDriver.live ++ ZLayer.service[DnsResolver]) >>> customized
  }.fresh

>>>>>>> d3f4a85d
  private val zioHttpVersion: String                   = Client.getClass().getPackage().getImplementationVersion()
  private val zioHttpVersionNormalized: Option[String] = Option(zioHttpVersion)

  private val scalaVersion: String           = util.Properties.versionString
  lazy val defaultUAHeader: Header.UserAgent = Header.UserAgent.Complete(
    Header.UserAgent.Product("Zio-Http-Client", zioHttpVersionNormalized),
    Some(Header.UserAgent.Comment(s"Scala $scalaVersion")),
  )
}<|MERGE_RESOLUTION|>--- conflicted
+++ resolved
@@ -35,50 +35,11 @@
   bodyDecoder: ZClient.BodyDecoder[Env, Err, Out],
   driver: ZClient.Driver[Env, Err],
 ) extends HeaderOps[ZClient[Env, In, Err, Out]] { self =>
-  def apply(request: Request)(implicit ev: Body <:< In, trace: Trace): ZIO[Env, Err, Out] =
+  def apply(request: Request)(implicit ev: Body <:< In, trace: Trace): ZIO[Env & Scope, Err, Out] =
     self.request(request)
 
   override def updateHeaders(update: Headers => Headers): ZClient[Env, In, Err, Out] =
-<<<<<<< HEAD
     copy(headers = update(headers))
-=======
-    new ZClient[Env, In, Err, Out] {
-      override def headers: Headers = update(self.headers)
-
-      override def method: Method = self.method
-
-      override def sslConfig: Option[ClientSSLConfig] = self.sslConfig
-
-      override def url: URL = self.url
-
-      override def version: Version = self.version
-
-      override def request(
-        version: Version,
-        method: Method,
-        url: URL,
-        headers: Headers,
-        body: In,
-        sslConfig: Option[ClientSSLConfig],
-      )(implicit trace: Trace): ZIO[Env & Scope, Err, Out] =
-        self.request(
-          version,
-          method,
-          url,
-          headers,
-          body,
-          sslConfig,
-        )
-
-      def socket[Env1 <: Env](
-        version: Version,
-        url: URL,
-        headers: Headers,
-        app: SocketApp[Env1],
-      )(implicit trace: Trace): ZIO[Env1 with Scope, Err, Out] =
-        self.socket(version, url, headers, app)
-    }
->>>>>>> d3f4a85d
 
   /**
    * Applies the specified client aspect, which can modify the execution of this
@@ -112,87 +73,32 @@
 
   def delete: ZClient[Env, In, Err, Out] = copy(method = Method.DELETE)
 
-  def delete(body: In)(implicit trace: Trace): ZIO[Env, Err, Out] =
-    request(Method.DELETE, body)
-
-<<<<<<< HEAD
   def dieOn(
     f: Err => Boolean,
   )(implicit ev1: Err IsSubtypeOfError Throwable, ev2: CanFail[Err], trace: Trace): ZClient[Env, In, Err, Out] =
     refineOrDie { case e if !f(e) => e }
-=======
-      def request(
-        version: Version,
-        method: Method,
-        url: URL,
-        headers: Headers,
-        body: In2,
-        sslConfig: Option[ClientSSLConfig],
-      )(implicit trace: Trace): ZIO[Env1 & Scope, Err1, Out] =
-        f(body).flatMap { body =>
-          self.request(
-            version,
-            method,
-            url,
-            headers,
-            body,
-            sslConfig,
-          )
-        }
->>>>>>> d3f4a85d
-
-  def doDelete(implicit ev: Body <:< In): ZIO[Env, Err, Out] = request(Method.DELETE, ev(Body.empty))
-
-<<<<<<< HEAD
-  def doDelete(in: In)(implicit trace: Trace): ZIO[Env, Err, Out] = request(Method.DELETE, in)
-
-  def doGet(implicit ev: Body <:< In): ZIO[Env, Err, Out] = request(Method.GET, ev(Body.empty))
-
-  def doHead(implicit ev: Body <:< In): ZIO[Env, Err, Out] = request(Method.HEAD, ev(Body.empty))
-=======
-  final def delete(pathSuffix: String, body: In)(implicit trace: Trace): ZIO[Env & Scope, Err, Out] =
-    request(Method.DELETE, pathSuffix, body)
-
-  final def delete(pathSuffix: String)(implicit trace: Trace, ev: Body <:< In): ZIO[Env & Scope, Err, Out] =
-    delete(pathSuffix, ev(Body.empty))
-
-  final def delete(implicit trace: Trace, ev: Body <:< In): ZIO[Env & Scope, Err, Out] =
-    delete("")
->>>>>>> d3f4a85d
-
-  def doOptions(implicit ev: Body <:< In): ZIO[Env, Err, Out] = request(Method.OPTIONS, ev(Body.empty))
-
-<<<<<<< HEAD
-  def doPatch(body: In)(implicit trace: Trace): ZIO[Env, Err, Out] = request(Method.PATCH, body)
-
-  def doPost(body: In)(implicit trace: Trace): ZIO[Env, Err, Out] = request(Method.POST, body)
-
-  def doPut(body: In)(implicit trace: Trace): ZIO[Env, Err, Out] = request(Method.PUT, body)
-
-  def doTrace(implicit ev: Body <:< In): ZIO[Env, Err, Out] = request(Method.TRACE, ev(Body.empty))
+
+  def doDelete(implicit ev: Body <:< In): ZIO[Env & Scope, Err, Out] = request(Method.DELETE, ev(Body.empty))
+
+  def doDelete(in: In)(implicit trace: Trace): ZIO[Env & Scope, Err, Out] = request(Method.DELETE, in)
+
+  def doGet(implicit ev: Body <:< In): ZIO[Env & Scope, Err, Out] = request(Method.GET, ev(Body.empty))
+
+  def doHead(implicit ev: Body <:< In): ZIO[Env & Scope, Err, Out] = request(Method.HEAD, ev(Body.empty))
+
+  def doOptions(implicit ev: Body <:< In): ZIO[Env & Scope, Err, Out] = request(Method.OPTIONS, ev(Body.empty))
+
+  def doPatch(body: In)(implicit trace: Trace): ZIO[Env & Scope, Err, Out] = request(Method.PATCH, body)
+
+  def doPost(body: In)(implicit trace: Trace): ZIO[Env & Scope, Err, Out] = request(Method.POST, body)
+
+  def doPut(body: In)(implicit trace: Trace): ZIO[Env & Scope, Err, Out] = request(Method.PUT, body)
+
+  def doTrace(implicit ev: Body <:< In): ZIO[Env & Scope, Err, Out] = request(Method.TRACE, ev(Body.empty))
 
   def get: ZClient[Env, In, Err, Out] = copy(method = Method.GET)
 
   def head: ZClient[Env, In, Err, Out] = copy(method = Method.HEAD)
-=======
-  final def get(pathSuffix: String, body: In)(implicit trace: Trace): ZIO[Env & Scope, Err, Out] =
-    request(Method.GET, pathSuffix, body)
-
-  final def get(pathSuffix: String)(implicit trace: Trace, ev: Body <:< In): ZIO[Env & Scope, Err, Out] =
-    get(pathSuffix, ev(Body.empty))
-
-  final def get(implicit trace: Trace, ev: Body <:< In): ZIO[Env & Scope, Err, Out] =
-    get("")
-
-  final def head(pathSuffix: String, body: In)(implicit trace: Trace): ZIO[Env & Scope, Err, Out] =
-    request(Method.HEAD, pathSuffix, body)
-
-  final def head(pathSuffix: String)(implicit trace: Trace, ev: Body <:< In): ZIO[Env & Scope, Err, Out] =
-    head(pathSuffix, Body.empty)
-
-  final def head(implicit trace: Trace, ev: Body <:< In): ZIO[Env & Scope, Err, Out] =
-    head("")
->>>>>>> d3f4a85d
 
   def host(host: String): ZClient[Env, In, Err, Out] =
     copy(url = url.withHost(host))
@@ -201,7 +107,6 @@
     mapZIO(out => ZIO.succeed(f(out)))
 
   def mapError[Err2](f: Err => Err2): ZClient[Env, In, Err2, Out] =
-<<<<<<< HEAD
     transform(
       bodyEncoder.mapError(f),
       new ZClient.BodyDecoder[Env, Err2, Out] {
@@ -210,38 +115,6 @@
       },
       driver.mapError(f),
     )
-=======
-    new ZClient[Env, In, Err2, Out] {
-      override def headers: Headers                   = self.headers
-      override def method: Method                     = self.method
-      override def sslConfig: Option[ClientSSLConfig] = self.sslConfig
-      override def url: URL                           = self.url
-      override def version: Version                   = self.version
-      override def request(
-        version: Version,
-        method: Method,
-        url: URL,
-        headers: Headers,
-        body: In,
-        sslConfig: Option[ClientSSLConfig],
-      )(implicit trace: Trace): ZIO[Env & Scope, Err2, Out] =
-        self.request(version, method, url, headers, body, sslConfig).mapError(f)
-
-      def socket[Env1 <: Env](
-        version: Version,
-        url: URL,
-        headers: Headers,
-        app: SocketApp[Env1],
-      )(implicit trace: Trace): ZIO[Env1 with Scope, Err2, Out] =
-        self.socket(version, url, headers, app).mapError(f)
-    }
-
-  final def mapZIO[Env1 <: Env, Err1 >: Err, Out2](f: Out => ZIO[Env1, Err1, Out2]): ZClient[Env1, In, Err1, Out2] =
-    new ZClient[Env1, In, Err1, Out2] {
-      override def headers: Headers = self.headers
-
-      override def method: Method = self.method
->>>>>>> d3f4a85d
 
   def mapZIO[Env1 <: Env, Err1 >: Err, Out2](f: Out => ZIO[Env1, Err1, Out2]): ZClient[Env1, In, Err1, Out2] =
     transform(
@@ -258,58 +131,14 @@
   def path(segment: String): ZClient[Env, In, Err, Out] =
     copy(url = url.copy(path = url.path / segment))
 
-<<<<<<< HEAD
   def patch: ZClient[Env, In, Err, Out] = copy(method = Method.PATCH)
-=======
-      def request(
-        version: Version,
-        method: Method,
-        url: URL,
-        headers: Headers,
-        body: In,
-        sslConfig: Option[ClientSSLConfig],
-      )(implicit trace: Trace): ZIO[Env1 & Scope, Err1, Out2] =
-        self
-          .request(
-            version,
-            method,
-            url,
-            headers,
-            body,
-            sslConfig,
-          )
-          .flatMap(f)
-
-      def socket[Env2 <: Env1](
-        version: Version,
-        url: URL,
-        headers: Headers,
-        app: SocketApp[Env2],
-      )(implicit trace: Trace): ZIO[Env2 with Scope, Err1, Out2] =
-        self.socket(version, url, headers, app).flatMap(f)
-    }
->>>>>>> d3f4a85d
-
-  def patch(body: In)(implicit trace: Trace): ZIO[Env, Err, Out] =
-    request(Method.PATCH, body)
 
   def port(port: Int): ZClient[Env, In, Err, Out] =
     copy(url = url.withPort(port))
 
-<<<<<<< HEAD
   def post: ZClient[Env, In, Err, Out] = copy(method = Method.POST)
 
   def put: ZClient[Env, In, Err, Out] = copy(method = Method.PUT)
-=======
-  final def patch(pathSuffix: String, body: In)(implicit trace: Trace): ZIO[Env & Scope, Err, Out] =
-    request(Method.PATCH, pathSuffix, body)
-
-  final def post(pathSuffix: String, body: In)(implicit trace: Trace): ZIO[Env & Scope, Err, Out] =
-    request(Method.POST, pathSuffix, body)
-
-  final def put(pathSuffix: String, body: In)(implicit trace: Trace): ZIO[Env & Scope, Err, Out] =
-    request(Method.PUT, pathSuffix, body)
->>>>>>> d3f4a85d
 
   def query(key: String, value: String): ZClient[Env, In, Err, Out] =
     copy(url = url.copy(queryParams = url.queryParams.add(key, value)))
@@ -319,27 +148,13 @@
   )(implicit ev1: Err IsSubtypeOfError Throwable, ev2: CanFail[Err], trace: Trace): ZClient[Env, In, Err2, Out] =
     transform(bodyEncoder.refineOrDie(pf), bodyDecoder.refineOrDie(pf), driver.refineOrDie(pf))
 
-  def request(request: Request)(implicit ev: Body <:< In): ZIO[Env, Err, Out] = {
+  def request(request: Request)(implicit ev: Body <:< In): ZIO[Env & Scope, Err, Out] = {
     val in = ev(request.body)
 
-<<<<<<< HEAD
     bodyEncoder
       .encode(in)
       .flatMap(body =>
         driver
-=======
-      override def version: Version = self.version
-
-      def request(
-        version: Version,
-        method: Method,
-        url: URL,
-        headers: Headers,
-        body: In,
-        sslConfig: Option[ClientSSLConfig],
-      )(implicit trace: Trace): ZIO[Env & Scope, Err2, Out] =
-        self
->>>>>>> d3f4a85d
           .request(
             self.version ++ request.version,
             method ++ request.method,
@@ -348,65 +163,18 @@
             body,
             sslConfig,
           )
-<<<<<<< HEAD
           .flatMap(bodyDecoder.decode),
       )
-=======
-          .refineOrDie(pf)
-
-      def socket[Env1 <: Env](
-        version: Version,
-        url: URL,
-        headers: Headers,
-        app: SocketApp[Env1],
-      )(implicit trace: Trace): ZIO[Env1 with Scope, Err2, Out] =
-        self.socket(version, url, headers, app).refineOrDie(pf)
-    }
-
-  final def request(method: Method, pathSuffix: String, body: In)(implicit trace: Trace): ZIO[Env & Scope, Err, Out] =
-    request(
-      version,
-      method,
-      url.copy(path = if (pathSuffix == "") url.path else url.path / pathSuffix),
-      headers,
-      body,
-      sslConfig,
-    )
-
-  final def request(request: Request)(implicit ev: Body <:< In, trace: Trace): ZIO[Env & Scope, Err, Out] = {
-    self.request(
-      request.version,
-      request.method,
-      self.url ++ request.url,
-      self.headers ++ request.headers,
-      request.body,
-      sslConfig,
-    )
->>>>>>> d3f4a85d
-  }
-
-  def request(body: In)(implicit trace: Trace): ZIO[Env, Err, Out] =
+  }
+
+  def request(body: In)(implicit trace: Trace): ZIO[Env & Scope, Err, Out] =
     request(method, body)
 
-<<<<<<< HEAD
-  private def request(methodOverride: Method, body: In)(implicit trace: Trace): ZIO[Env, Err, Out] =
+  private def request(methodOverride: Method, body: In)(implicit trace: Trace): ZIO[Env & Scope, Err, Out] =
     bodyEncoder
       .encode(body)
       .flatMap(body =>
         driver
-=======
-      override def version: Version = self.version
-
-      def request(
-        version: Version,
-        method: Method,
-        url: URL,
-        headers: Headers,
-        body: In,
-        sslConfig: Option[ClientSSLConfig],
-      )(implicit trace: Trace): ZIO[Env1 & Scope, Err, Out] =
-        self
->>>>>>> d3f4a85d
           .request(
             version,
             method ++ methodOverride,
@@ -424,7 +192,7 @@
   def scheme(scheme: Scheme): ZClient[Env, In, Err, Out] =
     copy(url = url.withScheme(scheme))
 
-  def socket[Env1 <: Env](app: SocketApp[Env1])(implicit trace: Trace): ZIO[Env1 with Scope, Err, Out] =
+  def socket[Env1 <: Env](app: SocketApp[Env1])(implicit trace: Trace): ZIO[Env1 & Scope, Err, Out] =
     driver
       .socket(
         Version.Http_1_1,
@@ -437,7 +205,6 @@
   def ssl(ssl: ClientSSLConfig): ZClient[Env, In, Err, Out] =
     copy(sslConfig = Some(ssl))
 
-<<<<<<< HEAD
   def transform[Env2, In2, Err2, Out2](
     bodyEncoder: ZClient.BodyEncoder[Env2, Err2, In2],
     bodyDecoder: ZClient.BodyDecoder[Env2, Err2, Out2],
@@ -445,37 +212,6 @@
   ): ZClient[Env2, In2, Err2, Out2] =
     ZClient(
       version,
-=======
-  final def uri(uri: URI): ZClient[Env, In, Err, Out] = url(URL.fromURI(uri).getOrElse(URL.empty))
-
-  final def url(url: URL): ZClient[Env, In, Err, Out] = copy(url = url)
-
-  def request(
-    version: Version,
-    method: Method,
-    url: URL,
-    headers: Headers,
-    body: In,
-    sslConfig: Option[ClientSSLConfig],
-  )(implicit trace: Trace): ZIO[Env & Scope, Err, Out]
-
-  def socket[Env1 <: Env](
-    version: Version = Version.Http_1_1,
-    url: URL,
-    headers: Headers,
-    app: SocketApp[Env1],
-  )(implicit trace: Trace): ZIO[Env1 with Scope, Err, Out]
-
-  private final def copy(
-    headers: Headers = self.headers,
-    method: Method = self.method,
-    sslConfig: Option[ClientSSLConfig] = self.sslConfig,
-    url: URL = self.url,
-    version: Version = self.version,
-  ): ZClient[Env, In, Err, Out] =
-    ZClient.Proxy[Env, In, Err, Out](
-      headers,
->>>>>>> d3f4a85d
       method,
       url,
       headers,
@@ -554,10 +290,10 @@
     (NettyClientDriver.live ++ ZLayer.service[DnsResolver]) >>> customized
   }.fresh
 
-  def request(request: Request): ZIO[Client, Throwable, Response] =
+  def request(request: Request): ZIO[Client & Scope, Throwable, Response] =
     ZIO.serviceWithZIO[Client](c => c(request))
 
-  def socket[R](socketApp: SocketApp[R]): ZIO[R with Client with Scope, Throwable, Response] =
+  def socket[R](socketApp: SocketApp[R]): ZIO[R with Client & Scope, Throwable, Response] =
     ZIO.serviceWithZIO[Client](c => c.socket(socketApp))
 
   trait BodyDecoder[-Env, +Err, +Out] { self =>
@@ -592,7 +328,7 @@
   }
 
   trait Driver[-Env, +Err] { self =>
-    final def apply(request: Request)(implicit trace: Trace): ZIO[Env, Err, Response] =
+    final def apply(request: Request)(implicit trace: Trace): ZIO[Env & Scope, Err, Response] =
       self.request(request.version, request.method, request.url, request.headers, request.body, None)
 
     final def mapError[Err2](f: Err => Err2): Driver[Env, Err2] =
@@ -604,7 +340,7 @@
           headers: Headers,
           body: Body,
           sslConfig: Option[ClientSSLConfig],
-        )(implicit trace: Trace): ZIO[Env, Err2, Response] =
+        )(implicit trace: Trace): ZIO[Env & Scope, Err2, Response] =
           self.request(version, method, url, headers, body, sslConfig).mapError(f)
 
         override def socket[Env1 <: Env](
@@ -612,7 +348,7 @@
           url: URL,
           headers: Headers,
           app: SocketApp[Env1],
-        )(implicit trace: Trace): ZIO[Env1 with Scope, Err2, Response] =
+        )(implicit trace: Trace): ZIO[Env1 & Scope, Err2, Response] =
           self
             .socket(
               version,
@@ -634,7 +370,7 @@
           headers: Headers,
           body: Body,
           sslConfig: Option[ClientSSLConfig],
-        )(implicit trace: Trace): ZIO[Env, Err2, Response] =
+        )(implicit trace: Trace): ZIO[Env & Scope, Err2, Response] =
           self.request(version, method, url, headers, body, sslConfig).refineOrDie(pf)
 
         override def socket[Env1 <: Env](
@@ -642,7 +378,7 @@
           url: URL,
           headers: Headers,
           app: SocketApp[Env1],
-        )(implicit trace: Trace): ZIO[Env1 with Scope, Err2, Response] =
+        )(implicit trace: Trace): ZIO[Env1 & Scope, Err2, Response] =
           self
             .socket(
               version,
@@ -660,9 +396,9 @@
       headers: Headers,
       body: Body,
       sslConfig: Option[ClientSSLConfig],
-    )(implicit trace: Trace): ZIO[Env, Err, Response]
-
-    final def request(req: Request)(implicit trace: Trace): ZIO[Env, Err, Response] =
+    )(implicit trace: Trace): ZIO[Env & Scope, Err, Response]
+
+    final def request(req: Request)(implicit trace: Trace): ZIO[Env & Scope, Err, Response] =
       request(req.version, req.method, req.url, req.headers, req.body, None)
 
     final def retry[Env1 <: Env, Err1 >: Err](policy: zio.Schedule[Env1, Err1, Any]) =
@@ -674,7 +410,7 @@
           headers: Headers,
           body: Body,
           sslConfig: Option[ClientSSLConfig],
-        )(implicit trace: Trace): ZIO[Env1, Err1, Response] =
+        )(implicit trace: Trace): ZIO[Env1 & Scope, Err1, Response] =
           self.request(version, method, url, headers, body, sslConfig).retry(policy)
 
         override def socket[Env2 <: Env1](
@@ -682,7 +418,7 @@
           url: URL,
           headers: Headers,
           app: SocketApp[Env2],
-        )(implicit trace: Trace): ZIO[Env2 with Scope, Err1, Response] =
+        )(implicit trace: Trace): ZIO[Env2 & Scope, Err1, Response] =
           self
             .socket(
               version,
@@ -698,7 +434,7 @@
       url: URL,
       headers: Headers,
       app: SocketApp[Env1],
-    )(implicit trace: Trace): ZIO[Env1 with Scope, Err, Response]
+    )(implicit trace: Trace): ZIO[Env1 & Scope, Err, Response]
   }
 
   final case class Config(
@@ -802,45 +538,6 @@
     )
   }
 
-<<<<<<< HEAD
-=======
-  private final case class Proxy[-Env, -In, +Err, +Out](
-    headers: Headers,
-    method: Method,
-    sslConfig: Option[ClientSSLConfig],
-    url: URL,
-    version: Version,
-    client: ZClient[Env, In, Err, Out],
-  ) extends ZClient[Env, In, Err, Out] {
-
-    def request(
-      version: Version,
-      method: Method,
-      url: URL,
-      headers: Headers,
-      body: In,
-      sslConfig: Option[ClientSSLConfig],
-    )(implicit trace: Trace): ZIO[Env & Scope, Err, Out] =
-      client.request(
-        version,
-        method,
-        url,
-        headers,
-        body,
-        sslConfig,
-      )
-
-    def socket[Env1 <: Env](
-      version: Version,
-      url: URL,
-      headers: Headers,
-      app: SocketApp[Env1],
-    )(implicit trace: Trace): ZIO[Env1 with Scope, Err, Out] =
-      client.socket(version, url, headers, app)
-
-  }
-
->>>>>>> d3f4a85d
   final class ClientLive private (config: Config, driver: ClientDriver, connectionPool: ConnectionPool[Any])
       extends ZClient.Driver[Any, Throwable] { self =>
 
@@ -860,13 +557,8 @@
       headers: Headers,
       body: Body,
       sslConfig: Option[ClientSSLConfig],
-<<<<<<< HEAD
-    )(implicit trace: Trace): ZIO[Any, Throwable, Response] = {
+    )(implicit trace: Trace): ZIO[Scope, Throwable, Response] = {
       val request = Request(version, method, url, headers, body, None)
-=======
-    )(implicit trace: Trace): ZIO[Scope, Throwable, Response] = {
-      val request = Request(body, headers, method, url, version, None)
->>>>>>> d3f4a85d
       val cfg     = sslConfig.fold(config)(config.ssl)
 
       requestAsync(request, cfg, () => Handler.unit, None)
@@ -877,7 +569,7 @@
       url: URL,
       headers: Headers,
       app: SocketApp[Env1],
-    )(implicit trace: Trace): ZIO[Env1 with Scope, Throwable, Response] =
+    )(implicit trace: Trace): ZIO[Env1 & Scope, Throwable, Response] =
       for {
         env <- ZIO.environment[Env1]
         webSocketUrl = url.withScheme(
@@ -986,113 +678,6 @@
       }
   }
 
-<<<<<<< HEAD
-=======
-  def request(
-    url: String,
-    method: Method = Method.GET,
-    headers: Headers = Headers.empty,
-    content: Body = Body.empty,
-  )(implicit trace: Trace): ZIO[Client & Scope, Throwable, Response] = {
-    for {
-      uri      <- ZIO.fromEither(URL.decode(url))
-      response <- ZIO.serviceWithZIO[Client](
-        _.request(
-          Request.default(method, uri, content).addHeaders(headers),
-        ),
-      )
-    } yield response
-
-  }
-
-  def delete(pathSuffix: String, body: Body)(implicit trace: Trace): ZIO[Client & Scope, Throwable, Response] =
-    ZIO.serviceWithZIO[Client](_.delete(pathSuffix, body))
-
-  def delete(pathSuffix: String)(implicit trace: Trace): ZIO[Client & Scope, Throwable, Response] =
-    ZIO.serviceWithZIO[Client](_.delete(pathSuffix))
-
-  def delete(implicit trace: Trace): ZIO[Client & Scope, Throwable, Response] =
-    ZIO.serviceWithZIO[Client](_.delete)
-
-  def get(pathSuffix: String, body: Body)(implicit trace: Trace): ZIO[Client & Scope, Throwable, Response] =
-    ZIO.serviceWithZIO[Client](_.get(pathSuffix, body))
-
-  def get(pathSuffix: String)(implicit trace: Trace): ZIO[Client & Scope, Throwable, Response] =
-    ZIO.serviceWithZIO[Client](_.get(pathSuffix))
-
-  def get(implicit trace: Trace): ZIO[Client & Scope, Throwable, Response] =
-    ZIO.serviceWithZIO[Client](_.get)
-
-  def head(pathSuffix: String, body: Body)(implicit trace: Trace): ZIO[Client & Scope, Throwable, Response] =
-    ZIO.serviceWithZIO[Client](_.head(pathSuffix, body))
-
-  def head(pathSuffix: String)(implicit trace: Trace): ZIO[Client & Scope, Throwable, Response] =
-    ZIO.serviceWithZIO[Client](_.head(pathSuffix))
-
-  def head(implicit trace: Trace): ZIO[Client & Scope, Throwable, Response] =
-    ZIO.serviceWithZIO[Client](_.head)
-
-  def patch(pathSuffix: String, body: Body)(implicit trace: Trace): ZIO[Client & Scope, Throwable, Response] =
-    ZIO.serviceWithZIO[Client](_.patch(pathSuffix, body))
-
-  def post(pathSuffix: String, body: Body)(implicit trace: Trace): ZIO[Client & Scope, Throwable, Response] =
-    ZIO.serviceWithZIO[Client](_.post(pathSuffix, body))
-
-  def put(pathSuffix: String, body: Body)(implicit trace: Trace): ZIO[Client & Scope, Throwable, Response] =
-    ZIO.serviceWithZIO[Client](_.put(pathSuffix, body))
-
-  def request(
-    request: Request,
-  )(implicit trace: Trace): ZIO[Client & Scope, Throwable, Response] = ZIO.serviceWithZIO[Client](_.request(request))
-
-  def socket[R](
-    version: Version = Version.Http_1_1,
-    url: URL,
-    headers: Headers = Headers.empty,
-    app: SocketApp[R],
-  )(implicit trace: Trace): ZIO[R with Client with Scope, Throwable, Response] =
-    Unsafe.unsafe { implicit u =>
-      ZIO.serviceWithZIO[Client](_.socket(version, url, headers, app))
-    }
-
-  def configured(
-    path: NonEmptyChunk[String] = NonEmptyChunk("zio", "http", "client"),
-  ): ZLayer[DnsResolver, Throwable, Client] =
-    (
-      ZLayer.service[DnsResolver] ++
-        ZLayer(ZIO.config(Config.config.nested(path.head, path.tail: _*))) ++
-        ZLayer(ZIO.config(NettyConfig.config.nested(path.head, path.tail: _*)))
-    ).mapError(error => new RuntimeException(s"Configuration error: $error")) >>> live
-
-  val customized: ZLayer[Config with ClientDriver with DnsResolver, Throwable, Client] = {
-    implicit val trace: Trace = Trace.empty
-    ZLayer.scoped {
-      for {
-        config         <- ZIO.service[Config]
-        driver         <- ZIO.service[ClientDriver]
-        dnsResolver    <- ZIO.service[DnsResolver]
-        connectionPool <- driver.createConnectionPool(dnsResolver, config.connectionPool)
-        baseClient = new ClientLive(driver)(connectionPool)(config)
-      } yield
-        if (config.addUserAgentHeader)
-          baseClient.addHeader(defaultUAHeader)
-        else
-          baseClient
-    }
-  }
-
-  val default: ZLayer[Any, Throwable, Client] = {
-    implicit val trace: Trace = Trace.empty
-    (ZLayer.succeed(Config.default) ++ ZLayer.succeed(NettyConfig.default) ++
-      DnsResolver.default) >>> live
-  }
-
-  lazy val live: ZLayer[ZClient.Config with NettyConfig with DnsResolver, Throwable, Client] = {
-    implicit val trace: Trace = Trace.empty
-    (NettyClientDriver.live ++ ZLayer.service[DnsResolver]) >>> customized
-  }.fresh
-
->>>>>>> d3f4a85d
   private val zioHttpVersion: String                   = Client.getClass().getPackage().getImplementationVersion()
   private val zioHttpVersionNormalized: Option[String] = Option(zioHttpVersion)
 
