--- conflicted
+++ resolved
@@ -885,16 +885,7 @@
     }
   }
 
-<<<<<<< HEAD
-  def fromConfig: ZLayer[ClientConfig with DnsResolverConfig, Throwable, Client] = {
-    implicit val trace: Trace = Trace.empty
-    (NettyClientDriver.fromConfig ++ DnsResolver.fromConfig) >>> live
-  }.fresh
-
-  def default: ZLayer[Any, Throwable, Client] = {
-=======
   val default: ZLayer[Any, Throwable, Client] = {
->>>>>>> af731b90
     implicit val trace: Trace = Trace.empty
     (ZLayer.succeed(Config.default) ++ ZLayer.succeed(NettyConfig.default) ++
       DnsResolver.default) >>> live
