package zio.http

import io.netty.handler.codec.http.HttpHeaderNames
import zio._
import zio.http.Http.{Empty, Route}
import zio.http.model.{Headers, MediaType, Status}
import zio.http.socket.{SocketApp, WebSocketChannelEvent}
import zio.stream.ZStream

import java.io.{File, FileNotFoundException}
import java.nio.file.Paths
import java.util.zip.ZipFile

<<<<<<< HEAD
  /**
   * Combines two Http instances into a middleware that works a codec for
   * incoming and outgoing messages.
   */
  final def \/[R1 <: R, E1 >: E, C, D](other: Http[R1, E1, C, D]): Middleware[R1, E1, B, C, A, D] =
    self codecMiddleware other
=======
import zio.stacktracer.TracingImplicits.disableAutoTrace // scalafix:ok;
>>>>>>> fe43dc5f

sealed trait Http[-R, +Err, -In, +Out] { self =>
  import Handler.FastZIOSyntax

  /**
   * Pipes the output of one app into the other
   */
  final def >>>[R1 <: R, Err1 >: Err, In1 >: Out, Out1](
    handler: Handler[R1, Err1, In1, Out1],
  )(implicit trace: Trace): Http[R1, Err1, In, Out1] =
    self match {
      case Http.Empty                         => Http.empty
      case Http.Static(firstHandler)          => Http.Static(firstHandler.andThen(handler))
      case route: Http.Route[R, Err, In, Out] =>
        new Route[R1, Err1, In, Out1] {
          override def run(in: In): ZIO[R1, Err1, Http[R1, Err1, In, Out1]] =
            route.run(in).fastMap(_ >>> handler)
        }
    }

  final def @@[R1 <: R, Err1 >: Err, In1 <: In, Out1 >: Out, In2, Out2](
    aspect: Middleware[R1, Err1, In1, Out1, In2, Out2],
  )(implicit trace: Trace): Http[R1, Err1, In2, Out2] =
    aspect(self)

  /**
   * Combines two Http into one.
   */
  final def ++[R1 <: R, Err1 >: Err, In1 <: In, Out1 >: Out](
    that: Http[R1, Err1, In1, Out1],
  )(implicit trace: Trace): Http[R1, Err1, In1, Out1] =
    self.defaultWith(that)

  /**
   * Named alias for `++`
   */
  final def defaultWith[R1 <: R, Err1 >: Err, In1 <: In, Out1 >: Out](
    that: Http[R1, Err1, In1, Out1],
  )(implicit trace: Trace): Http[R1, Err1, In1, Out1] =
    self match {
      case Http.Empty                    => that
      case Http.Static(handler)          => Http.Static(handler)
      case route: Route[R, Err, In, Out] =>
        new Route[R1, Err1, In1, Out1] {
          override def run(in: In1): ZIO[R1, Err1, Http[R1, Err1, In1, Out1]] =
            route.run(in).fastMap(_.defaultWith(that))
        }
    }

  /**
   * Transforms the output of the http app
   */
  final def map[Out1](f: Out => Out1)(implicit trace: Trace): Http[R, Err, In, Out1] =
    self match {
      case Http.Empty                    => Http.Empty
      case Http.Static(handler)          => Http.Static(handler.map(f))
      case route: Route[R, Err, In, Out] =>
        new Route[R, Err, In, Out1] {
          override def run(in: In): ZIO[R, Err, Http[R, Err, In, Out1]] =
            route.run(in).fastMap(_.map(f))
        }
    }

  /**
   * Transforms the failure of the http app
   */
  final def mapError[Err1](f: Err => Err1)(implicit trace: Trace): Http[R, Err1, In, Out] =
    self match {
      case Http.Empty                    => Http.Empty
      case Http.Static(handler)          => Http.Static(handler.mapError(f))
      case route: Route[R, Err, In, Out] =>
        new Route[R, Err1, In, Out] {
          override def run(in: In): ZIO[R, Err1, Http[R, Err1, In, Out]] =
            route.run(in).fastMapBoth(f, _.mapError(f))
        }
    }

  /**
   * Transforms the output of the http effectfully
   */
  final def mapZIO[R1 <: R, Err1 >: Err, Out1](f: Out => ZIO[R1, Err1, Out1])(implicit
    trace: Trace,
  ): Http[R1, Err1, In, Out1] =
    self match {
      case Http.Empty                    => Http.Empty
      case Http.Static(handler)          => Http.Static(handler.mapZIO(f))
      case route: Route[R, Err, In, Out] =>
        new Route[R1, Err1, In, Out1] {
          override def run(in: In): ZIO[R, Err1, Http[R1, Err1, In, Out1]] =
            route.run(in).fastMap(_.mapZIO(f))
        }
    }

  /**
   * Provides the environment to Http.
   */
  final def provideEnvironment(r: ZEnvironment[R])(implicit trace: Trace): Http[Any, Err, In, Out] =
    self match {
      case Http.Empty                    => Http.Empty
      case Http.Static(handler)          => Http.Static(handler.provideEnvironment(r))
      case route: Route[R, Err, In, Out] =>
        new Route[Any, Err, In, Out] {
          override def run(in: In): ZIO[Any, Err, Http[Any, Err, In, Out]] =
            route.run(in).fastMap(_.provideEnvironment(r)).provideEnvironment(r)
        }
    }

  /**
   * Provides layer to Http.
   */
  final def provideLayer[Err1 >: Err, R0](layer: ZLayer[R0, Err1, R])(implicit
    trace: Trace,
  ): Http[R0, Err1, In, Out] =
    self match {
      case Http.Empty                    => Http.Empty
      case Http.Static(handler)          => Http.Static(handler.provideLayer(layer))
      case route: Route[R, Err, In, Out] =>
        new Route[R0, Err1, In, Out] {
          override def run(in: In): ZIO[R0, Err1, Http[R0, Err1, In, Out]] =
            route.run(in).map(_.provideLayer(layer)).provideLayer(layer)
        }
    }

  /**
   * Provides some of the environment to Http.
   */
  final def provideSomeEnvironment[R1](f: ZEnvironment[R1] => ZEnvironment[R])(implicit
    trace: Trace,
  ): Http[R1, Err, In, Out] =
    self match {
      case Http.Empty                    => Http.Empty
      case Http.Static(handler)          => Http.Static(handler.provideSomeEnvironment(f))
      case route: Route[R, Err, In, Out] =>
        new Route[R1, Err, In, Out] {
          override def run(in: In): ZIO[R1, Err, Http[R1, Err, In, Out]] =
            route.run(in).fastMap(_.provideSomeEnvironment(f)).provideSomeEnvironment(f)
        }
    }

  /**
   * Provides some of the environment to Http leaving the remainder `R0`.
   */
  final def provideSomeLayer[R0, R1: Tag, Err1 >: Err](
    layer: ZLayer[R0, Err1, R1],
  )(implicit ev: R0 with R1 <:< R, trace: Trace): Http[R0, Err1, In, Out] =
    self match {
      case Http.Empty                    => Http.Empty
      case Http.Static(handler)          => Http.Static(handler.provideSomeLayer(layer))
      case route: Route[R, Err, In, Out] =>
        new Route[R0, Err1, In, Out] {
          override def run(in: In): ZIO[R0, Err1, Http[R0, Err1, In, Out]] =
            route.run(in).fastMap(_.provideSomeLayer(layer)).provideSomeLayer(layer)
        }
    }

  final def runHandler(in: In)(implicit trace: Trace): ZIO[R, Err, Option[Handler[R, Err, In, Out]]] =
    self match {
      case Http.Empty                    => Exit.succeed(None)
      case Http.Static(handler)          => Exit.succeed(Some(handler))
      case route: Route[R, Err, In, Out] => route.run(in).fastFlatMap(_.runHandler(in))
    }

  final def runZIOOrNull(in: In)(implicit unsafe: Unsafe, trace: Trace): ZIO[R, Err, Out] = // NOTE: Out can be null
    self match {
      case Http.Empty                    => Exit.succeed(null).asInstanceOf[ZIO[R, Err, Out]]
      case Http.Static(handler)          => handler(in)
      case route: Route[R, Err, In, Out] => route.run(in).fastFlatMap(_.runZIOOrNull(in))
    }

  final def runZIO(in: In)(implicit trace: Trace): ZIO[R, Option[Err], Out] =
    runZIOOrNull(in)(Unsafe.unsafe, trace)
      .mapError(Some(_))
      .flatMap { out =>
        if (out != null) Exit.succeed(out)
        else Exit.fail(None)
      }

  /**
   * Returns an Http that effectfully peeks at the success, failed, defective or
   * empty value of this Http.
   */
  final def tapAllZIO[R1 <: R, Err1 >: Err](
    onFailure: Cause[Err] => ZIO[R1, Err1, Any],
    onSuccess: Out => ZIO[R1, Err1, Any],
    onUnhandled: ZIO[R1, Err1, Any],
  )(implicit trace: Trace): Http[R1, Err1, In, Out] =
    self match {
      case Http.Empty                    => Http.fromHttpZIO[In] { _ => onUnhandled.as(Empty) }
      case Http.Static(handler)          => Http.Static(handler.tapAllZIO(onFailure, onSuccess))
      case route: Route[R, Err, In, Out] =>
        new Route[R1, Err1, In, Out] {
          override def run(in: In): ZIO[R, Err1, Http[R1, Err1, In, Out]] =
            route.run(in).fastMap(_.tapAllZIO(onFailure, onSuccess, onUnhandled))
        }
    }

  final def tapErrorCauseZIO[R1 <: R, Err1 >: Err](
    f: Cause[Err] => ZIO[R1, Err1, Any],
  )(implicit trace: Trace): Http[R1, Err1, In, Out] =
    self.tapAllZIO(f, _ => ZIO.unit, ZIO.unit)

  /**
   * Returns an Http that effectfully peeks at the failure of this Http.
   */
  final def tapErrorZIO[R1 <: R, Err1 >: Err](
    f: Err => ZIO[R1, Err1, Any],
  )(implicit trace: Trace): Http[R1, Err1, In, Out] =
    self.tapAllZIO(cause => cause.failureOption.fold[ZIO[R1, Err1, Any]](ZIO.unit)(f), _ => ZIO.unit, ZIO.unit)

  final def tapUnhandledZIO[R1 <: R, Err1 >: Err](
    f: ZIO[R1, Err1, Any],
  )(implicit trace: Trace): Http[R1, Err1, In, Out] =
    self.tapAllZIO(_ => ZIO.unit, _ => ZIO.unit, f)

  /**
   * Returns an Http that effectfully peeks at the success of this Http.
   */
  final def tapZIO[R1 <: R, Err1 >: Err](f: Out => ZIO[R1, Err1, Any])(implicit
    trace: Trace,
  ): Http[R1, Err1, In, Out] =
    self.tapAllZIO(_ => ZIO.unit, f, ZIO.unit)

  final def toHandler[R1 <: R, Err1 >: Err, In1 <: In, Out1 >: Out](default: Handler[R1, Err1, In1, Out1])(implicit
    trace: Trace,
  ): Handler[R1, Err1, In1, Out1] =
    self match {
      case Http.Empty                    => default
      case Http.Static(handler)          => handler
      case route: Route[R, Err, In, Out] =>
        Handler
          .fromFunctionZIO[In1] { in =>
            route.run(in).fastMap(_.toHandler(default))
          }
          .flatten
    }

  /**
   * Converts an Http into a websocket application
   */
  final def toSocketApp(implicit
    ev1: WebSocketChannelEvent <:< In,
    ev2: Err <:< Throwable,
    trace: Trace,
  ): SocketApp[R] =
    SocketApp(event =>
      self.runZIO(event).catchAll {
        case Some(value) => ZIO.fail(value)
        case None        => ZIO.unit
      },
    )

  /**
   * Attaches the provided middleware to the Http app
   */
  final def withMiddleware[R1 <: R, In1 <: In, In2, Out2](
    middleware: api.Middleware[R1, In2, Out2],
  )(implicit ev1: In1 <:< Request, ev2: Out <:< Response): HttpApp[R1, Err] =
    middleware(self.asInstanceOf[HttpApp[R, Err]])

  /**
   * Applies Http based only if the condition function evaluates to true
   */
  final def when[In1 <: In](f: In1 => Boolean)(implicit trace: Trace): Http[R, Err, In1, Out] =
    Http.fromHttp[In1] { in =>
      try {
        if (f(in)) self else Empty
      } catch {
        case failure: Throwable => Http.fromHandler(Handler.die(failure))
      }
    }

  final def whenZIO[R1 <: R, Err1 >: Err, In1 <: In](
    f: In1 => ZIO[R1, Err1, Boolean],
  )(implicit trace: Trace): Http[R1, Err1, In1, Out] =
    Http.fromHttpZIO { (in: In1) =>
      f(in).fastMap {
        case true  => self
        case false => Empty
      }
    }

  final def withDefaultErrorResponse(implicit trace: Trace, ev1: Request <:< In, ev2: Out <:< Response): App[R] =
    self.mapError { _ =>
      Response(status = Status.InternalServerError)
    }.asInstanceOf[App[R]]
}

object Http {

  case object Empty extends Http[Any, Nothing, Any, Nothing]

  final case class Static[-R, +Err, -In, +Out](handler: Handler[R, Err, In, Out]) extends Http[R, Err, In, Out]

  sealed trait Route[-R, +Err, -In, +Out] extends Http[R, Err, In, Out] {
    def run(in: In): ZIO[R, Err, Http[R, Err, In, Out]]
  }

  /**
   * Creates an HTTP app which accepts a request and produces response.
   */
  def collect[In]: Collect[In] = new Collect[In](())

  /**
   * Create an HTTP app from a partial function from A to HExit[R,E,B]
   */
  def collectExit[In]: CollectExit[In] = new CollectExit[In](())

  def collectHandler[In]: CollectHandler[In] = new CollectHandler[In](())

  /**
   * Create an HTTP app from a partial function from A to Http[R,E,A,B]
   */
  def collectRoute[In]: CollectHttp[In] = new CollectHttp[In](())

  /**
   * Creates an HTTP app which accepts a request and produces response
   * effectfully.
   */
  def collectZIO[In]: CollectZIO[In] = new CollectZIO[In](())

  /**
   * Creates an empty Http value
   */
  def empty: Http[Any, Nothing, Any, Nothing] = Empty

  /**
   * Creates an Http app from the contents of a file.
   */
  def fromFile(file: => File)(implicit trace: Trace): Http[Any, Throwable, Any, Response] =
    fromFileZIO(ZIO.succeed(file))

  /**
   * Creates an Http app from the contents of a file which is produced from an
   * effect. The operator automatically adds the content-length and content-type
   * headers if possible.
   */
  def fromFileZIO[R](getFile: ZIO[R, Throwable, File])(implicit
    trace: Trace,
  ): Http[R, Throwable, Any, Response] =
    Http.fromOptionalHandlerZIO { (_: Any) =>
      getFile.mapError(Some(_)).flatMap { file =>
        ZIO.attempt {
          if (file.isFile) {
            val length   = Headers.contentLength(file.length())
            val response = http.Response(headers = length, body = Body.fromFile(file))
            val pathName = file.toPath.toString

            // Set MIME type in the response headers. This is only relevant in
            // case of RandomAccessFile transfers as browsers use the MIME type,
            // not the file extension, to determine how to process a URL.
            // {{{<a href="MSDN Doc">https://developer.mozilla.org/en-US/docs/Web/HTTP/Headers/Content-Type</a>}}}
            Some(Handler.succeed(determineMediaType(pathName).fold(response)(response.withMediaType)))
          } else None
        }.mapError(Some(_)).flatMap {
          case Some(value) => ZIO.succeed(value)
          case None        => ZIO.fail(None)
        }
      }
    }

  def fromHandler[R, Err, In, Out](handler: Handler[R, Err, In, Out]): Http[R, Err, In, Out] =
    new Route[R, Err, In, Out] {
      override def run(in: In): ZIO[R, Err, Http[R, Err, In, Out]] =
        Exit.succeed(Static(handler))
    }

  private[zio] def fromHandlerZIO[In] = new FromHandlerZIO[In](())

  def fromHttp[In]: FromHttp[In] = new FromHttp[In](())

  def fromHttpZIO[In]: FromHttpZIO[In] = new FromHttpZIO[In](())

  def fromOptionalHandlerZIO[In]: FromOptionalHandlerZIO[In] = new FromOptionalHandlerZIO[In](())

  /**
   * Creates an HTTP that can serve files on the give path.
   */
  def fromPath(head: String, tail: String*)(implicit trace: Trace): Http[Any, Throwable, Any, Response] =
    fromFile(Paths.get(head, tail: _*).toFile)

  /**
   * Creates an Http app from a resource path
   */
  def fromResource(path: String)(implicit trace: Trace): Http[Any, Throwable, Any, Response] =
    Http.fromHttpZIO { (_: Any) =>
      ZIO
        .attemptBlocking(getClass.getClassLoader.getResource(path))
        .map { resource =>
          if (resource == null) Http.empty
          else fromResourceWithURL(resource)
        }
    }

  /**
   * Attempts to retrieve files from the classpath.
   */
  def getResource(path: String)(implicit trace: Trace): Http[Any, Throwable, Any, java.net.URL] =
    Http.fromOptionalHandlerZIO { _ =>
      ZIO
        .attemptBlocking(getClass.getClassLoader.getResource(path))
        .mapError(Some(_))
        .flatMap { resource =>
          if (resource == null) ZIO.fail(None)
          else ZIO.succeed(Handler.succeed(resource))
        }
    }

  /**
   * Attempts to retrieve files from the classpath.
   */
  def getResourceAsFile(path: String)(implicit trace: Trace): Http[Any, Throwable, Any, File] =
    getResource(path).map(url => new File(url.getPath))

  final class Collect[In](val self: Unit) extends AnyVal {
    def apply[Out](pf: PartialFunction[In, Out]): Http[Any, Nothing, In, Out] =
      Http.collectHandler[In].apply(pf.andThen(Handler.succeed(_)))
  }

  final class CollectHandler[In](val self: Unit) extends AnyVal {
    def apply[R, Err, Out](pf: PartialFunction[In, Handler[R, Err, In, Out]]): Http[R, Err, In, Out] =
      new Route[R, Err, In, Out] {
        override def run(in: In): ZIO[R, Err, Http[R, Err, In, Out]] =
          try {
            Exit.succeed {
              val handler = pf.applyOrElse(in, (_: In) => null)
              if (handler eq null) Empty
              else Static(handler)
            }
          } catch {
            case failure: Throwable =>
              Exit.die(failure)
          }
      }
  }

  final class CollectExit[In](val self: Unit) extends AnyVal {
    def apply[Err, Out](pf: PartialFunction[In, Exit[Err, Out]]): Http[Any, Err, In, Out] =
      Http.collectHandler[In].apply(pf.andThen(Handler.fromExit(_)))
  }

  final class CollectHttp[In](val self: Unit) extends AnyVal {
    def apply[R, Err, Out](pf: PartialFunction[In, Http[R, Err, In, Out]]): Http[R, Err, In, Out] =
      new Route[R, Err, In, Out] {
        override def run(in: In): ZIO[R, Err, Http[R, Err, In, Out]] =
          Exit.succeed(pf.applyOrElse(in, (_: In) => Empty))
      }
  }

  final class CollectZIO[In](val self: Unit) extends AnyVal {
    def apply[R, Err, Out](pf: PartialFunction[In, ZIO[R, Err, Out]]): Http[R, Err, In, Out] =
      Http.collectHandler[In].apply(pf.andThen(Handler.fromZIO(_)))
  }

  private[zio] final class FromHandlerZIO[In](val self: Unit) extends AnyVal {
    def apply[R, Err, Out](f: In => ZIO[R, Err, Option[Handler[R, Err, In, Out]]])(implicit
      trace: Trace,
    ): Http[R, Err, In, Out] =
      new Route[R, Err, In, Out] {
        override def run(in: In): ZIO[R, Err, Http[R, Err, In, Out]] =
          try {
            f(in).map(_.fold[Http[R, Err, In, Out]](Empty)(Static(_)))
          } catch {
            case error: Throwable => Exit.die(error)
          }
      }
  }

  final class FromOptionalHandlerZIO[In](val self: Unit) extends AnyVal {
    def apply[R, Err, Out](f: In => ZIO[R, Option[Err], Handler[R, Err, In, Out]])(implicit
      trace: Trace,
    ): Http[R, Err, In, Out] =
      new Route[R, Err, In, Out] {
        override def run(in: In): ZIO[R, Err, Http[R, Err, In, Out]] =
          f(in).map(Static(_)).catchAll {
            case None    => ZIO.succeed(Empty)
            case Some(e) => ZIO.fail(e)
          }
      }
  }

  final class FromHttp[In](val self: Unit) extends AnyVal {
    def apply[R, Err, Out](f: In => Http[R, Err, In, Out]): Http[R, Err, In, Out] =
      new Route[R, Err, In, Out] {
        override def run(in: In): ZIO[R, Err, Http[R, Err, In, Out]] =
          Exit.succeed {
            f(in)
          }
      }
  }

  final class FromHttpZIO[In](val self: Unit) extends AnyVal {
    def apply[R, Err, Out](f: In => ZIO[R, Err, Http[R, Err, In, Out]]): Http[R, Err, In, Out] =
      new Route[R, Err, In, Out] {
        override def run(in: In): ZIO[R, Err, Http[R, Err, In, Out]] =
          f(in)
      }
  }

  implicit class HttpRouteSyntax[R, Err](val self: HttpApp[R, Err]) extends AnyVal {
    def whenPathEq(path: Path)(implicit trace: Trace): HttpApp[R, Err] =
      self.when[Request](_.path == path)

    def whenPathEq(path: String)(implicit trace: Trace): HttpApp[R, Err] =
      self.when[Request](_.path.encode == path)
  }

  final implicit class ResponseOutputSyntax[-R, +Err, -In](val self: Http[R, Err, In, Response]) extends AnyVal {
    def body(implicit trace: Trace): Http[R, Err, In, Body] =
      self.map(_.body)

    def contentLength(implicit trace: Trace): Http[R, Err, In, Option[Long]] =
      self.map(_.contentLength)

    def contentType(implicit trace: Trace): Http[R, Err, In, Option[String]] =
      headerValue(HttpHeaderNames.CONTENT_TYPE)

    def headers(implicit trace: Trace): Http[R, Err, In, Headers] =
      self.map(_.headers)

    def headerValue(name: CharSequence)(implicit trace: Trace): Http[R, Err, In, Option[String]] =
      self.map(_.headerValue(name))

    def status(implicit trace: Trace): Http[R, Err, In, Status] =
      self.map(_.status)
  }

  private def determineMediaType(filePath: String): Option[MediaType] = {
    filePath.lastIndexOf(".") match {
      case -1 => None
      case i  =>
        // Extract file extension
        val ext = filePath.substring(i + 1)
        MediaType.forFileExtension(ext)
    }
  }

  private[zio] def fromResourceWithURL(
    url: java.net.URL,
  )(implicit trace: Trace): Http[Any, Throwable, Any, Response] = {
    url.getProtocol match {
      case "file" =>
        Http.fromFile(new File(url.getPath))
      case "jar"  =>
        val path         = new java.net.URI(url.getPath).getPath // remove "file:" prefix and normalize whitespace
        val bangIndex    = path.indexOf('!')
        val filePath     = path.substring(0, bangIndex)
        val resourcePath = path.substring(bangIndex + 2)
        val mediaType    = determineMediaType(resourcePath)
        val openZip      = ZIO.attemptBlockingIO(new ZipFile(filePath))
        val closeZip     = (jar: ZipFile) => ZIO.attemptBlocking(jar.close()).ignoreLogged

        def fileNotFound = new FileNotFoundException(s"Resource $resourcePath not found")

        def isDirectory = new IllegalArgumentException(s"Resource $resourcePath is a directory")

        val appZIO =
          ZIO.acquireReleaseWith(openZip)(closeZip) { jar =>
            for {
              entry <- ZIO
                .attemptBlocking(Option(jar.getEntry(resourcePath)))
                .collect(fileNotFound) { case Some(e) => e }
              _     <- ZIO.when(entry.isDirectory)(ZIO.fail(isDirectory))
              contentLength = entry.getSize
              inZStream     = ZStream
                .acquireReleaseWith(openZip)(closeZip)
                .mapZIO(jar => ZIO.attemptBlocking(jar.getEntry(resourcePath) -> jar))
                .flatMap { case (entry, jar) => ZStream.fromInputStream(jar.getInputStream(entry)) }
              response      = Response(body = Body.fromStream(inZStream))
            } yield mediaType.fold(response) { t =>
              response.withMediaType(t).withContentLength(contentLength)
            }
          }

        Http.fromOptionalHandlerZIO(_ =>
          appZIO.mapBoth(
            {
              case _: FileNotFoundException => None
              case error: Throwable         => Some(error)
            },
            { response =>
              Handler.response(response)
            },
          ),
        )
      case proto  =>
        Handler.fail(new IllegalArgumentException(s"Unsupported protocol: $proto")).toHttp
    }
  }

}<|MERGE_RESOLUTION|>--- conflicted
+++ resolved
@@ -11,16 +11,7 @@
 import java.nio.file.Paths
 import java.util.zip.ZipFile
 
-<<<<<<< HEAD
-  /**
-   * Combines two Http instances into a middleware that works a codec for
-   * incoming and outgoing messages.
-   */
-  final def \/[R1 <: R, E1 >: E, C, D](other: Http[R1, E1, C, D]): Middleware[R1, E1, B, C, A, D] =
-    self codecMiddleware other
-=======
 import zio.stacktracer.TracingImplicits.disableAutoTrace // scalafix:ok;
->>>>>>> fe43dc5f
 
 sealed trait Http[-R, +Err, -In, +Out] { self =>
   import Handler.FastZIOSyntax
@@ -271,14 +262,6 @@
         case None        => ZIO.unit
       },
     )
-
-  /**
-   * Attaches the provided middleware to the Http app
-   */
-  final def withMiddleware[R1 <: R, In1 <: In, In2, Out2](
-    middleware: api.Middleware[R1, In2, Out2],
-  )(implicit ev1: In1 <:< Request, ev2: Out <:< Response): HttpApp[R1, Err] =
-    middleware(self.asInstanceOf[HttpApp[R, Err]])
 
   /**
    * Applies Http based only if the condition function evaluates to true
