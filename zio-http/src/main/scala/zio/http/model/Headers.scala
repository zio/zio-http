--- conflicted
+++ resolved
@@ -16,11 +16,11 @@
 
 package zio.http.model
 
-<<<<<<< HEAD
+import scala.jdk.CollectionConverters._
+
+import zio.http.model.headers._
+
 import io.netty.handler.codec.http.{DefaultHttpHeaders, HttpHeaders}
-=======
->>>>>>> 6e070e62
-import zio.http.model.headers._
 
 /**
  * Represents an immutable collection of headers. It extends HeaderExtensions
@@ -42,13 +42,7 @@
   final def combineIf(cond: Boolean)(other: Headers): Headers =
     if (cond) self ++ other else self
 
-<<<<<<< HEAD
-  private[http] def encode: HttpHeaders
-
   final def get(key: CharSequence): Option[String] = Option(getUnsafe(key))
-=======
-  final def get(key: String): Option[String] = Option(getUnsafe(key))
->>>>>>> 6e070e62
 
   /**
    * @return
@@ -151,33 +145,14 @@
     }
   }
 
-<<<<<<< HEAD
-  private[zio] final case class FromJHeaders(toJHeaders: HttpHeaders) extends Headers {
-    self =>
+  private[zio] final case class Native[T](
+    value: T,
+    iterate: T => Iterator[Header],
+    unsafeGet: (T, CharSequence) => String,
+  ) extends Headers {
+    override def iterator: Iterator[Header] = iterate(value)
 
-    override private[http] def encode: HttpHeaders = toJHeaders
-
-    override def iterator: Iterator[Header] =
-      toJHeaders.entries().asScala.map(e => Header(e.getKey, e.getValue)).iterator
-
-    private[http] override def getUnsafe(key: CharSequence): String = {
-      val iterator = toJHeaders.iteratorCharSequence()
-      while (iterator.hasNext) {
-        val entry = iterator.next()
-        if (entry.getKey.toString == key) {
-          return entry.getValue.toString
-        }
-      }
-
-      null
-    }
-=======
-  private[zio] final case class Native[T](value: T, iterate: T => Iterator[Header], unsafeGet: (T, String) => String)
-      extends Headers {
-    override def iterator: Iterator[Header] = iterate(value)
->>>>>>> 6e070e62
-
-    override private[http] def getUnsafe(key: String): String = unsafeGet(value, key)
+    override private[http] def getUnsafe(key: CharSequence): String = unsafeGet(value, key)
   }
 
   private[zio] final case class Concat(first: Headers, second: Headers) extends Headers {
