--- conflicted
+++ resolved
@@ -219,36 +219,6 @@
 
   }
 
-<<<<<<< HEAD
-=======
-  private[zio] class ErrorResponse(val body: Body, val headers: Headers, val httpError0: HttpError, val status: Status)
-      extends Response { self =>
-
-    override def copy(status: Status, headers: Headers, body: Body): Response =
-      new ErrorResponse(body, headers, httpError0, status) with InternalState {
-        override val parent: Response = self
-      }
-
-    override def freeze: Response = new ErrorResponse(body, headers, httpError0, status) with InternalState {
-      override val parent: Response = self
-      override def frozen: Boolean  = true
-    }
-
-    override def toString(): String =
-      s"ErrorResponse(status = $status, headers = $headers, body = $body, error = $httpError0)"
-
-    override final def updateHeaders(update: Headers => Headers)(implicit trace: Trace): Response =
-      copy(headers = update(headers))
-
-    override final def serverTime: Response = new ErrorResponse(body, headers, httpError0, status) with InternalState {
-
-      override val parent: Response = self
-
-      override def addServerTime: Boolean = true
-    }
-  }
-
->>>>>>> 812ac8e1
   private[zio] class NativeResponse(
     val body: Body,
     val headers: Headers,
