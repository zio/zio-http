/*
 * Copyright 2023 the ZIO HTTP contributors.
 *
 * Licensed under the Apache License, Version 2.0 (the "License");
 * you may not use this file except in compliance with the License.
 * You may obtain a copy of the License at
 *
 *     http://www.apache.org/licenses/LICENSE-2.0
 *
 * Unless required by applicable law or agreed to in writing, software
 * distributed under the License is distributed on an "AS IS" BASIS,
 * WITHOUT WARRANTIES OR CONDITIONS OF ANY KIND, either express or implied.
 * See the License for the specific language governing permissions and
 * limitations under the License.
 */
package zio.http

import zio._
import zio.http.codec.{PathCodec, SegmentCodec}
import zio.metrics._
import zio.stacktracer.TracingImplicits.disableAutoTrace

import java.io.File

trait Middleware[-UpperEnv] { self =>
  def apply[Env1 <: UpperEnv, Err](
    routes: Routes[Env1, Err],
  ): Routes[Env1, Err]

  def @@[UpperEnv1 <: UpperEnv](
    that: Middleware[UpperEnv1],
  ): Middleware[UpperEnv1] =
    self ++ that

  def ++[UpperEnv1 <: UpperEnv](
    that: Middleware[UpperEnv1],
  ): Middleware[UpperEnv1] =
    new Middleware[UpperEnv1] {
      def apply[Env1 <: UpperEnv1, Err](
        routes: Routes[Env1, Err],
      ): Routes[Env1, Err] =
        self(that(routes))
    }
}
object Middleware extends HandlerAspects {

  /**
   * Configuration for the CORS aspect.
   */
  final case class CorsConfig(
    allowedOrigin: Header.Origin => Option[Header.AccessControlAllowOrigin] = origin =>
      Some(Header.AccessControlAllowOrigin.Specific(origin)),
    allowedMethods: Header.AccessControlAllowMethods = Header.AccessControlAllowMethods.All,
    allowedHeaders: Header.AccessControlAllowHeaders = Header.AccessControlAllowHeaders.All,
    allowCredentials: Header.AccessControlAllowCredentials = Header.AccessControlAllowCredentials.Allow,
    exposedHeaders: Header.AccessControlExposeHeaders = Header.AccessControlExposeHeaders.All,
    maxAge: Option[Header.AccessControlMaxAge] = None,
  )

  /**
   * Creates a aspect for Cross-Origin Resource Sharing (CORS) using default
   * options.
   * @see
   *   https://developer.mozilla.org/en-US/docs/Web/HTTP/CORS
   */
  def cors: Middleware[Any] = cors(CorsConfig())

  /**
   * Creates a aspect for Cross-Origin Resource Sharing (CORS).
   * @see
   *   https://developer.mozilla.org/en-US/docs/Web/HTTP/CORS
   */
  def cors(config: CorsConfig): Middleware[Any] = {
    def allowedHeaders(
      requestedHeaders: Option[Header.AccessControlRequestHeaders],
      allowedHeaders: Header.AccessControlAllowHeaders,
    ): Header.AccessControlAllowHeaders =
      // Returning an intersection of requested headers and allowed headers
      // if there are no requested headers, we return the configured allowed headers without modification
      allowedHeaders match {
        case Header.AccessControlAllowHeaders.Some(values) =>
          requestedHeaders match {
            case Some(Header.AccessControlRequestHeaders(headers)) =>
              val intersection = headers.toSet.intersect(values.toSet)
              NonEmptyChunk.fromIterableOption(intersection) match {
                case Some(values) => Header.AccessControlAllowHeaders.Some(values)
                case None         => Header.AccessControlAllowHeaders.None
              }
            case None                                              => allowedHeaders
          }
        case Header.AccessControlAllowHeaders.All          =>
          requestedHeaders match {
            case Some(Header.AccessControlRequestHeaders(headers)) => Header.AccessControlAllowHeaders.Some(headers)
            case _                                                 => Header.AccessControlAllowHeaders.All
          }
        case Header.AccessControlAllowHeaders.None         => Header.AccessControlAllowHeaders.None
      }

    def corsHeaders(
      allowOrigin: Header.AccessControlAllowOrigin,
      requestedHeaders: Option[Header.AccessControlRequestHeaders],
      isPreflight: Boolean,
    ): Headers =
      Headers(
        allowOrigin,
        config.allowedMethods,
        config.allowCredentials,
      ) ++
        Headers.ifThenElse(isPreflight)(
          onTrue = Headers(allowedHeaders(requestedHeaders, config.allowedHeaders)),
          onFalse = Headers(config.exposedHeaders),
        ) ++ config.maxAge.fold(Headers.empty)(Headers(_))

    // HandlerAspect:
    val aspect =
      HandlerAspect.interceptHandlerStateful[Any, Headers, Unit](
        Handler.fromFunction[Request] { request =>
          val originHeader = request.header(Header.Origin)
          val acrhHeader   = request.header(Header.AccessControlRequestHeaders)

          originHeader match {
            case Some(origin) =>
              config.allowedOrigin(origin) match {
                case Some(allowOrigin) if config.allowedMethods.contains(request.method) =>
                  corsHeaders(allowOrigin, acrhHeader, isPreflight = false) -> (request, ())
                case _                                                                   =>
                  Headers.empty -> (request, ())
              }

            case None => Headers.empty -> (request, ())
          }
        },
      )(Handler.fromFunction[(Headers, Response)] { case (headers, response) =>
        response.addHeaders(headers)
      })

    val optionsRoute = {
      implicit val trace: Trace = Trace.empty

      Method.OPTIONS / trailing -> handler { (_: Path, request: Request) =>
        val originHeader = request.header(Header.Origin)
        val acrmHeader   = request.header(Header.AccessControlRequestMethod)
        val acrhHeader   = request.header(Header.AccessControlRequestHeaders)

        (
          originHeader,
          acrmHeader,
        ) match {
          case (Some(origin), Some(acrm)) =>
            config.allowedOrigin(origin) match {
              case Some(allowOrigin) if config.allowedMethods.contains(acrm.method) =>
                Response(
                  Status.NoContent,
                  headers = corsHeaders(allowOrigin, acrhHeader, isPreflight = true),
                )

              case _ =>
                Response.notFound
            }
          case _                          =>
            Response.notFound
        }
      }
    }

    new Middleware[Any] {
      def apply[Env1, Err](routes: Routes[Env1, Err]): Routes[Env1, Err] =
        (routes @@ aspect) :+ optionsRoute
    }
  }

  def timeout(duration: Duration)(implicit trace: Trace): Middleware[Any] =
    new Middleware[Any] {
      def apply[Env1 <: Any, Err](routes: Routes[Env1, Err]): Routes[Env1, Err] =
        routes.transform[Env1] { handler =>
          handler.timeoutFail(Response(status = Status.RequestTimeout))(duration)
        }
    }

  /**
   * Creates middleware that will track metrics.
   *
   * @param totalRequestsName
   *   Total HTTP requests metric name.
   * @param requestDurationName
   *   HTTP request duration metric name.
   * @param requestDurationBoundaries
   *   Boundaries for the HTTP request duration metric.
   * @param extraLabels
   *   A set of extra labels all metrics will be tagged with.
   */
  def metrics(
    concurrentRequestsName: String = "http_concurrent_requests_total",
    totalRequestsName: String = "http_requests_total",
    requestDurationName: String = "http_request_duration_seconds",
    requestDurationBoundaries: MetricKeyType.Histogram.Boundaries = defaultBoundaries,
    extraLabels: Set[MetricLabel] = Set.empty,
  )(implicit trace: Trace): Middleware[Any] = {
    val requestsTotal: Metric.Counter[RuntimeFlags] = Metric.counterInt(totalRequestsName)
    val concurrentRequests: Metric.Gauge[Double]    = Metric.gauge(concurrentRequestsName)
    val requestDuration: Metric.Histogram[Double]   = Metric.histogram(requestDurationName, requestDurationBoundaries)
    val nanosToSeconds: Double                      = 1e9d

    def labelsForRequest(routePattern: RoutePattern[_]): Set[MetricLabel] =
      Set(
        MetricLabel("method", routePattern.method.render),
        MetricLabel("path", routePattern.pathCodec.render),
      ) ++ extraLabels

    def labelsForResponse(res: Response): Set[MetricLabel] =
      Set(
        MetricLabel("status", res.status.code.toString),
      )

    def report(
      start: Long,
      requestLabels: Set[MetricLabel],
      labels: Set[MetricLabel],
    )(implicit trace: Trace): ZIO[Any, Nothing, Unit] =
      for {
        _   <- requestsTotal.tagged(labels).increment
        _   <- concurrentRequests.tagged(requestLabels).decrement
        end <- Clock.nanoTime
        took = end - start
        _ <- requestDuration.tagged(labels).update(took / nanosToSeconds)
      } yield ()

    def aspect(routePattern: RoutePattern[_])(implicit trace: Trace): HandlerAspect[Any, Unit] =
      HandlerAspect.interceptHandlerStateful(Handler.fromFunctionZIO[Request] { req =>
        val requestLabels = labelsForRequest(routePattern)

        for {
          start <- Clock.nanoTime
          _     <- concurrentRequests.tagged(requestLabels).increment
        } yield ((start, requestLabels), (req, ()))
      })(Handler.fromFunctionZIO[((Long, Set[MetricLabel]), Response)] { case ((start, requestLabels), response) =>
        val allLabels = requestLabels ++ labelsForResponse(response)

        report(start, requestLabels, allLabels).as(response)
      })

    new Middleware[Any] {
      def apply[Env1, Err](routes: Routes[Env1, Err]): Routes[Env1, Err] =
        Routes.fromIterable(
          routes.routes.map(route => route.transform[Env1](_ @@ aspect(route.routePattern))),
        )
    }
  }

<<<<<<< HEAD
  private sealed trait StaticServe[-R, +E] { self =>
    def run(path: Path, req: Request): Handler[R, E, Request, Response]

  }

  private object StaticServe {
    def make[R, E](f: (Path, Request) => Handler[R, E, Request, Response]): StaticServe[R, E] =
      new StaticServe[R, E] {
        override def run(path: Path, request: Request) = f(path, request)
      }

    def fromDirectory(docRoot: File)(implicit trace: Trace): StaticServe[Any, Throwable] = make { (path, _) =>
      val target = new File(docRoot.getAbsolutePath() + path.encode)
      if (target.getCanonicalPath.startsWith(docRoot.getCanonicalPath)) Handler.fromFile(target)
      else {
        Handler.fromZIO(
          ZIO.logWarning(s"attempt to access file outside of docRoot: ${target.getAbsolutePath}"),
        ) *> Handler.badRequest
      }
    }

    def fromResource(implicit trace: Trace): StaticServe[Any, Throwable] = make { (path, _) =>
      Handler.fromResource(path.dropLeadingSlash.encode)
    }

  }

  private def toMiddleware[E](path: Path, staticServe: StaticServe[Any, E])(implicit trace: Trace): Middleware[Any] =
    new Middleware[Any] {

      private def checkFishy(acc: Boolean, segment: String): Boolean = {
        val stop = segment.indexOf('/') >= 0 || segment.indexOf('\\') >= 0 || segment == ".."
        acc || stop
      }

      override def apply[Env1 <: Any, Err](routes: Routes[Env1, Err]): Routes[Env1, Err] = {
        val mountpoint = Method.GET / path.segments.map(PathCodec.literal).reduceLeft(_ / _)
        val pattern    = mountpoint / trailing
        val other      = Routes(
          pattern -> Handler
            .identity[Request]
            .flatMap { request =>
              val isFishy = request.path.segments.foldLeft(false)(checkFishy)
              if (isFishy) {
                Handler.fromZIO(ZIO.logWarning(s"fishy request detected: ${request.path.encode}")) *> Handler.badRequest
              } else {
                val segs   = pattern.pathCodec.segments.collect { case SegmentCodec.Literal(v, _) =>
                  v
                }
                val unnest = segs.foldLeft(Path.empty)(_ / _).addLeadingSlash
                val path   = request.path.unnest(unnest).addLeadingSlash
                staticServe.run(path, request).sandbox
              }
            },
        )
        routes ++ other
      }
    }

  /**
   * Creates a middleware for serving static files from the directory `docRoot`
   * at the path `path`.
   */
  def serveDirectory(path: Path, docRoot: File)(implicit trace: Trace): Middleware[Any] =
    toMiddleware(path, StaticServe.fromDirectory(docRoot))

  /**
   * Creates a middleware for serving static files from resources.
   */
  def serveResources(path: Path)(implicit trace: Trace): Middleware[Any] =
    toMiddleware(path, StaticServe.fromResource)

=======
  /**
   * Creates a middleware for managing the flash scope.
   */
  def flashScopeHandling: HandlerAspect[Any, Unit] = Middleware.intercept { (req, resp) =>
    req.cookie("zio-http-flash").fold(resp)(flash => resp.addCookie(Cookie.clear(flash.name)))
  }
>>>>>>> 5906d308
}<|MERGE_RESOLUTION|>--- conflicted
+++ resolved
@@ -247,7 +247,6 @@
     }
   }
 
-<<<<<<< HEAD
   private sealed trait StaticServe[-R, +E] { self =>
     def run(path: Path, req: Request): Handler[R, E, Request, Response]
 
@@ -320,12 +319,11 @@
   def serveResources(path: Path)(implicit trace: Trace): Middleware[Any] =
     toMiddleware(path, StaticServe.fromResource)
 
-=======
   /**
    * Creates a middleware for managing the flash scope.
    */
   def flashScopeHandling: HandlerAspect[Any, Unit] = Middleware.intercept { (req, resp) =>
     req.cookie("zio-http-flash").fold(resp)(flash => resp.addCookie(Cookie.clear(flash.name)))
   }
->>>>>>> 5906d308
+
 }