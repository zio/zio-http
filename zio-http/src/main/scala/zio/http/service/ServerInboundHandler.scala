package zio.http.service

import io.netty.channel.ChannelHandler.Sharable
import io.netty.channel.{ChannelHandlerContext, SimpleChannelInboundHandler}
import io.netty.handler.codec.http._
import io.netty.util.AttributeKey
import zio.http._
import zio.http.service.ServerInboundHandler.{log, unsafe}
import zio.logging.Logger
import zio.{Unsafe, ZIO}

@Sharable
private[zio] final case class ServerInboundHandler[R](
  appRef: java.util.concurrent.atomic.AtomicReference[HttpApp[Any, Throwable]],
  runtime: HttpRuntime[R],
  config: ServerConfig,
  time: ServerTime,
) extends SimpleChannelInboundHandler[HttpObject](false)
    with ServerWebSocketUpgrade[R]
    with ServerFullResponseWriter[R]
    with ServerFastResponseWriter[R] { self =>

  implicit private val unsafeClass: Unsafe = Unsafe.unsafe

  override def channelRead0(ctx: Ctx, msg: HttpObject): Unit = {
    log.debug(s"Message: [${msg.getClass.getName}]")
    implicit val iCtx: ChannelHandlerContext = ctx
    msg match {
      case jReq: FullHttpRequest =>
        log.debug(s"FullHttpRequest: [${jReq.method()} ${jReq.uri()}]")
        val req  = Request.fromFullHttpRequest(jReq)
        val exit = appRef.get.execute(req)

        if (self.attemptFastWrite(exit)) {
          unsafe.releaseRequest(jReq)
        } else
          runtime.run {
            self.attemptFullWrite(exit, jReq) ensuring ZIO.succeed {
              unsafe.releaseRequest(jReq)(unsafeClass)
            }
          }

      case jReq: HttpRequest =>
        log.debug(s"HttpRequest: [${jReq.method()} ${jReq.uri()}]")
        val req  = Request.fromHttpRequest(jReq)
        val exit = appRef.get.execute(req)

        if (!self.attemptFastWrite(exit)) {
          if (unsafe.canHaveBody(jReq)) unsafe.setAutoRead(false)
          runtime.run {
            self.attemptFullWrite(exit, jReq) ensuring ZIO.succeed(unsafe.setAutoRead(true)(ctx, unsafeClass))
          }
        }

      case msg: HttpContent => ctx.fireChannelRead(msg): Unit

      case _ =>
        throw new IllegalStateException(s"Unexpected message type: ${msg.getClass.getName}")
    }

  }

  override def exceptionCaught(ctx: Ctx, cause: Throwable): Unit = {
<<<<<<< HEAD
    // TODO: need a different way to provide the error handler

    // config.error.fold(super.exceptionCaught(ctx, cause))(f => runtime.unsafeRun(f(cause))(ctx))
=======
    config.error.fold(super.exceptionCaught(ctx, cause))(f => runtime.run(f(cause))(ctx, unsafeClass))
>>>>>>> a883eebf
  }
}

object ServerInboundHandler {
  val log: Logger = Log.withTags("Server", "Request")

  object unsafe {
    private val isReadKey = AttributeKey.newInstance[Boolean]("IS_READ_KEY")

    def addAsyncBodyHandler(async: Body.UnsafeAsync)(implicit ctx: Ctx, unsafe: Unsafe): Unit = {
      if (contentIsRead) throw new RuntimeException("Content is already read")
      ctx
        .channel()
        .pipeline()
        .addAfter(HTTP_REQUEST_HANDLER, HTTP_CONTENT_HANDLER, new ServerAsyncBodyHandler(async)): Unit
      setContentReadAttr(flag = true)
    }

    /**
     * Enables auto-read if possible. Also performs the first read.
     */
<<<<<<< HEAD
    def attemptAutoRead[R, E](config: ServerConfig)(implicit ctx: Ctx): Unit = {
=======
    def attemptAutoRead[R, E](config: Server.Config[R, E])(implicit ctx: Ctx, unsafe: Unsafe): Unit = {
>>>>>>> a883eebf
      if (!config.useAggregator && !ctx.channel().config().isAutoRead) {
        ctx.channel().config().setAutoRead(true)
        ctx.read(): Unit
      }
    }

    def canHaveBody(jReq: HttpRequest)(implicit unsafe: Unsafe): Boolean = {
      jReq.method() == HttpMethod.TRACE ||
      jReq.headers().contains(HttpHeaderNames.CONTENT_LENGTH) ||
      jReq.headers().contains(HttpHeaderNames.TRANSFER_ENCODING)
    }

    def contentIsRead(implicit ctx: Ctx, unsafe: Unsafe): Boolean =
      ctx.channel().attr(isReadKey).get()

    def hasChanged(r1: Response, r2: Response)(implicit unsafe: Unsafe): Boolean =
      (r1.status eq r2.status) && (r1.body eq r2.body) && (r1.headers eq r2.headers)

    def releaseRequest(jReq: FullHttpRequest, cnt: Int = 1)(implicit unsafe: Unsafe): Unit = {
      if (jReq.refCnt() > 0 && cnt > 0) {
        jReq.release(cnt): Unit
      }
    }

    def setAutoRead(cond: Boolean)(implicit ctx: Ctx, unsafe: Unsafe): Unit = {
      log.debug(s"Setting channel auto-read to: [${cond}]")
      ctx.channel().config().setAutoRead(cond): Unit
    }

    def setContentReadAttr(flag: Boolean)(implicit ctx: Ctx, unsafe: Unsafe): Unit = {
      ctx.channel().attr(isReadKey).set(flag)
    }

    /**
     * Sets the server time on the response if required
     */
    def setServerTime(time: ServerTime, response: Response, jResponse: HttpResponse)(implicit unsafe: Unsafe): Unit = {
      if (response.attribute.serverTime)
        jResponse.headers().set(HttpHeaderNames.DATE, time.refreshAndGet()): Unit
    }

  }

}<|MERGE_RESOLUTION|>--- conflicted
+++ resolved
@@ -61,13 +61,9 @@
   }
 
   override def exceptionCaught(ctx: Ctx, cause: Throwable): Unit = {
-<<<<<<< HEAD
     // TODO: need a different way to provide the error handler
 
     // config.error.fold(super.exceptionCaught(ctx, cause))(f => runtime.unsafeRun(f(cause))(ctx))
-=======
-    config.error.fold(super.exceptionCaught(ctx, cause))(f => runtime.run(f(cause))(ctx, unsafeClass))
->>>>>>> a883eebf
   }
 }
 
@@ -89,11 +85,7 @@
     /**
      * Enables auto-read if possible. Also performs the first read.
      */
-<<<<<<< HEAD
-    def attemptAutoRead[R, E](config: ServerConfig)(implicit ctx: Ctx): Unit = {
-=======
-    def attemptAutoRead[R, E](config: Server.Config[R, E])(implicit ctx: Ctx, unsafe: Unsafe): Unit = {
->>>>>>> a883eebf
+    def attemptAutoRead[R, E](config: ServerConfig)(implicit ctx: Ctx, unsafe: Unsafe): Unit = {
       if (!config.useAggregator && !ctx.channel().config().isAutoRead) {
         ctx.channel().config().setAutoRead(true)
         ctx.read(): Unit
