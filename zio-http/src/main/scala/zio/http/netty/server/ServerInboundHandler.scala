--- conflicted
+++ resolved
@@ -316,22 +316,11 @@
     }
   }
 
-<<<<<<< HEAD
   private def writeNotFound(ctx: ChannelHandlerContext, jReq: HttpRequest): Unit = {
     runtime.run(ctx, () => ()) {
-      val response = HttpError.NotFound(jReq.uri()).toResponse
-      val done     = attemptFastWrite(ctx, response, time)
+      val response = Response.notFound(jReq.uri())
+      val done = attemptFastWrite(ctx, response, time)
       attemptFullWrite(ctx, response, jReq, time).unless(done)
-=======
-  private def writeNotFound(ctx: ChannelHandlerContext, jReq: HttpRequest)(ensured: () => Unit): Unit = {
-    // TODO: this can be done without ZIO
-    runtime.run(ctx, ensured) {
-      for {
-        response <- ZIO.succeed(Response.notFound(jReq.uri()))
-        done     <- ZIO.attempt(attemptFastWrite(ctx, response, time))
-        _        <- attemptFullWrite(ctx, response, jReq, time).unless(done)
-      } yield ()
->>>>>>> 3c2f8b0a
     }
   }
 
@@ -383,14 +372,8 @@
       ctx.channel().close()
     }.unit.orDie
 
-<<<<<<< HEAD
   private def withDefaultErrorResponse(cause: Throwable): Response =
-    HttpError.InternalServerError(cause = Some(cause)).toResponse
-=======
-  private def withDefaultErrorResponse(responseOrNull: Response, cause: Option[Throwable]): Response =
-    if (responseOrNull ne null) responseOrNull
-    else Response.internalServerError(cause.map(_.getMessage()).getOrElse(""))
->>>>>>> 3c2f8b0a
+    Response.internalServerError(cause.getMessage)
 }
 
 object ServerInboundHandler {
