--- conflicted
+++ resolved
@@ -1,58 +1,40 @@
 package zio.http.netty
 
-<<<<<<< HEAD
-import io.netty.buffer.{ByteBuf, ByteBufAllocator, Unpooled}
-import io.netty.channel._
-import io.netty.handler.codec.http.{DefaultHttpContent, HttpChunkedInput, HttpContent, LastHttpContent}
-import io.netty.handler.stream.{ChunkedInput, ChunkedWriteHandler}
-=======
->>>>>>> 6e597fdf
 import zio._
 
 import zio.http.Body
 import zio.http.Body._
-import zio.stream.Take
 
-<<<<<<< HEAD
-import scala.jdk.CollectionConverters.{CollectionHasAsScala, MapHasAsScala}
-=======
 import io.netty.buffer.Unpooled
 import io.netty.channel._
 import io.netty.handler.codec.http.LastHttpContent
 
 object NettyBodyWriter {
->>>>>>> 6e597fdf
 
-object NettyBodyWriter {
+  def write(body: Body, ctx: ChannelHandlerContext): Task[Boolean] = body match {
+    case body: ByteBufBody            =>
+      ZIO.succeed {
+        ctx.write(body.byteBuf)
+        false
+      }
+    case body: FileBody               =>
+      ZIO.succeed {
+        val file = body.file
+        // Write the content.
+        ctx.write(new DefaultFileRegion(file, 0, file.length()))
 
-  def write(body: Body, ctx: ChannelHandlerContext, isClient: Boolean): ZIO[Scope, Throwable, Boolean] =
-    body match {
-      case body: ByteBufBody            =>
-        ZIO.succeed {
-          ctx.write(body.byteBuf)
-          false
+        // Write the end marker.
+        ctx.writeAndFlush(LastHttpContent.EMPTY_LAST_CONTENT)
+        true
+      }
+    case AsyncBody(async)             =>
+      ZIO.attempt {
+        async { (ctx, msg, isLast) =>
+          ctx.writeAndFlush(msg)
+          val _ =
+            if (isLast) ctx.writeAndFlush(LastHttpContent.EMPTY_LAST_CONTENT)
+            else ctx.read()
         }
-<<<<<<< HEAD
-      case body: FileBody               =>
-        ZIO.succeed {
-          val file = body.file
-          // Write the content.
-          ctx.write(new DefaultFileRegion(file, 0, file.length()))
-
-          // Write the end marker.
-          ctx.writeAndFlush(LastHttpContent.EMPTY_LAST_CONTENT)
-          true
-        }
-      case AsyncBody(async)             =>
-        ZIO.attempt {
-          async { (ctx, msg, isLast) =>
-            ctx.writeAndFlush(msg)
-            val _ =
-              if (isLast) ctx.writeAndFlush(LastHttpContent.EMPTY_LAST_CONTENT)
-              else ctx.read()
-          }
-          true
-=======
         true
       }
     case AsciiStringBody(asciiString) =>
@@ -91,91 +73,9 @@
           val _ =
             if (isLast) ctx.writeAndFlush(LastHttpContent.EMPTY_LAST_CONTENT)
             else ctx.read()
->>>>>>> 6e597fdf
         }
+        true
       case AsciiStringBody(asciiString) =>
-<<<<<<< HEAD
-        ZIO.attempt {
-          ctx.write(Unpooled.wrappedBuffer(asciiString.array()))
-          false
-        }
-      case StreamBody(stream)           =>
-        val addChunkedWriter =
-          ZIO
-            .acquireRelease(
-              ZIO.attempt {
-                ctx
-                  .pipeline()
-                  .addBefore(
-                    if (isClient) Names.ClientInboundHandler
-                    else Names.HttpRequestHandler,
-                    Names.ChunkedWriter,
-                    new ChunkedWriteHandler(),
-                  )
-                ()
-              },
-            ) { _ =>
-              ZIO.attempt {
-                ctx.pipeline().remove(Names.ChunkedWriter)
-              }.ignore
-            }
-
-        implicit val unsafe: Unsafe = Unsafe.unsafe
-        for {
-          runtime <- ZIO.runtime[Any]
-          _       <- addChunkedWriter
-          queue   <- Queue.bounded[Take[Throwable, ByteBuf]](1)
-
-          finished <- Ref.make(false)
-          chunkedInput = new ChunkedInput[HttpContent] {
-            override def isEndOfInput: Boolean = {
-              runtime.unsafe.run(finished.get).getOrThrowFiberFailure()
-            }
-
-            override def readChunk(allocator: ByteBufAllocator): HttpContent = {
-              val r = runtime.unsafe
-                .run(
-                  queue.take
-                    .flatMap(
-                      _.foldZIO[Any, Throwable, HttpContent](
-                        finished
-                          .set(true)
-                          .as(LastHttpContent.EMPTY_LAST_CONTENT),
-                        ZIO.failCause(_),
-                        {
-                          case Chunk(buf) =>
-                            ZIO.succeed(new DefaultHttpContent(buf))
-                          case _          => throw new IllegalStateException("Chunks should contain single ByteBufs")
-                        },
-                      ),
-                    ),
-                )
-                .getOrThrowFiberFailure()
-              r
-            }
-
-            override def close(): Unit = ()
-
-            override def readChunk(ctx: ChannelHandlerContext): HttpContent =
-              this.readChunk(ctx.alloc())
-
-            override def length(): Long = -1
-
-            override def progress(): Long = -1
-          }
-          _ <- ZIO.succeed(ctx.writeAndFlush(chunkedInput)).forkDaemon
-          _ <- stream.chunks
-            .mapZIO(chunk => ZIO.succeed(Unpooled.wrappedBuffer(chunk.toArray)))
-            .runIntoQueue(queue)
-        } yield true
-
-      case ChunkBody(data) =>
-        ZIO.succeed {
-          ctx.write(Unpooled.wrappedBuffer(data.toArray))
-          false
-        }
-      case EmptyBody       => ZIO.succeed(false)
-=======
         ctx.write(Unpooled.wrappedBuffer(asciiString.array()))
         false
       case body: FileBody               =>
@@ -184,6 +84,5 @@
         // Write the end marker.
         ctx.writeAndFlush(LastHttpContent.EMPTY_LAST_CONTENT)
         true
->>>>>>> 6e597fdf
     }
 }