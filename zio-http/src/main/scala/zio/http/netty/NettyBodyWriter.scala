--- conflicted
+++ resolved
@@ -66,20 +66,7 @@
           false
         }
       case StreamBody(stream, _, _)           =>
-<<<<<<< HEAD
         println(s"Starting writing stream body")
-        stream
-          .runForeachChunk(chunk =>
-            NettyFutureExecutor.executed {
-              ctx.writeAndFlush(new DefaultHttpContent(Unpooled.wrappedBuffer(chunk.toArray)))
-            },
-          )
-          .zipRight {
-            println(s"Finished writing stream body")
-            NettyFutureExecutor.executed {
-              ctx.writeAndFlush(LastHttpContent.EMPTY_LAST_CONTENT)
-            }.as(true)
-=======
         stream.chunks
           .runFoldZIO(Option.empty[Chunk[Byte]]) {
             case (Some(previous), current) =>
@@ -98,9 +85,9 @@
               },
             ) *>
               NettyFutureExecutor.executed {
+                println(s"Finished writing stream body")
                 ctx.writeAndFlush(LastHttpContent.EMPTY_LAST_CONTENT)
               }.as(true)
->>>>>>> 6f136381
           }
       case ChunkBody(data, _, _)              =>
         ZIO.succeed {
