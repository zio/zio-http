/*
 * Copyright 2021 - 2023 Sporta Technologies PVT LTD & the ZIO HTTP contributors.
 *
 * Licensed under the Apache License, Version 2.0 (the "License");
 * you may not use this file except in compliance with the License.
 * You may obtain a copy of the License at
 *
 *     http://www.apache.org/licenses/LICENSE-2.0
 *
 * Unless required by applicable law or agreed to in writing, software
 * distributed under the License is distributed on an "AS IS" BASIS,
 * WITHOUT WARRANTIES OR CONDITIONS OF ANY KIND, either express or implied.
 * See the License for the specific language governing permissions and
 * limitations under the License.
 */

package zio.http.netty

import java.util.concurrent.ConcurrentHashMap

import zio._
import zio.stacktracer.TracingImplicits.disableAutoTrace

import zio.http._
import zio.http.netty.model.Conversions

import io.netty.buffer.Unpooled
import io.netty.channel.ChannelHandlerContext
import io.netty.handler.codec.http._

private[zio] object NettyResponseEncoder {

  private val frozenCache = new ConcurrentHashMap[Response, FullHttpResponse]()

<<<<<<< HEAD
  def encode(
    ctx: ChannelHandlerContext,
    response: Response,
    runtime: NettyRuntime,
  )(implicit unsafe: Unsafe): HttpResponse = {
=======
  def encode(response: Response)(implicit trace: Trace): ZIO[Any, Throwable, HttpResponse] = {
>>>>>>> 812ac8e1
    val body = response.body
    if (body.isComplete) {
      val cachedValue = frozenCache.get(response)
      if (cachedValue != null) cachedValue
      else {
        val bytes = runtime.runtime(ctx).unsafe.run(body.asArray).getOrThrow()
        fastEncode(response, bytes)
      }
    } else {
      val jHeaders         = Conversions.headersToNetty(response.headers)
      val jStatus          = Conversions.statusToNetty(response.status)
      val hasContentLength = jHeaders.contains(HttpHeaderNames.CONTENT_LENGTH)
      if (!hasContentLength) jHeaders.set(HttpHeaderNames.TRANSFER_ENCODING, HttpHeaderValues.CHUNKED)
      new DefaultHttpResponse(HttpVersion.HTTP_1_1, jStatus, jHeaders)
    }
  }

<<<<<<< HEAD
  def fastEncode(response: Response, bytes: Array[Byte]): FullHttpResponse =
=======
  def fastEncode(response: Response, bytes: Array[Byte])(implicit unsafe: Unsafe, trace: Trace): FullHttpResponse =
>>>>>>> 812ac8e1
    if (response.frozen) {
      val encodedResponse = frozenCache.get(response)

      if (encodedResponse != null)
        encodedResponse
      else {
        val encoded = doEncode(response, bytes)
        frozenCache.put(response, encoded)
        encoded
      }
    } else doEncode(response, bytes)

  private def doEncode(response: Response, bytes: Array[Byte]): FullHttpResponse = {
    val jHeaders         = Conversions.headersToNetty(response.headers)
    val hasContentLength = jHeaders.contains(HttpHeaderNames.CONTENT_LENGTH)

    val jStatus = Conversions.statusToNetty(response.status)

    val jContent  = Unpooled.wrappedBuffer(bytes)
    val jResponse = new DefaultFullHttpResponse(HttpVersion.HTTP_1_1, jStatus, jContent, false)

    // TODO: Unit test for this
    // Client can't handle chunked responses and currently treats them as a FullHttpResponse.
    // Due to this client limitation it is not possible to write a unit-test for this.
    // Alternative would be to use sttp client for this use-case.
    if (!hasContentLength) jHeaders.set(HttpHeaderNames.CONTENT_LENGTH, jContent.readableBytes())
    jResponse.headers().add(jHeaders)
    jResponse

  }

}<|MERGE_RESOLUTION|>--- conflicted
+++ resolved
@@ -32,15 +32,11 @@
 
   private val frozenCache = new ConcurrentHashMap[Response, FullHttpResponse]()
 
-<<<<<<< HEAD
   def encode(
     ctx: ChannelHandlerContext,
     response: Response,
     runtime: NettyRuntime,
-  )(implicit unsafe: Unsafe): HttpResponse = {
-=======
-  def encode(response: Response)(implicit trace: Trace): ZIO[Any, Throwable, HttpResponse] = {
->>>>>>> 812ac8e1
+  )(implicit unsafe: Unsafe, trace: Trace): HttpResponse = {
     val body = response.body
     if (body.isComplete) {
       val cachedValue = frozenCache.get(response)
@@ -58,11 +54,7 @@
     }
   }
 
-<<<<<<< HEAD
-  def fastEncode(response: Response, bytes: Array[Byte]): FullHttpResponse =
-=======
   def fastEncode(response: Response, bytes: Array[Byte])(implicit unsafe: Unsafe, trace: Trace): FullHttpResponse =
->>>>>>> 812ac8e1
     if (response.frozen) {
       val encodedResponse = frozenCache.get(response)
 
