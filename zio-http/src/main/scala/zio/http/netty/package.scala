package zio.http

import io.netty.channel._
import io.netty.handler.codec.http._
import io.netty.handler.codec.http.websocketx.WebSocketServerProtocolHandler
import io.netty.util.AttributeKey
import zio._
import zio.http.model._

import scala.annotation.tailrec
import zio.stacktracer.TracingImplicits.disableAutoTrace // scalafix:ok;

package object netty {

  private[zio] val AutoReleaseRequest = false

  private[zio] object Names {
    val ServerCodecHandler             = "SERVER_CODEC"
    val HttpObjectAggregator           = "HTTP_OBJECT_AGGREGATOR"
    val HttpRequestHandler             = "HTTP_REQUEST"
    val HttpResponseHandler            = "HTTP_RESPONSE"
    val HttpKeepAliveHandler           = "HTTP_KEEPALIVE"
    val FlowControlHandler             = "FLOW_CONTROL_HANDLER"
    val WebSocketHandler               = "WEB_SOCKET_HANDLER"
    val SSLHandler                     = "SSL_HANDLER"
    val HttpOnHttpsHandler             = "HTTP_ON_HTTPS_HANDLER"
    val HttpServerCodec                = "HTTP_SERVER_CODEC"
    val HttpClientCodec                = "HTTP_CLIENT_CODEC"
    val HttpServerExpectContinue       = "HTTP_SERVER_EXPECT_CONTINUE"
    val HttpServerFlushConsolidation   = "HTTP_SERVER_FLUSH_CONSOLIDATION"
    val ClientInboundHandler           = "CLIENT_INBOUND_HANDLER"
    val WebSocketClientProtocolHandler = "WEB_SOCKET_CLIENT_PROTOCOL_HANDLER"
    val HttpRequestDecompression       = "HTTP_REQUEST_DECOMPRESSION"
    val HttpResponseCompression        = "HTTP_RESPONSE_COMPRESSION"
    val LowLevelLogging                = "LOW_LEVEL_LOGGING"
    val ProxyHandler                   = "PROXY_HANDLER"
    val HttpContentHandler             = "HTTP_CONTENT_HANDLER"
  }

<<<<<<< HEAD
  private val isReadKey = AttributeKey.newInstance[Boolean]("IS_READ_KEY")

  implicit final class ChannelHandlerContextOps(val ctx: ChannelHandlerContext) extends AnyVal {

    def addAsyncBodyHandler(async: Body.UnsafeAsync)(implicit unsafe: Unsafe): Unit = {
      if (contentIsRead) throw new RuntimeException("Content is already read")
      ctx
        .channel()
        .pipeline()
        .addAfter(Names.HttpRequestHandler, Names.HttpContentHandler, new ServerAsyncBodyHandler(async)): Unit
      setContentReadAttr(flag = true)
    }

    /**
     * Enables auto-read if possible. Also performs the first read.
     */
    def attemptAutoRead[R, E](config: ServerConfig)(implicit unsafe: Unsafe): Unit = {
      if (!config.useAggregator && !ctx.channel().config().isAutoRead) {
        ctx.channel().config().setAutoRead(true)
        ctx.read(): Unit
      }
    }

    def contentIsRead(implicit unsafe: Unsafe): Boolean =
      ctx.channel().attr(isReadKey).get()

    def setAutoRead(cond: Boolean)(implicit unsafe: Unsafe): Unit = {
      //   log.debug(s"Setting channel auto-read to: [${cond}]")
      ctx.channel().config().setAutoRead(cond): Unit
    }

    def setContentReadAttr(flag: Boolean)(implicit unsafe: Unsafe): Unit = {
      ctx.channel().attr(isReadKey).set(flag)
    }

    /**
     * Checks if the response requires to switch protocol to websocket. Returns
     * true if it can, otherwise returns false
     */
    @tailrec
    def upgradeToWebSocket(jReq: HttpRequest, res: Response, runtime: NettyRuntime)(implicit
      unsafe: Unsafe,
      trace: Trace,
    ): Unit = {
      val app = res.attribute.socketApp
      jReq match {
        case jReq: FullHttpRequest =>
          // log.debug(s"Upgrading to WebSocket: [${jReq.uri()}]")
          // log.debug(s"SocketApp: [${app.orNull}]")
          ctx
            .channel()
            .pipeline()
            .addLast(new WebSocketServerProtocolHandler(app.get.protocol.serverBuilder.build()))
            .addLast(Names.WebSocketHandler, new WebSocketAppHandler(runtime, app.get, false))

          val retained = jReq.retainedDuplicate()
          ctx.channel().eventLoop().submit { () => ctx.fireChannelRead(retained) }: Unit

        case jReq: HttpRequest =>
          val fullRequest = new DefaultFullHttpRequest(jReq.protocolVersion(), jReq.method(), jReq.uri())
          fullRequest.headers().setAll(jReq.headers())
          upgradeToWebSocket(fullRequest, res, runtime)
      }
    }

    /**
     * Sets the server time on the response if required
     */
    def setServerTime(time: service.ServerTime, response: Response, jResponse: HttpResponse)(implicit
      unsafe: Unsafe,
    ): Unit = {
      if (response.attribute.serverTime)
        jResponse.headers().set(HttpHeaderNames.DATE, time.refreshAndGet()): Unit
    }

    def attemptFastWrite(exit: HExit[Any, Throwable, Response], time: service.ServerTime)(implicit
      unsafe: Unsafe,
    ): Boolean = {
      exit match {
        case HExit.Success(response) =>
          response.attribute.encoded match {
            case Some((oResponse, jResponse: FullHttpResponse)) if hasChanged(response, oResponse) =>
              val djResponse = jResponse.retainedDuplicate()
              setServerTime(time, response, djResponse)
              ctx.writeAndFlush(djResponse, ctx.voidPromise()): Unit
              // log.debug("Fast write performed")
              true

            case _ => false
          }
        case _                       => false
      }
    }

    def attemptFullWrite(
      exit: HExit[Any, Throwable, Response],
      jRequest: HttpRequest,
      time: service.ServerTime,
      runtime: NettyRuntime,
    )(implicit unsafe: Unsafe, trace: Trace): ZIO[Any, Throwable, Unit] = {

      for {
        response <- exit.toZIO.unrefine { case error => Option(error) }.catchAll {
          case None        => ZIO.succeed(HttpError.NotFound(jRequest.uri()).toResponse)
          case Some(error) => ZIO.succeed(HttpError.InternalServerError(cause = Some(error)).toResponse)
        }
        _        <-
          if (response.isWebSocket) ZIO.attempt(ctx.upgradeToWebSocket(jRequest, response, runtime))
          else
            for {
              jResponse <- response.encode()
              _         <- ZIO.attempt(setServerTime(time, response, jResponse))
              _         <- ZIO.attempt(ctx.writeAndFlush(jResponse))
              flushed <- if (!jResponse.isInstanceOf[FullHttpResponse]) response.body.write(ctx) else ZIO.succeed(true)
              _       <- ZIO.attempt(ctx.flush()).when(!flushed)
            } yield ()

        _ <- ZIO.attempt(ctx.setContentReadAttr(false))
      } yield () // log.debug("Full write performed")
    }
  }

  def hasChanged(r1: Response, r2: Response)(implicit unsafe: Unsafe): Boolean =
    (r1.status eq r2.status) && (r1.body eq r2.body) && (r1.headers eq r2.headers)

=======
>>>>>>> 343c36ba
}<|MERGE_RESOLUTION|>--- conflicted
+++ resolved
@@ -37,132 +37,4 @@
     val HttpContentHandler             = "HTTP_CONTENT_HANDLER"
   }
 
-<<<<<<< HEAD
-  private val isReadKey = AttributeKey.newInstance[Boolean]("IS_READ_KEY")
-
-  implicit final class ChannelHandlerContextOps(val ctx: ChannelHandlerContext) extends AnyVal {
-
-    def addAsyncBodyHandler(async: Body.UnsafeAsync)(implicit unsafe: Unsafe): Unit = {
-      if (contentIsRead) throw new RuntimeException("Content is already read")
-      ctx
-        .channel()
-        .pipeline()
-        .addAfter(Names.HttpRequestHandler, Names.HttpContentHandler, new ServerAsyncBodyHandler(async)): Unit
-      setContentReadAttr(flag = true)
-    }
-
-    /**
-     * Enables auto-read if possible. Also performs the first read.
-     */
-    def attemptAutoRead[R, E](config: ServerConfig)(implicit unsafe: Unsafe): Unit = {
-      if (!config.useAggregator && !ctx.channel().config().isAutoRead) {
-        ctx.channel().config().setAutoRead(true)
-        ctx.read(): Unit
-      }
-    }
-
-    def contentIsRead(implicit unsafe: Unsafe): Boolean =
-      ctx.channel().attr(isReadKey).get()
-
-    def setAutoRead(cond: Boolean)(implicit unsafe: Unsafe): Unit = {
-      //   log.debug(s"Setting channel auto-read to: [${cond}]")
-      ctx.channel().config().setAutoRead(cond): Unit
-    }
-
-    def setContentReadAttr(flag: Boolean)(implicit unsafe: Unsafe): Unit = {
-      ctx.channel().attr(isReadKey).set(flag)
-    }
-
-    /**
-     * Checks if the response requires to switch protocol to websocket. Returns
-     * true if it can, otherwise returns false
-     */
-    @tailrec
-    def upgradeToWebSocket(jReq: HttpRequest, res: Response, runtime: NettyRuntime)(implicit
-      unsafe: Unsafe,
-      trace: Trace,
-    ): Unit = {
-      val app = res.attribute.socketApp
-      jReq match {
-        case jReq: FullHttpRequest =>
-          // log.debug(s"Upgrading to WebSocket: [${jReq.uri()}]")
-          // log.debug(s"SocketApp: [${app.orNull}]")
-          ctx
-            .channel()
-            .pipeline()
-            .addLast(new WebSocketServerProtocolHandler(app.get.protocol.serverBuilder.build()))
-            .addLast(Names.WebSocketHandler, new WebSocketAppHandler(runtime, app.get, false))
-
-          val retained = jReq.retainedDuplicate()
-          ctx.channel().eventLoop().submit { () => ctx.fireChannelRead(retained) }: Unit
-
-        case jReq: HttpRequest =>
-          val fullRequest = new DefaultFullHttpRequest(jReq.protocolVersion(), jReq.method(), jReq.uri())
-          fullRequest.headers().setAll(jReq.headers())
-          upgradeToWebSocket(fullRequest, res, runtime)
-      }
-    }
-
-    /**
-     * Sets the server time on the response if required
-     */
-    def setServerTime(time: service.ServerTime, response: Response, jResponse: HttpResponse)(implicit
-      unsafe: Unsafe,
-    ): Unit = {
-      if (response.attribute.serverTime)
-        jResponse.headers().set(HttpHeaderNames.DATE, time.refreshAndGet()): Unit
-    }
-
-    def attemptFastWrite(exit: HExit[Any, Throwable, Response], time: service.ServerTime)(implicit
-      unsafe: Unsafe,
-    ): Boolean = {
-      exit match {
-        case HExit.Success(response) =>
-          response.attribute.encoded match {
-            case Some((oResponse, jResponse: FullHttpResponse)) if hasChanged(response, oResponse) =>
-              val djResponse = jResponse.retainedDuplicate()
-              setServerTime(time, response, djResponse)
-              ctx.writeAndFlush(djResponse, ctx.voidPromise()): Unit
-              // log.debug("Fast write performed")
-              true
-
-            case _ => false
-          }
-        case _                       => false
-      }
-    }
-
-    def attemptFullWrite(
-      exit: HExit[Any, Throwable, Response],
-      jRequest: HttpRequest,
-      time: service.ServerTime,
-      runtime: NettyRuntime,
-    )(implicit unsafe: Unsafe, trace: Trace): ZIO[Any, Throwable, Unit] = {
-
-      for {
-        response <- exit.toZIO.unrefine { case error => Option(error) }.catchAll {
-          case None        => ZIO.succeed(HttpError.NotFound(jRequest.uri()).toResponse)
-          case Some(error) => ZIO.succeed(HttpError.InternalServerError(cause = Some(error)).toResponse)
-        }
-        _        <-
-          if (response.isWebSocket) ZIO.attempt(ctx.upgradeToWebSocket(jRequest, response, runtime))
-          else
-            for {
-              jResponse <- response.encode()
-              _         <- ZIO.attempt(setServerTime(time, response, jResponse))
-              _         <- ZIO.attempt(ctx.writeAndFlush(jResponse))
-              flushed <- if (!jResponse.isInstanceOf[FullHttpResponse]) response.body.write(ctx) else ZIO.succeed(true)
-              _       <- ZIO.attempt(ctx.flush()).when(!flushed)
-            } yield ()
-
-        _ <- ZIO.attempt(ctx.setContentReadAttr(false))
-      } yield () // log.debug("Full write performed")
-    }
-  }
-
-  def hasChanged(r1: Response, r2: Response)(implicit unsafe: Unsafe): Boolean =
-    (r1.status eq r2.status) && (r1.body eq r2.body) && (r1.headers eq r2.headers)
-
-=======
->>>>>>> 343c36ba
 }