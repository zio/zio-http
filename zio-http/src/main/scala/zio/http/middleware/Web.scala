--- conflicted
+++ resolved
@@ -15,17 +15,12 @@
 /**
  * Middlewares on an HttpApp
  */
-<<<<<<< HEAD
-private[zio] trait Web extends Cors with Auth with RequestLogging with HeaderModifier[HttpMiddleware[Any, Nothing]] {
-=======
 private[zio] trait Web
     extends Cors
-    with Csrf
     with Auth
     with RequestLogging
     with Metrics
     with HeaderModifier[HttpMiddleware[Any, Nothing]] {
->>>>>>> d833962e
   self =>
 
   /**
