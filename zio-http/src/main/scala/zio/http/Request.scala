/*
 * Copyright 2021 - 2023 Sporta Technologies PVT LTD & the ZIO HTTP contributors.
 *
 * Licensed under the Apache License, Version 2.0 (the "License");
 * you may not use this file except in compliance with the License.
 * You may obtain a copy of the License at
 *
 *     http://www.apache.org/licenses/LICENSE-2.0
 *
 * Unless required by applicable law or agreed to in writing, software
 * distributed under the License is distributed on an "AS IS" BASIS,
 * WITHOUT WARRANTIES OR CONDITIONS OF ANY KIND, either express or implied.
 * See the License for the specific language governing permissions and
 * limitations under the License.
 */

package zio.http

import java.net.InetAddress

import zio.stacktracer.TracingImplicits.disableAutoTrace
import zio.{NonEmptyChunk, Trace, ZIO}

import zio.http.internal.HeaderOps
import zio.Chunk

final case class Request(
  version: Version = Version.Default,
  method: Method = Method.ANY,
  url: URL = URL.empty,
  headers: Headers = Headers.empty,
  body: Body = Body.empty,
  remoteAddress: Option[InetAddress] = None,
) extends HeaderOps[Request] { self =>

  /**
   * A right-biased way of combining two requests. Most information will be
   * merged, but in cases where this does not make sense (e.g. two non-empty
   * bodies), the information from the right request will be used.
   */
  def ++(that: Request): Request =
    Request(
      self.version ++ that.version,
      self.method ++ that.method,
      self.url ++ that.url,
      self.headers ++ that.headers,
      self.body ++ that.body,
      that.remoteAddress.orElse(self.remoteAddress),
    )

  /** Custom headers and headers required by the used Body */
  lazy val allHeaders: Headers = {
    body.mediaType match {
      case Some(mediaType) =>
        headers ++ Headers(Header.ContentType(mediaType, body.boundary))
      case None            =>
        headers
    }
  }

  def addLeadingSlash: Request = self.copy(url = url.addLeadingSlash)

  /**
   * Add trailing slash to the path.
   */
  def addTrailingSlash: Request = self.copy(url = self.url.addTrailingSlash)

  /**
   * Collects the potentially streaming body of the request into a single chunk.
   */
  def collect(implicit trace: Trace): ZIO[Any, Throwable, Request] =
    if (self.body.isComplete) ZIO.succeed(self)
    else
      self.body.asChunk.map { bytes =>
        self.copy(body = Body.fromChunk(bytes))
      }

  def dropLeadingSlash: Request = updateURL(_.dropLeadingSlash)

  /**
   * Drops trailing slash from the path.
   */
  def dropTrailingSlash: Request = updateURL(_.dropTrailingSlash)

  /** Consumes the streaming body fully and then drops it */
  def ignoreBody(implicit trace: Trace): ZIO[Any, Throwable, Request] =
    self.collect.map(_.copy(body = Body.empty))

  def patch(p: Request.Patch): Request =
    self.copy(headers = self.headers ++ p.addHeaders, url = self.url.addQueryParams(p.addQueryParams))

  def path: Path = url.path

  def path(path: Path): Request = updateURL(_.path(path))

  /**
   * Updates the headers using the provided function
   */
  override def updateHeaders(update: Headers => Headers)(implicit trace: Trace): Request =
    self.copy(headers = update(self.headers))

  def updateURL(f: URL => URL): Request = copy(url = f(url))

  /**
   * Unnests the request by the specified prefix. If the request URL is not
   * nested at the specified path, then this has no effect on the URL.
   */
  def unnest(prefix: Path): Request =
    copy(url = self.url.copy(path = self.url.path.unnest(prefix)))

<<<<<<< HEAD
  /**
   * Returns the cookie with the given name if it exists.
   */
  def cookie(name: String): Option[Cookie] =
    cookies.find(_.name == name)

  /**
   * Uses the cookie with the given name if it exists and runs `f` afterwards.
   */
  def cookieWithZIO[R, A](name: String)(f: Cookie => ZIO[R, Throwable, A])(implicit
    trace: Trace,
  ): ZIO[R, Throwable, A] =
    cookieWithOrFailImpl(name)(identity)(f)

  /**
   * Uses the cookie with the given name if it exists and runs `f` afterwards.
   *
   * Also, you can replace a `NoSuchElementException` from an absent cookie with
   * `E`.
   */
  def cookieWithOrFail[R, E, A](name: String)(missingCookieError: E)(f: Cookie => ZIO[R, E, A])(implicit
    trace: Trace,
  ): ZIO[R, E, A] =
    cookieWithOrFailImpl(name)(_ => missingCookieError)(f)

  private def cookieWithOrFailImpl[R, E, A](name: String)(e: Throwable => E)(f: Cookie => ZIO[R, E, A])(implicit
    trace: Trace,
  ): ZIO[R, E, A] =
    ZIO.getOrFailWith(e(new java.util.NoSuchElementException(s"cookie doesn't exist: $name")))(cookie(name)).flatMap(f)

  /**
   * Returns all cookies from the request.
   */
  def cookies: Chunk[Cookie] =
    header(Header.Cookie).fold(Chunk.empty[Cookie])(_.value.toChunk)
=======
  def cookie(name: String): Option[Cookie] =
    header(Header.Cookie).map(_.value).flatMap(_.filter(_.name == name).headOption)

  def flashMessage: Option[String] =
    cookie("zio-http-flash").map(_.content)
>>>>>>> 4123b171

}

object Request {
  final case class Patch(addHeaders: Headers, addQueryParams: QueryParams) { self =>
    def ++(that: Patch): Patch =
      Patch(self.addHeaders ++ that.addHeaders, self.addQueryParams ++ that.addQueryParams)
  }

  def delete(path: String): Request = Request(method = Method.DELETE, url = pathOrUrl(path))

  def delete(url: URL): Request = Request(method = Method.DELETE, url = url)

  def get(path: String): Request = Request(method = Method.GET, url = pathOrUrl(path))

  def get(url: URL): Request = Request(method = Method.GET, url = url)

  def head(path: String): Request = Request(method = Method.HEAD, url = pathOrUrl(path))

  def head(url: URL): Request = Request(method = Method.HEAD, url = url)

  def options(path: String): Request = Request(method = Method.OPTIONS, url = pathOrUrl(path))

  def options(url: URL): Request = Request(method = Method.OPTIONS, url = url)

  def patch(path: String, body: Body): Request = Request(method = Method.PATCH, url = pathOrUrl(path), body = body)

  def patch(url: URL, body: Body): Request = Request(method = Method.PATCH, url = url, body = body)

  def post(path: String, body: Body): Request = Request(method = Method.POST, url = pathOrUrl(path), body = body)

  def post(url: URL, body: Body): Request = Request(method = Method.POST, url = url, body = body)

  def put(path: String, body: Body): Request = Request(method = Method.PUT, url = pathOrUrl(path), body = body)

  def put(url: URL, body: Body): Request = Request(method = Method.PUT, url = url, body = body)

  /**
   * Convenience function that detects and handles cases when an absolute URL
   * was passed in the path variant of the request constructors
   */
  private def pathOrUrl(path: String): URL =
    if (path.startsWith("http://") || path.startsWith("https://")) {
      URL.decode(path).toOption.getOrElse(URL(Path(path)))
    } else {
      URL(Path(path))
    }

  object Patch {
    val empty: Patch = Patch(Headers.empty, QueryParams.empty)
  }
}<|MERGE_RESOLUTION|>--- conflicted
+++ resolved
@@ -108,7 +108,6 @@
   def unnest(prefix: Path): Request =
     copy(url = self.url.copy(path = self.url.path.unnest(prefix)))
 
-<<<<<<< HEAD
   /**
    * Returns the cookie with the given name if it exists.
    */
@@ -144,13 +143,9 @@
    */
   def cookies: Chunk[Cookie] =
     header(Header.Cookie).fold(Chunk.empty[Cookie])(_.value.toChunk)
-=======
-  def cookie(name: String): Option[Cookie] =
-    header(Header.Cookie).map(_.value).flatMap(_.filter(_.name == name).headOption)
 
   def flashMessage: Option[String] =
     cookie("zio-http-flash").map(_.content)
->>>>>>> 4123b171
 
 }
 
