package zio.http

import zio.Trace
import zio.http.model._
import zio.http.model.headers._

import java.net.InetAddress

<<<<<<< HEAD
trait Request extends HeaderExtension[Request] { self =>

  /**
   * Returns a string representation of the request, useful for debugging,
   * logging or other purposes. It contains the essential properties of HTTP
   * request: protocol version, method, URL, headers and remote address.
   */
  final override def toString = s"Request($version, $method, $url, $headers)"

  /**
   * Updates the headers using the provided function
   */
  final override def updateHeaders(update: Headers => Headers): Request =
    self.copy(headers = update(self.headers))
=======
final case class Request(
  body: Body,
  headers: Headers,
  method: Method,
  url: URL,
  version: Version,
  remoteAddress: Option[InetAddress],
) extends HeaderExtension[Request] { self =>
>>>>>>> 343c36ba

  /**
   * Add trailing slash to the path.
   */
  def addTrailingSlash: Request = self.copy(url = self.url.addTrailingSlash)

  /**
   * Drops trailing slash from the path.
   */
  def dropTrailingSlash: Request = self.copy(url = self.url.dropTrailingSlash)

  val path = url.path

  def updatePath(path: Path): Request = self.copy(url = self.url.copy(path = path))

  /**
   * Updates the headers using the provided function
   */
  override def updateHeaders(update: Headers => Headers)(implicit trace: Trace): Request =
    self.copy(headers = update(self.headers))
}

object Request {

  def default(method: Method, url: URL, body: Body = Body.empty) =
    Request(body, Headers.empty, method, url, Version.`HTTP/1.1`, Option.empty)

  def delete(url: URL): Request = default(Method.DELETE, url)

  def get(url: URL): Request = default(Method.GET, url)

  def options(url: URL): Request = default(Method.OPTIONS, url)

  def patch(body: Body, url: URL): Request = default(Method.PATCH, url, body)

  def post(body: Body, url: URL): Request = default(Method.POST, url, body)

  def put(body: Body, url: URL): Request = default(Method.PUT, url, body)

}<|MERGE_RESOLUTION|>--- conflicted
+++ resolved
@@ -1,27 +1,10 @@
 package zio.http
 
-import zio.Trace
 import zio.http.model._
 import zio.http.model.headers._
 
 import java.net.InetAddress
 
-<<<<<<< HEAD
-trait Request extends HeaderExtension[Request] { self =>
-
-  /**
-   * Returns a string representation of the request, useful for debugging,
-   * logging or other purposes. It contains the essential properties of HTTP
-   * request: protocol version, method, URL, headers and remote address.
-   */
-  final override def toString = s"Request($version, $method, $url, $headers)"
-
-  /**
-   * Updates the headers using the provided function
-   */
-  final override def updateHeaders(update: Headers => Headers): Request =
-    self.copy(headers = update(self.headers))
-=======
 final case class Request(
   body: Body,
   headers: Headers,
@@ -30,7 +13,6 @@
   version: Version,
   remoteAddress: Option[InetAddress],
 ) extends HeaderExtension[Request] { self =>
->>>>>>> 343c36ba
 
   /**
    * Add trailing slash to the path.
@@ -49,7 +31,7 @@
   /**
    * Updates the headers using the provided function
    */
-  override def updateHeaders(update: Headers => Headers)(implicit trace: Trace): Request =
+  override def updateHeaders(update: Headers => Headers): Request =
     self.copy(headers = update(self.headers))
 }
 
