--- conflicted
+++ resolved
@@ -68,7 +68,6 @@
         res     <- promise.await
       } yield res
 
-<<<<<<< HEAD
     }
 
     /**
@@ -126,42 +125,6 @@
             // we always buffer the whole HTTP response we can letty Netty take care of this)
             pipeline.addLast(HTTP_CLIENT_CODEC, new HttpClientCodec(4096, 8192, 8192, true))
 
-            // ObjectAggregator is used to work with FullHttpRequests and FullHttpResponses
-            // This is also required to make WebSocketHandlers work
-            pipeline.addLast(HTTP_OBJECT_AGGREGATOR, new HttpObjectAggregator(Int.MaxValue))
-
-            // ClientInboundHandler is used to take ClientResponse from FullHttpResponse
-            pipeline.addLast(CLIENT_INBOUND_HANDLER, new ClientInboundHandler(rtm, jReq, promise, isWebSocket))
-
-            // Add WebSocketHandlers if it's a `ws` or `wss` request
-            if (isWebSocket) {
-              val headers = req.headers.encode
-              val app     = clientConfig.socketApp.getOrElse(SocketApp())
-              val config  = app.protocol.clientBuilder
-                .customHeaders(headers)
-                .webSocketUri(req.url.encode)
-                .build()
-
-              // Handles the heavy lifting required to upgrade the connection to a WebSocket connection
-              pipeline.addLast(WEB_SOCKET_CLIENT_PROTOCOL_HANDLER, new WebSocketClientProtocolHandler(config))
-              pipeline.addLast(WEB_SOCKET_HANDLER, new WebSocketAppHandler(rtm, app, true))
-            }
-            ()
-=======
-          // If a https or wss request is made we need to add the ssl handler at the starting of the pipeline.
-          if (isSSL) pipeline.addLast(SSL_HANDLER, ClientSSLHandler.ssl(sslOption).newHandler(ch.alloc, host, port))
-
-          // Adding default client channel handlers
-          // Defaults from netty:
-          //   maxInitialLineLength=4096
-          //   maxHeaderSize=8192
-          //   maxChunkSize=8192
-          // and we add: failOnMissingResponse=true
-          // This way, if the server closes the connection before the whole response has been sent,
-          // we get an error. (We can also handle the channelInactive callback, but since for now
-          // we always buffer the whole HTTP response we can letty Netty take care of this)
-          pipeline.addLast(HTTP_CLIENT_CODEC, new HttpClientCodec(4096, 8192, 8192, true))
-
           // ObjectAggregator is used to work with FullHttpRequests and FullHttpResponses
           // This is also required to make WebSocketHandlers work
           if (clientConfig.useAggregator) {
@@ -183,19 +146,20 @@
 
           }
 
-          // Add WebSocketHandlers if it's a `ws` or `wss` request
-          if (isWebSocket) {
-            val headers = req.headers.encode
-            val app     = clientConfig.socketApp.getOrElse(SocketApp())
-            val config  = app.protocol.clientBuilder
-              .customHeaders(headers)
-              .webSocketUri(req.url.encode)
-              .build()
-
-            // Handles the heavy lifting required to upgrade the connection to a WebSocket connection
-            pipeline.addLast(WEB_SOCKET_CLIENT_PROTOCOL_HANDLER, new WebSocketClientProtocolHandler(config))
-            pipeline.addLast(WEB_SOCKET_HANDLER, new WebSocketAppHandler(rtm, app, true))
->>>>>>> 923d0dea
+            // Add WebSocketHandlers if it's a `ws` or `wss` request
+            if (isWebSocket) {
+              val headers = req.headers.encode
+              val app     = clientConfig.socketApp.getOrElse(SocketApp())
+              val config  = app.protocol.clientBuilder
+                .customHeaders(headers)
+                .webSocketUri(req.url.encode)
+                .build()
+
+              // Handles the heavy lifting required to upgrade the connection to a WebSocket connection
+              pipeline.addLast(WEB_SOCKET_CLIENT_PROTOCOL_HANDLER, new WebSocketClientProtocolHandler(config))
+              pipeline.addLast(WEB_SOCKET_HANDLER, new WebSocketAppHandler(rtm, app, true))
+            }
+            ()
           }
         }
 
@@ -250,7 +214,6 @@
     } yield ClientLive(settings, zx, channelFactory, eventLoopGroup)
   }
 
-<<<<<<< HEAD
   val default = ClientConfig.default >>> live
 
   private def channelFactory(config: ClientConfig): UIO[ChannelFactory] = {
@@ -261,19 +224,6 @@
       case ChannelType.URING  => ChannelFactory.Live.uring
       case ChannelType.AUTO   => ChannelFactory.Live.auto
     }
-=======
-  case class Config(
-    socketApp: Option[SocketApp[Any]] = None,
-    ssl: Option[ClientSSLOptions] = None,
-    proxy: Option[Proxy] = None,
-    useAggregator: Boolean = true,
-  ) {
-    self =>
-    def withSSL(ssl: ClientSSLOptions): Config           = self.copy(ssl = Some(ssl))
-    def withSocketApp(socketApp: SocketApp[Any]): Config = self.copy(socketApp = Some(socketApp))
-    def withAggregator(useAggregator: Boolean): Config   = self.copy(useAggregator = useAggregator)
-    def withProxy(proxy: Proxy): Config                  = self.copy(proxy = Some(proxy))
->>>>>>> 923d0dea
   }
 
   private def eventLoopGroup(config: ClientConfig): ZIO[Scope, Nothing, EventLoopGroup] = {
