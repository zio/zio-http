--- conflicted
+++ resolved
@@ -36,20 +36,14 @@
    * Converts this [[RoutesMiddleware]] to a [[zio.http.HandlerAspect]], which
    * can be applied in straightforward fashion to any request handler or HTTP.
    */
-<<<<<<< HEAD
-  final def toMiddleware: Middleware[Nothing, R, Nothing, Any, Request, Response, Request, Response] =
-    (new RequestHandlerMiddleware[R, Nothing] {
+  final def toHandlerAspect: HandlerAspect[Nothing, R, Nothing, Any, Request, Response, Request, Response] =
+    new HandlerAspect[Nothing, R, Nothing, Any, Request, Response, Request, Response] {
+      type OutEnv[Env] = Env
+      type OutErr[Err] = Err
 
-      override def apply[Env >: Nothing <: R, Err >: Nothing <: Any](
-        handler: Handler[Env, Err, Request, Response],
-      )(implicit trace: Trace): Handler[Env, Err, Request, Response] = {
-=======
-  final def toHandlerAspect: HandlerAspect[R, Nothing, Request, Response, Request, Response] =
-    new HandlerAspect[R, Nothing, Request, Response, Request, Response] {
-      def apply[R1 <: R, E1 >: Nothing](handler: Handler[R1, E1, Request, Response])(implicit
+      def apply[R1 >: Nothing <: R, E1 >: Nothing <: Any](handler: Handler[R1, E1, Request, Response])(implicit
         trace: Trace,
       ): Handler[R1, E1, Request, Response] = {
->>>>>>> 5beb064d
         Handler.fromFunctionZIO[Request] { request =>
           decodeMiddlewareInput(request).flatMap { input =>
             incoming(input).foldZIO(
