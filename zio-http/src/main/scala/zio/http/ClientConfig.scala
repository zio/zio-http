package zio.http

<<<<<<< HEAD
import io.netty.channel
import io.netty.channel.{ChannelFactory, EventLoopGroup, _}
import zio.ZLayer
import zio.http.netty.{ChannelFactories, ChannelType, EventLoopGroups, NettyRuntime}
=======
import zio.{Trace, ZLayer}
import zio.http.netty.{ChannelFactories, EventLoopGroups, _}
>>>>>>> bdad790e
import zio.http.socket.SocketApp
import zio.{Duration, Scope}
import zio.stacktracer.TracingImplicits.disableAutoTrace // scalafix:ok;

case class ClientConfig(
  socketApp: Option[SocketApp[Any]] = None,
  ssl: Option[ClientSSLConfig] = None,
  proxy: Option[Proxy] = None,
  channelType: ChannelType = ChannelType.AUTO,
  nThreads: Int = 0,
  useAggregator: Boolean = true,
<<<<<<< HEAD
  connectionPool: ConnectionPoolConfig = ConnectionPoolConfig.Disabled,
=======
  maxHeaderSize: Int = 8192,
  requestDecompression: Decompression = Decompression.No,
>>>>>>> bdad790e
) extends EventLoopGroups.Config {
  self =>
  def ssl(ssl: ClientSSLConfig): ClientConfig = self.copy(ssl = Some(ssl))

  def socketApp(socketApp: SocketApp[Any]): ClientConfig = self.copy(socketApp = Some(socketApp))

  def proxy(proxy: Proxy): ClientConfig = self.copy(proxy = Some(proxy))

  def channelType(channelType: ChannelType): ClientConfig = self.copy(channelType = channelType)

  def maxThreads(nThreads: Int): ClientConfig = self.copy(nThreads = nThreads)

  def useObjectAggregator(objectAggregator: Boolean): ClientConfig = self.copy(useAggregator = objectAggregator)

<<<<<<< HEAD
  def withFixedConnectionPool(size: Int): ClientConfig =
    self.copy(connectionPool = ConnectionPoolConfig.Fixed(size))

  def withDynamicConnectionPool(minimum: Int, maximum: Int, ttl: Duration): ClientConfig =
    self.copy(connectionPool = ConnectionPoolConfig.Dynamic(minimum = minimum, maximum = maximum, ttl = ttl))
=======
  /**
   * Configure the client to use `maxHeaderSize` value when encode/decode
   * headers.
   */
  def maxHeaderSize(headerSize: Int): ClientConfig = self.copy(maxHeaderSize = headerSize)

  def requestDecompression(isStrict: Boolean): ClientConfig =
    self.copy(requestDecompression = if (isStrict) Decompression.Strict else Decompression.NonStrict)
>>>>>>> bdad790e
}

object ClientConfig {
  def empty: ClientConfig = ClientConfig()

<<<<<<< HEAD
  def default: ZLayer[
    Scope,
    Nothing,
    ClientConfig with EventLoopGroup with ChannelFactory[channel.Channel] with NettyRuntime,
  ] = ZLayer.succeed(
    empty,
  ) >+> EventLoopGroups.fromConfig >+> ChannelFactories.Client.fromConfig >+> NettyRuntime.usingDedicatedThreadPool

  def live(
    clientConfig: ClientConfig,
  ): ZLayer[Scope, Nothing, ClientConfig with EventLoopGroup with ChannelFactory[channel.Channel] with NettyRuntime] =
=======
  val default = {
    implicit val trace = Trace.empty
    ZLayer.succeed(
      empty,
    ) >+> EventLoopGroups.fromConfig >+> ChannelFactories.Client.fromConfig >+> NettyRuntime.usingDedicatedThreadPool
  }

  def live(clientConfig: ClientConfig)(implicit trace: Trace) =
>>>>>>> bdad790e
    ZLayer.succeed(
      clientConfig,
    ) >+> EventLoopGroups.fromConfig >+> ChannelFactories.Client.fromConfig >+> NettyRuntime.usingDedicatedThreadPool
}<|MERGE_RESOLUTION|>--- conflicted
+++ resolved
@@ -1,16 +1,10 @@
 package zio.http
 
-<<<<<<< HEAD
 import io.netty.channel
 import io.netty.channel.{ChannelFactory, EventLoopGroup, _}
-import zio.ZLayer
+import zio.{Duration, Scope, Trace, ZLayer}
 import zio.http.netty.{ChannelFactories, ChannelType, EventLoopGroups, NettyRuntime}
-=======
-import zio.{Trace, ZLayer}
-import zio.http.netty.{ChannelFactories, EventLoopGroups, _}
->>>>>>> bdad790e
 import zio.http.socket.SocketApp
-import zio.{Duration, Scope}
 import zio.stacktracer.TracingImplicits.disableAutoTrace // scalafix:ok;
 
 case class ClientConfig(
@@ -20,12 +14,9 @@
   channelType: ChannelType = ChannelType.AUTO,
   nThreads: Int = 0,
   useAggregator: Boolean = true,
-<<<<<<< HEAD
   connectionPool: ConnectionPoolConfig = ConnectionPoolConfig.Disabled,
-=======
   maxHeaderSize: Int = 8192,
   requestDecompression: Decompression = Decompression.No,
->>>>>>> bdad790e
 ) extends EventLoopGroups.Config {
   self =>
   def ssl(ssl: ClientSSLConfig): ClientConfig = self.copy(ssl = Some(ssl))
@@ -40,13 +31,12 @@
 
   def useObjectAggregator(objectAggregator: Boolean): ClientConfig = self.copy(useAggregator = objectAggregator)
 
-<<<<<<< HEAD
   def withFixedConnectionPool(size: Int): ClientConfig =
     self.copy(connectionPool = ConnectionPoolConfig.Fixed(size))
 
   def withDynamicConnectionPool(minimum: Int, maximum: Int, ttl: Duration): ClientConfig =
     self.copy(connectionPool = ConnectionPoolConfig.Dynamic(minimum = minimum, maximum = maximum, ttl = ttl))
-=======
+
   /**
    * Configure the client to use `maxHeaderSize` value when encode/decode
    * headers.
@@ -55,34 +45,27 @@
 
   def requestDecompression(isStrict: Boolean): ClientConfig =
     self.copy(requestDecompression = if (isStrict) Decompression.Strict else Decompression.NonStrict)
->>>>>>> bdad790e
 }
 
 object ClientConfig {
   def empty: ClientConfig = ClientConfig()
 
-<<<<<<< HEAD
-  def default: ZLayer[
+  val default: ZLayer[
     Scope,
     Nothing,
     ClientConfig with EventLoopGroup with ChannelFactory[channel.Channel] with NettyRuntime,
-  ] = ZLayer.succeed(
-    empty,
-  ) >+> EventLoopGroups.fromConfig >+> ChannelFactories.Client.fromConfig >+> NettyRuntime.usingDedicatedThreadPool
-
-  def live(
-    clientConfig: ClientConfig,
-  ): ZLayer[Scope, Nothing, ClientConfig with EventLoopGroup with ChannelFactory[channel.Channel] with NettyRuntime] =
-=======
-  val default = {
-    implicit val trace = Trace.empty
+  ] = {
+    implicit val trace: Trace = Trace.empty
     ZLayer.succeed(
       empty,
     ) >+> EventLoopGroups.fromConfig >+> ChannelFactories.Client.fromConfig >+> NettyRuntime.usingDedicatedThreadPool
   }
 
-  def live(clientConfig: ClientConfig)(implicit trace: Trace) =
->>>>>>> bdad790e
+  def live(
+    clientConfig: ClientConfig,
+  )(implicit
+    trace: Trace,
+  ): ZLayer[Scope, Nothing, ClientConfig with EventLoopGroup with ChannelFactory[channel.Channel] with NettyRuntime] =
     ZLayer.succeed(
       clientConfig,
     ) >+> EventLoopGroups.fromConfig >+> ChannelFactories.Client.fromConfig >+> NettyRuntime.usingDedicatedThreadPool
