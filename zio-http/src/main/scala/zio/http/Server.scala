--- conflicted
+++ resolved
@@ -20,13 +20,8 @@
 
 import zio._
 
-<<<<<<< HEAD
-import zio.http.netty.NettyServerConfig
-=======
 import zio.http.Server.Config.ResponseCompressionConfig
-import zio.http.Server.ErrorCallback
 import zio.http.netty.NettyConfig
->>>>>>> af731b90
 import zio.http.netty.server._
 
 /**
@@ -49,10 +44,6 @@
 }
 
 object Server {
-<<<<<<< HEAD
-=======
-  type ErrorCallback = Cause[Nothing] => ZIO[Any, Nothing, Unit]
-
   final case class Config(
     sslConfig: Option[SSLConfig],
     address: InetSocketAddress,
@@ -295,7 +286,6 @@
     }
   }
 
->>>>>>> af731b90
   def serve[R](
     httpApp: App[R],
   )(implicit trace: Trace): URIO[R with Server, Nothing] =
