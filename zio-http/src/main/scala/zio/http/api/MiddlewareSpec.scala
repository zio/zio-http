package zio.http.api

import zio.ZIO
import zio.http.api.internal.TextCodec
import zio.http.middleware.Auth
import zio.http.middleware.Auth.Credentials
import zio.http.model.Headers.BasicSchemeName
import zio.http.model.headers.values._
import zio.http.model.{Cookie, HTTP_CHARSET, HeaderNames, Headers}
import zio.http.{Request, Response}

import java.util.Base64

final case class MiddlewareSpec[MiddlewareIn, MiddlewareOut](
  middlewareIn: HttpCodec[CodecType.Header with CodecType.Query with CodecType.Method, MiddlewareIn],
  middlewareOut: HttpCodec[CodecType.Header, MiddlewareOut],
) { self =>
  def ++[MiddlewareIn2, MiddlewareOut2](that: MiddlewareSpec[MiddlewareIn2, MiddlewareOut2])(implicit
    inCombiner: Combiner[MiddlewareIn, MiddlewareIn2],
    outCombiner: Combiner[MiddlewareOut, MiddlewareOut2],
  ): MiddlewareSpec[inCombiner.Out, outCombiner.Out] =
    MiddlewareSpec(self.middlewareIn ++ that.middlewareIn, self.middlewareOut ++ that.middlewareOut)

  def implement[R, S](
    incoming: MiddlewareIn => ZIO[R, Nothing, Middleware.Control[S]],
  ): Middleware.Interceptor2[S, R, MiddlewareIn, MiddlewareOut] =
    Middleware.interceptZIO(self)(incoming)

  def implementIncoming[R](
    incoming: MiddlewareIn => ZIO[R, Nothing, MiddlewareOut],
  ): Middleware[R, MiddlewareIn, MiddlewareOut] =
    Middleware.fromFunctionZIO(self)(incoming)

  def implementIncomingControl[R](
    incoming: MiddlewareIn => ZIO[R, Nothing, Middleware.Control[MiddlewareOut]],
  ): Middleware[R, MiddlewareIn, MiddlewareOut] =
    implement[R, MiddlewareOut](in => incoming(in))((out, _) => ZIO.succeedNow(out))

  def mapIn[MiddlewareIn2](
    f: HttpCodec[CodecType.Header with CodecType.Query with CodecType.Method, MiddlewareIn] => HttpCodec[
      CodecType.Header with CodecType.Query with CodecType.Method,
      MiddlewareIn2,
    ],
  ): MiddlewareSpec[MiddlewareIn2, MiddlewareOut] =
    copy(middlewareIn = f(middlewareIn))

  def mapOut[MiddlewareOut2](
    f: HttpCodec[CodecType.Header, MiddlewareOut] => HttpCodec[
      CodecType.Header,
      MiddlewareOut2,
    ],
  ): MiddlewareSpec[MiddlewareIn, MiddlewareOut2] =
    copy(middlewareOut = f(middlewareOut))

  def mapBoth[MiddlewareIn2, MiddlewareOut2](
    f: HttpCodec[CodecType.Header with CodecType.Query with CodecType.Method, MiddlewareIn] => HttpCodec[
      CodecType.Header with CodecType.Query with CodecType.Method,
      MiddlewareIn2,
    ],
    g: HttpCodec[CodecType.Header, MiddlewareOut] => HttpCodec[
      CodecType.Header,
      MiddlewareOut2,
    ],
  ): MiddlewareSpec[MiddlewareIn2, MiddlewareOut2] =
    mapIn(f).mapOut(g)

  def optional: MiddlewareSpec[Option[MiddlewareIn], Option[MiddlewareOut]] =
    self.optionalIn.optionalOut

  def optionalIn: MiddlewareSpec[Option[MiddlewareIn], MiddlewareOut] =
    self.mapIn(_.optional)

  def optionalOut: MiddlewareSpec[MiddlewareIn, Option[MiddlewareOut]] =
    self.mapOut(_.optional)

}

object MiddlewareSpec {

  final case class CsrfValidate(cookieOption: Option[Cookie[Request]], tokenValue: Option[String])

  def none: MiddlewareSpec[Unit, Unit] =
    MiddlewareSpec(HttpCodec.empty, HttpCodec.empty)

  def cookieOption(cookieName: String): MiddlewareSpec[Option[Cookie[Request]], Unit] =
    requireHeader(HeaderNames.cookie.toString()).optionalIn
      .mapIn(
        _.transformOrFail(
          {
            case Some(cookieList) => readCookie(cookieList, cookieName)
            case None             => Right(None)
          },
          {
            case Some(cookie) => writeCookie(cookie).map(Some(_))
            case None         => Right(None)
          },
        ),
      )

  def cookie(cookieName: String): MiddlewareSpec[Cookie[Request], Unit] = {
    cookieOption(cookieName).mapIn(
      _.transformOrFailLeft(
        {
          case Some(cookie) => Right(cookie)
          case None         => Left(s"Cookie ${cookieName} not found")
        },
        value => Some(value),
      ),
    )
  }

  def csrfValidate(tokenName: String): MiddlewareSpec[CsrfValidate, Unit] = {
    val cookie: MiddlewareSpec[Option[Cookie[Request]], Unit] =
      MiddlewareSpec.cookieOption(tokenName)

    val tokenHeader =
      MiddlewareSpec.requireHeader(tokenName)

    (cookie ++ tokenHeader.mapIn(_.optional)).mapIn(
      _.transform(
        { case (a, b) =>
          CsrfValidate(a, b)
        },
        value => (value.cookieOption, value.tokenValue),
      ),
    )
  }

  def addCookie: MiddlewareSpec[Unit, Cookie[Response]] =
    MiddlewareSpec(
      HttpCodec.empty,
      HeaderCodec.setCookie.transformOrFail(
        _ => Left("Cannot add cookie"),
        value => Right(ResponseCookie.CookieValue(value)),
      ),
    )

  /**
   * Add specified header to the response
   */
  def addHeader(key: String, value: String): MiddlewareSpec[Unit, Unit] =
    MiddlewareSpec(HttpCodec.empty, HeaderCodec.header(key, TextCodec.constant(value)))

  def addHeader(header: Headers.Header): MiddlewareSpec[Unit, Unit] =
    addHeader(header.key.toString, header.value.toString)

  def addHeaders(headers: Headers): MiddlewareSpec[Unit, Unit] =
    headers.headersAsList.map(addHeader(_)).reduce(_ ++ _)

  def addCorrelationId: MiddlewareSpec[Unit, String] =
    MiddlewareSpec(HttpCodec.empty, HeaderCodec.header("-x-correlation-id", TextCodec.string))

  def withAccessControlAllowOrigin: MiddlewareSpec[Unit, AccessControlAllowOrigin] =
    MiddlewareSpec(HttpCodec.empty, HeaderCodec.accessControlAllowOrigin)

  def withAuthorization(value: CharSequence): MiddlewareSpec[Unit, Unit] =
    addHeader(HeaderNames.authorization.toString, value.toString)

  def withBasicAuthorization(username: String, password: String): MiddlewareSpec[Unit, Unit] = {
    val authString    = String.format("%s:%s", username, password)
    val encodedAuthCB = new String(Base64.getEncoder.encode(authString.getBytes(HTTP_CHARSET)), HTTP_CHARSET)
    val value         = String.format("%s %s", BasicSchemeName, encodedAuthCB)
    addHeader(HeaderNames.authorization.toString, value)
  }

  def withAccessControlAllowMaxAge: MiddlewareSpec[Unit, AccessControlMaxAge] =
    MiddlewareSpec(HttpCodec.empty, HeaderCodec.accessControlMaxAge)

<<<<<<< HEAD
  def withProxyAuthorization: MiddlewareSpec[Unit, ProxyAuthorization] =
    MiddlewareSpec(HttpCodec.empty, HeaderCodec.proxyAuthorization)
=======
  def withReferer: MiddlewareSpec[Unit, Referer] =
    MiddlewareSpec(HttpCodec.empty, HeaderCodec.referer)

  def withRetryAfter: MiddlewareSpec[Unit, RetryAfter] =
    MiddlewareSpec(HttpCodec.empty, HeaderCodec.retryAfter)

  def withAccessControlAllowCredentials: MiddlewareSpec[Unit, AccessControlAllowCredentials] =
    MiddlewareSpec(HttpCodec.empty, HeaderCodec.accessControlAllowCredentials)

  def withAccessControlAllowMethods: MiddlewareSpec[Unit, AccessControlAllowMethods] =
    MiddlewareSpec(HttpCodec.empty, HeaderCodec.accessControlAllowMethods)
>>>>>>> a63b85ad

  def auth: MiddlewareSpec[Auth.Credentials, Unit] =
    requireHeader(HeaderNames.wwwAuthenticate.toString)
      .mapIn(
        _.transformOrFailLeft(
          s => decodeHttpBasic(s).fold(Left("Failed to decode headers"): Either[String, Credentials])(Right(_)),
          c => s"${c.uname}:${c.upassword}",
        ),
      )

  def cors =
    MiddlewareSpec(
      middlewareIn = MethodCodec.method ++
        HeaderCodec.origin.optional ++
        HeaderCodec.accessControlRequestMethod.optional,
      middlewareOut = HttpCodec.empty,
    )

  def customAuth[I](
    headerCodec: HeaderCodec[I],
  ): MiddlewareSpec[I, Unit] =
    MiddlewareSpec(
      headerCodec,
      HttpCodec.empty,
    )

  def requireHeader(name: String): MiddlewareSpec[String, Unit] =
    MiddlewareSpec(HeaderCodec.header(name, TextCodec.string), HttpCodec.empty)

  def withAccept: MiddlewareSpec[Unit, Accept] =
    MiddlewareSpec(HttpCodec.empty, HeaderCodec.accept)

  def withAcceptEncoding: MiddlewareSpec[Unit, AcceptEncoding] =
    MiddlewareSpec(
      HttpCodec.empty,
      HeaderCodec.acceptEncoding,
    )

  def withAcceptLanguage: MiddlewareSpec[Unit, AcceptLanguage] =
    MiddlewareSpec(
      HttpCodec.empty,
      HeaderCodec.acceptLanguage,
    )

  def withAcceptPatch: MiddlewareSpec[Unit, AcceptPatch] =
    MiddlewareSpec(
      HttpCodec.empty,
      HeaderCodec.acceptPatch,
    )

  def withAcceptRanges: MiddlewareSpec[Unit, AcceptRanges] =
    MiddlewareSpec(
      HttpCodec.empty,
      HeaderCodec.acceptRanges,
    )

  private[api] def decodeHttpBasic(encoded: String): Option[Credentials] = {
    val colonIndex = encoded.indexOf(":")
    if (colonIndex == -1)
      None
    else {
      val username = encoded.substring(0, colonIndex)
      val password =
        if (colonIndex == encoded.length - 1)
          ""
        else
          encoded.substring(colonIndex + 1)
      Some(Credentials(username, password))
    }
  }

  private[api] def readCookie(
    cookieList: String,
    cookieName: String,
  ): Either[String, Option[Cookie[Request]]] =
    Cookie
      .decode[Request](cookieList)
      .map(list => list.find(_.name == cookieName))
      .left
      .map(_.getMessage)

  private[api] def writeCookie(cookieRequest: Cookie[Request]): Either[String, String] =
    cookieRequest
      .encode(validate = false)
      .left
      .map(_.getMessage)

}<|MERGE_RESOLUTION|>--- conflicted
+++ resolved
@@ -166,10 +166,9 @@
   def withAccessControlAllowMaxAge: MiddlewareSpec[Unit, AccessControlMaxAge] =
     MiddlewareSpec(HttpCodec.empty, HeaderCodec.accessControlMaxAge)
 
-<<<<<<< HEAD
   def withProxyAuthorization: MiddlewareSpec[Unit, ProxyAuthorization] =
     MiddlewareSpec(HttpCodec.empty, HeaderCodec.proxyAuthorization)
-=======
+
   def withReferer: MiddlewareSpec[Unit, Referer] =
     MiddlewareSpec(HttpCodec.empty, HeaderCodec.referer)
 
@@ -181,7 +180,6 @@
 
   def withAccessControlAllowMethods: MiddlewareSpec[Unit, AccessControlAllowMethods] =
     MiddlewareSpec(HttpCodec.empty, HeaderCodec.accessControlAllowMethods)
->>>>>>> a63b85ad
 
   def auth: MiddlewareSpec[Auth.Credentials, Unit] =
     requireHeader(HeaderNames.wwwAuthenticate.toString)
