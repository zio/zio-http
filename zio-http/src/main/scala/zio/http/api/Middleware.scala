--- conflicted
+++ resolved
@@ -675,85 +675,86 @@
     )(identity)
   }
 
-<<<<<<< HEAD
+  def withProxyAuthenticate(value: CharSequence): Middleware[Any, Unit, Unit] = {
+    fromFunction(
+      MiddlewareSpec.withProxyAuthenticate.mapOut(
+        _.unit(ProxyAuthenticate.toProxyAuthenticate(value.toString)),
+      ),
+    )(identity)
+  }
+
+  def withProxyAuthorization(value: CharSequence): Middleware[Any, Unit, Unit] = {
+    fromFunction(
+      MiddlewareSpec.withProxyAuthorization.mapOut(
+        _.unit(ProxyAuthorization.toProxyAuthorization(value.toString)),
+      ),
+    )(identity)
+  }
+
+  def withReferer(value: CharSequence): Middleware[Any, Unit, Unit]    = {
+    fromFunction(
+      MiddlewareSpec.withReferer.mapOut(
+        _.unit(Referer.toReferer(value.toString)),
+      ),
+    )(identity)
+  }
+  def withRetryAfter(value: CharSequence): Middleware[Any, Unit, Unit] = {
+    fromFunction(
+      MiddlewareSpec.withRetryAfter.mapOut(
+        _.unit(RetryAfter.toRetryAfter(value.toString)),
+      ),
+    )(identity)
+  }
+
+  def withAccessControlAllowCredentials(value: Boolean): Middleware[Any, Unit, Unit] =
+    fromFunction(
+      MiddlewareSpec.withAccessControlAllowCredentials.mapOut(
+        _.unit(AccessControlAllowCredentials.toAccessControlAllowCredentials(value)),
+      ),
+    )(identity)
+
+  def withAccessControlAllowMethods(value: Method*): Middleware[Any, Unit, Unit] =
+    fromFunction(
+      MiddlewareSpec.withAccessControlAllowMethods.mapOut(
+        _.unit(AccessControlAllowMethods.AllowMethods(Chunk.fromIterable(value))),
+      ),
+    )(identity)
+
+  def withAccessControlAllowMethods(value: CharSequence): Middleware[Any, Unit, Unit] =
+    fromFunction(
+      MiddlewareSpec.withAccessControlAllowMethods.mapOut(
+        _.unit(AccessControlAllowMethods.toAccessControlAllowMethods(value.toString)),
+      ),
+    )(identity)
+
+  def withTransferEncoding(value: CharSequence): Middleware[Any, Unit, Unit] = {
+    fromFunction(
+      MiddlewareSpec.withTransferEncoding.mapOut(
+        _.unit(TransferEncoding.toTransferEncoding(value.toString)),
+      ),
+    )(identity)
+  }
+
+  def withConnection(value: CharSequence): Middleware[Any, Unit, Unit] = {
+    fromFunction(
+      MiddlewareSpec.withConnection.mapOut(
+        _.unit(Connection.toConnection(value.toString)),
+      ),
+    )(identity)
+  }
+
+  def withExpires(value: CharSequence): Middleware[Any, Unit, Unit] = {
+    fromFunction(
+      MiddlewareSpec.withExpires.mapOut(
+        _.unit(Expires.toExpires(value.toString)),
+      ),
+    )(identity)
+  }
+
   def withIfRange(value: CharSequence): Middleware[Any, Unit, Unit] = {
     fromFunction(
       MiddlewareSpec.withIfRange.mapOut(
         _.unit(IfRange.toIfRange(value.toString)),
-=======
-  def withProxyAuthenticate(value: CharSequence): Middleware[Any, Unit, Unit] = {
-    fromFunction(
-      MiddlewareSpec.withProxyAuthenticate.mapOut(
-        _.unit(ProxyAuthenticate.toProxyAuthenticate(value.toString)),
-      ),
-    )(identity)
-  }
-
-  def withProxyAuthorization(value: CharSequence): Middleware[Any, Unit, Unit] = {
-    fromFunction(
-      MiddlewareSpec.withProxyAuthorization.mapOut(
-        _.unit(ProxyAuthorization.toProxyAuthorization(value.toString)),
-      ),
-    )(identity)
-  }
-
-  def withReferer(value: CharSequence): Middleware[Any, Unit, Unit]    = {
-    fromFunction(
-      MiddlewareSpec.withReferer.mapOut(
-        _.unit(Referer.toReferer(value.toString)),
-      ),
-    )(identity)
-  }
-  def withRetryAfter(value: CharSequence): Middleware[Any, Unit, Unit] = {
-    fromFunction(
-      MiddlewareSpec.withRetryAfter.mapOut(
-        _.unit(RetryAfter.toRetryAfter(value.toString)),
-      ),
-    )(identity)
-  }
-
-  def withAccessControlAllowCredentials(value: Boolean): Middleware[Any, Unit, Unit] =
-    fromFunction(
-      MiddlewareSpec.withAccessControlAllowCredentials.mapOut(
-        _.unit(AccessControlAllowCredentials.toAccessControlAllowCredentials(value)),
-      ),
-    )(identity)
-
-  def withAccessControlAllowMethods(value: Method*): Middleware[Any, Unit, Unit] =
-    fromFunction(
-      MiddlewareSpec.withAccessControlAllowMethods.mapOut(
-        _.unit(AccessControlAllowMethods.AllowMethods(Chunk.fromIterable(value))),
-      ),
-    )(identity)
-
-  def withAccessControlAllowMethods(value: CharSequence): Middleware[Any, Unit, Unit] =
-    fromFunction(
-      MiddlewareSpec.withAccessControlAllowMethods.mapOut(
-        _.unit(AccessControlAllowMethods.toAccessControlAllowMethods(value.toString)),
-      ),
-    )(identity)
-
-  def withTransferEncoding(value: CharSequence): Middleware[Any, Unit, Unit] = {
-    fromFunction(
-      MiddlewareSpec.withTransferEncoding.mapOut(
-        _.unit(TransferEncoding.toTransferEncoding(value.toString)),
-      ),
-    )(identity)
-  }
-
-  def withConnection(value: CharSequence): Middleware[Any, Unit, Unit] = {
-    fromFunction(
-      MiddlewareSpec.withConnection.mapOut(
-        _.unit(Connection.toConnection(value.toString)),
-      ),
-    )(identity)
-  }
-
-  def withExpires(value: CharSequence): Middleware[Any, Unit, Unit] = {
-    fromFunction(
-      MiddlewareSpec.withExpires.mapOut(
-        _.unit(Expires.toExpires(value.toString)),
->>>>>>> 7f04eb18
       ),
     )(identity)
   }
