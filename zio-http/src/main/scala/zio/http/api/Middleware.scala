--- conflicted
+++ resolved
@@ -3,23 +3,19 @@
 import io.netty.handler.codec.http.HttpHeaderNames
 import zio._
 import zio.http._
-<<<<<<< HEAD
-import zio.http.api.MiddlewareSpec.CsrfValidate
-import zio.http.model.headers.values._
-import zio.http.model.{Cookie, Status}
-
-import java.util.UUID
-import scala.annotation.meta.param
-=======
 import zio.http.api.MiddlewareSpec.{CsrfValidate, decodeHttpBasic}
 import zio.http.middleware.Auth
 import zio.http.middleware.Cors.CorsConfig
 import zio.http.model.Headers.{BasicSchemeName, BearerSchemeName, Header}
 import zio.http.model.headers.values.Origin
 import zio.http.model.{Cookie, Headers, Method, Status}
+import zio.http.api.MiddlewareSpec.CsrfValidate
+import zio.http.model.headers.values._
+import zio.http.model.{Cookie, Status}
 
 import java.util.{Base64, UUID}
->>>>>>> 534f0cd6
+import java.util.UUID
+import scala.annotation.meta.param
 
 /**
  * A `Middleware` represents the implementation of a `MiddlewareSpec`,
@@ -118,150 +114,6 @@
     fromFunctionZIO(MiddlewareSpec.addCookie)(_ => cookie)
 
   /**
-<<<<<<< HEAD
-   * Adds the content type header to the response based on a ZIO effect
-   */
-  def withContentBase(contentBase: ContentBase): Middleware[Any, Unit, ContentBase] =
-    fromFunction(MiddlewareSpec.withContentBase)(_ => contentBase)
-
-  /**
-   * Adds the content type header to the response based on a ZIO effect
-   */
-  def withContentBaseZIO[R](contentBase: ZIO[R, Nothing, ContentBase]): Middleware[R, Unit, ContentBase] =
-    fromFunctionZIO(MiddlewareSpec.withContentBase)(_ => contentBase)
-
-  /**
-   * Adds the content type header to the response based on a ZIO effect
-   */
-  def withContentDisposition(contentDisposition: ContentDisposition): Middleware[Any, Unit, ContentDisposition] =
-    fromFunction(MiddlewareSpec.withContentDisposition)(_ => contentDisposition)
-
-  /**
-   * Adds the content disposition header to the response based on a ZIO effect
-   */
-  def withContentDispositionZIO[R](
-    contentDisposition: ZIO[R, Nothing, ContentDisposition],
-  ): Middleware[R, Unit, ContentDisposition] =
-    fromFunctionZIO(MiddlewareSpec.withContentDisposition)(_ => contentDisposition)
-
-  /**
-   * Adds the content encoding header to the response
-   */
-  def withContentEncoding(value: CharSequence): Middleware[Any, Unit, ContentEncoding] =
-    fromFunction(MiddlewareSpec.withContentEncoding)(_ => ContentEncoding.toContentEncoding(value))
-
-  /**
-   * Adds the content encoding header to the response based on a ZIO effect
-   */
-  def withContentEncodingZIO[R](value: ZIO[R, Nothing, CharSequence]): Middleware[R, Unit, ContentEncoding] =
-    fromFunctionZIO(MiddlewareSpec.withContentEncoding)(_ => value.map(ContentEncoding.toContentEncoding))
-
-  /**
-   * Adds the content language header to the response
-   */
-  def withContentLanguage(value: CharSequence): Middleware[Any, Unit, ContentLanguage] =
-    fromFunction(MiddlewareSpec.withContentLanguage)(_ => ContentLanguage.toContentLanguage(value))
-
-  /**
-   * Adds the content language header to the response based on a ZIO effect
-   */
-  def withContentLanguageZIO[R](value: ZIO[R, Nothing, CharSequence]): Middleware[R, Unit, ContentLanguage] =
-    fromFunctionZIO(MiddlewareSpec.withContentLanguage)(_ => value.map(ContentLanguage.toContentLanguage))
-
-  /**
-   * Adds the content length header to the response
-   */
-  def withContentLength(length: Long): Middleware[Any, Unit, ContentLength] =
-    fromFunction(MiddlewareSpec.withContentLength)(_ => ContentLength.toContentLength(length))
-
-  /**
-   * Adds the content length header to the response based on a ZIO effect
-   */
-  def withContentLengthZIO[R](response: ZIO[R, Nothing, Long]): Middleware[R, Unit, ContentLength] =
-    fromFunctionZIO(MiddlewareSpec.withContentLength)(_ => response.map(ContentLength.toContentLength))
-
-  /**
-   * Adds the content location header to the response
-   */
-  def withContentLocation(value: CharSequence): Middleware[Any, Unit, ContentLocation] =
-    fromFunction(MiddlewareSpec.withContentLocation)(_ => ContentLocation.toContentLocation(value))
-
-  /**
-   * Adds the content location header to the response based on a ZIO effect
-   */
-  def withContentLocationZIO[R](value: ZIO[R, Nothing, CharSequence]): Middleware[R, Unit, ContentLocation] =
-    fromFunctionZIO(MiddlewareSpec.withContentLocation)(_ => value.map(ContentLocation.toContentLocation))
-
-  /**
-   * Adds the content md5 header to the response
-   */
-  def withContentMd5(value: CharSequence): Middleware[Any, Unit, ContentMd5] =
-    fromFunction(MiddlewareSpec.withContentMd5)(_ => ContentMd5.toContentMd5(value))
-
-  /**
-   * Adds the content md5 header to the response based on a ZIO effect
-   */
-  def withContentMd5ZIO[R](value: ZIO[R, Nothing, CharSequence]): Middleware[R, Unit, ContentMd5] =
-    fromFunctionZIO(MiddlewareSpec.withContentMd5)(_ => value.map(ContentMd5.toContentMd5))
-
-  /**
-   * Adds the content range header to the response
-   */
-  def withContentRange(value: CharSequence): Middleware[Any, Unit, ContentRange] =
-    fromFunction(MiddlewareSpec.withContentRange)(_ => ContentRange.toContentRange(value))
-
-  /**
-   * Adds the content range header to the response based on a ZIO effect
-   */
-  def withContentRangeZIO[R](value: ZIO[R, Nothing, CharSequence]): Middleware[R, Unit, ContentRange] =
-    fromFunctionZIO(MiddlewareSpec.withContentRange)(_ => value.map(ContentRange.toContentRange))
-
-  /**
-   * Adds the content type header to the response
-   */
-  def withContentSecurityPolicy(value: CharSequence): Middleware[Any, Unit, ContentSecurityPolicy] =
-    fromFunction(MiddlewareSpec.withContentSecurityPolicy)(_ => ContentSecurityPolicy.toContentSecurityPolicy(value))
-
-  /**
-   * Adds the content type header to the response based on a ZIO effect
-   */
-  def withContentSecurityPolicyZIO[R](
-    value: ZIO[R, Nothing, CharSequence],
-  ): Middleware[R, Unit, ContentSecurityPolicy] =
-    fromFunctionZIO(MiddlewareSpec.withContentSecurityPolicy)(_ =>
-      value.map(ContentSecurityPolicy.toContentSecurityPolicy),
-    )
-
-  /**
-   * Adds the content type header to the response
-   */
-  def withContentTransferEncoding(value: CharSequence): Middleware[Any, Unit, ContentTransferEncoding] =
-    fromFunction(MiddlewareSpec.withContentTransferEncoding)(_ =>
-      ContentTransferEncoding.toContentTransferEncoding(value),
-    )
-
-  /**
-   * Adds the content type header to the response based on a ZIO effect
-   */
-  def withContentTransferEncodingZIO[R](
-    value: ZIO[R, Nothing, CharSequence],
-  ): Middleware[R, Unit, ContentTransferEncoding] =
-    fromFunctionZIO(MiddlewareSpec.withContentTransferEncoding)(_ =>
-      value.map(ContentTransferEncoding.toContentTransferEncoding),
-    )
-
-  /**
-   * Adds the content type header to the response
-   */
-  def withContentType(contentType: ContentType): Middleware[Any, Unit, ContentType] =
-    fromFunction(MiddlewareSpec.withContentType)(_ => contentType)
-
-  /**
-   * Adds the content type header to the response based on a ZIO effect
-   */
-  def withContentTypeZIO[R](contentType: ZIO[R, Nothing, ContentType]): Middleware[R, Unit, ContentType] =
-    fromFunctionZIO(MiddlewareSpec.withContentType)(_ => contentType)
-=======
    * Creates a middleware for basic authentication
    */
   final def basicAuth(f: Auth.Credentials => Boolean)(implicit trace: Trace): Middleware[Any, String, Unit] =
@@ -412,7 +264,150 @@
       ZIO.unit
     }
   }
->>>>>>> 534f0cd6
+
+  /**
+   * Adds the content type header to the response based on a ZIO effect
+   */
+  def withContentBase(contentBase: ContentBase): Middleware[Any, Unit, ContentBase] =
+    fromFunction(MiddlewareSpec.withContentBase)(_ => contentBase)
+
+  /**
+   * Adds the content type header to the response based on a ZIO effect
+   */
+  def withContentBaseZIO[R](contentBase: ZIO[R, Nothing, ContentBase]): Middleware[R, Unit, ContentBase] =
+    fromFunctionZIO(MiddlewareSpec.withContentBase)(_ => contentBase)
+
+  /**
+   * Adds the content type header to the response based on a ZIO effect
+   */
+  def withContentDisposition(contentDisposition: ContentDisposition): Middleware[Any, Unit, ContentDisposition] =
+    fromFunction(MiddlewareSpec.withContentDisposition)(_ => contentDisposition)
+
+  /**
+   * Adds the content disposition header to the response based on a ZIO effect
+   */
+  def withContentDispositionZIO[R](
+    contentDisposition: ZIO[R, Nothing, ContentDisposition],
+  ): Middleware[R, Unit, ContentDisposition] =
+    fromFunctionZIO(MiddlewareSpec.withContentDisposition)(_ => contentDisposition)
+
+  /**
+   * Adds the content encoding header to the response
+   */
+  def withContentEncoding(value: CharSequence): Middleware[Any, Unit, ContentEncoding] =
+    fromFunction(MiddlewareSpec.withContentEncoding)(_ => ContentEncoding.toContentEncoding(value))
+
+  /**
+   * Adds the content encoding header to the response based on a ZIO effect
+   */
+  def withContentEncodingZIO[R](value: ZIO[R, Nothing, CharSequence]): Middleware[R, Unit, ContentEncoding] =
+    fromFunctionZIO(MiddlewareSpec.withContentEncoding)(_ => value.map(ContentEncoding.toContentEncoding))
+
+  /**
+   * Adds the content language header to the response
+   */
+  def withContentLanguage(value: CharSequence): Middleware[Any, Unit, ContentLanguage] =
+    fromFunction(MiddlewareSpec.withContentLanguage)(_ => ContentLanguage.toContentLanguage(value))
+
+  /**
+   * Adds the content language header to the response based on a ZIO effect
+   */
+  def withContentLanguageZIO[R](value: ZIO[R, Nothing, CharSequence]): Middleware[R, Unit, ContentLanguage] =
+    fromFunctionZIO(MiddlewareSpec.withContentLanguage)(_ => value.map(ContentLanguage.toContentLanguage))
+
+  /**
+   * Adds the content length header to the response
+   */
+  def withContentLength(length: Long): Middleware[Any, Unit, ContentLength] =
+    fromFunction(MiddlewareSpec.withContentLength)(_ => ContentLength.toContentLength(length))
+
+  /**
+   * Adds the content length header to the response based on a ZIO effect
+   */
+  def withContentLengthZIO[R](response: ZIO[R, Nothing, Long]): Middleware[R, Unit, ContentLength] =
+    fromFunctionZIO(MiddlewareSpec.withContentLength)(_ => response.map(ContentLength.toContentLength))
+
+  /**
+   * Adds the content location header to the response
+   */
+  def withContentLocation(value: CharSequence): Middleware[Any, Unit, ContentLocation] =
+    fromFunction(MiddlewareSpec.withContentLocation)(_ => ContentLocation.toContentLocation(value))
+
+  /**
+   * Adds the content location header to the response based on a ZIO effect
+   */
+  def withContentLocationZIO[R](value: ZIO[R, Nothing, CharSequence]): Middleware[R, Unit, ContentLocation] =
+    fromFunctionZIO(MiddlewareSpec.withContentLocation)(_ => value.map(ContentLocation.toContentLocation))
+
+  /**
+   * Adds the content md5 header to the response
+   */
+  def withContentMd5(value: CharSequence): Middleware[Any, Unit, ContentMd5] =
+    fromFunction(MiddlewareSpec.withContentMd5)(_ => ContentMd5.toContentMd5(value))
+
+  /**
+   * Adds the content md5 header to the response based on a ZIO effect
+   */
+  def withContentMd5ZIO[R](value: ZIO[R, Nothing, CharSequence]): Middleware[R, Unit, ContentMd5] =
+    fromFunctionZIO(MiddlewareSpec.withContentMd5)(_ => value.map(ContentMd5.toContentMd5))
+
+  /**
+   * Adds the content range header to the response
+   */
+  def withContentRange(value: CharSequence): Middleware[Any, Unit, ContentRange] =
+    fromFunction(MiddlewareSpec.withContentRange)(_ => ContentRange.toContentRange(value))
+
+  /**
+   * Adds the content range header to the response based on a ZIO effect
+   */
+  def withContentRangeZIO[R](value: ZIO[R, Nothing, CharSequence]): Middleware[R, Unit, ContentRange] =
+    fromFunctionZIO(MiddlewareSpec.withContentRange)(_ => value.map(ContentRange.toContentRange))
+
+  /**
+   * Adds the content type header to the response
+   */
+  def withContentSecurityPolicy(value: CharSequence): Middleware[Any, Unit, ContentSecurityPolicy] =
+    fromFunction(MiddlewareSpec.withContentSecurityPolicy)(_ => ContentSecurityPolicy.toContentSecurityPolicy(value))
+
+  /**
+   * Adds the content type header to the response based on a ZIO effect
+   */
+  def withContentSecurityPolicyZIO[R](
+    value: ZIO[R, Nothing, CharSequence],
+  ): Middleware[R, Unit, ContentSecurityPolicy] =
+    fromFunctionZIO(MiddlewareSpec.withContentSecurityPolicy)(_ =>
+      value.map(ContentSecurityPolicy.toContentSecurityPolicy),
+    )
+
+  /**
+   * Adds the content type header to the response
+   */
+  def withContentTransferEncoding(value: CharSequence): Middleware[Any, Unit, ContentTransferEncoding] =
+    fromFunction(MiddlewareSpec.withContentTransferEncoding)(_ =>
+      ContentTransferEncoding.toContentTransferEncoding(value),
+    )
+
+  /**
+   * Adds the content type header to the response based on a ZIO effect
+   */
+  def withContentTransferEncodingZIO[R](
+    value: ZIO[R, Nothing, CharSequence],
+  ): Middleware[R, Unit, ContentTransferEncoding] =
+    fromFunctionZIO(MiddlewareSpec.withContentTransferEncoding)(_ =>
+      value.map(ContentTransferEncoding.toContentTransferEncoding),
+    )
+
+  /**
+   * Adds the content type header to the response
+   */
+  def withContentType(contentType: ContentType): Middleware[Any, Unit, ContentType] =
+    fromFunction(MiddlewareSpec.withContentType)(_ => contentType)
+
+  /**
+   * Adds the content type header to the response based on a ZIO effect
+   */
+  def withContentTypeZIO[R](contentType: ZIO[R, Nothing, ContentType]): Middleware[R, Unit, ContentType] =
+    fromFunctionZIO(MiddlewareSpec.withContentType)(_ => contentType)
 
   /**
    * Generates a new CSRF token that can be validated using the csrfValidate
