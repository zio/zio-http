package zio.http.api

import io.netty.handler.codec.http.HttpHeaderNames
import zio._
import zio.http._
import zio.http.api.MiddlewareSpec.CsrfValidate
import zio.http.middleware.Auth
import zio.http.middleware.Auth.Credentials
import zio.http.middleware.Cors.CorsConfig
import zio.http.model.Headers.{BasicSchemeName, BearerSchemeName, Header}
import zio.http.model.headers.values.AccessControlRequestMethod.RequestMethod
import zio.http.model.headers.values.Authorization.AuthScheme.{Basic, Bearer}
import zio.http.model.headers.values._
import zio.http.model.{Cookie, Headers, Method, Status}

import java.util.UUID

/**
 * A `Middleware` represents the implementation of a `MiddlewareSpec`,
 * intercepting parts of the request, and appending to the response.
 */
sealed trait Middleware[-R, I, O] { self =>
  type State

  /**
   * Processes an incoming request, whose relevant parts are encoded into `I`,
   * the middleware input, and then returns an effect that will produce both
   * middleware-specific state (which will be passed to the outgoing handlerr),
   * together with a decision about whether to continue or abort the handling of
   * the request.
   */
  def incoming(in: I): ZIO[R, Nothing, Middleware.Control[State]]

  /**
   * Processes an outgoing response together with the middleware state (produced
   * by the incoming handler), returning an effect that will produce `O`, which
   * will in turn be used to patch the response.
   */
  def outgoing(state: State, response: Response): ZIO[R, Nothing, O]

  /**
   * Applies the middleware to an `HttpApp`, returning a new `HttpApp` with the
   * middleware fully installed.
   */
  def apply[R1 <: R, E](httpApp: HttpApp[R1, E]): HttpApp[R1, E] =
    Http.fromOptionFunction[Request] { request =>
      for {
        in       <- spec.middlewareIn.decodeRequest(request).orDie
        control  <- incoming(in)
        response <- control match {
          case Middleware.Control.Continue(state)     =>
            for {
              response1 <- httpApp(request)
              mo        <- outgoing(state, response1)
              patch = spec.middlewareOut.encodeResponsePatch(mo)
            } yield response1.patch(patch)
          case Middleware.Control.Abort(state, patch) =>
            val response = patch(Response.ok)

            outgoing(state, response)
              .map(out => response.patch(spec.middlewareOut.encodeResponsePatch(out)))

        }
      } yield response
    }

  def ++[R1 <: R, I2, O2](that: Middleware[R1, I2, O2])(implicit
    inCombiner: Combiner[I, I2],
    outCombiner: Combiner[O, O2],
  ): Middleware[R1, inCombiner.Out, outCombiner.Out] =
    Middleware.Concat[R1, I, O, I2, O2, inCombiner.Out, outCombiner.Out](self, that, inCombiner, outCombiner)

  def spec: MiddlewareSpec[I, O]
}

object Middleware {
  sealed trait Control[+State] { self =>
    def ++[State2](that: Control[State2])(implicit zippable: Zippable[State, State2]): Control[zippable.Out] =
      (self, that) match {
        case (Control.Continue(l), Control.Continue(r))           => Control.Continue(zippable.zip(l, r))
        case (Control.Continue(l), Control.Abort(r, rpatch))      => Control.Abort(zippable.zip(l, r), rpatch)
        case (Control.Abort(l, lpatch), Control.Continue(r))      => Control.Abort(zippable.zip(l, r), lpatch)
        case (Control.Abort(l, lpatch), Control.Abort(r, rpatch)) =>
          Control.Abort(zippable.zip(l, r), lpatch.andThen(rpatch))
      }

    def map[State2](f: State => State2): Control[State2] =
      self match {
        case Control.Continue(state)     => Control.Continue(f(state))
        case Control.Abort(state, patch) => Control.Abort(f(state), patch)
      }
  }
  object Control               {
    final case class Continue[State](state: State)                           extends Control[State]
    final case class Abort[State](state: State, patch: Response => Response) extends Control[State]
  }

  def intercept[S, R, I, O](spec: MiddlewareSpec[I, O])(incoming: I => Control[S])(
    outgoing: (S, Response) => O,
  ): Middleware[R, I, O] =
    interceptZIO(spec)(i => ZIO.succeedNow(incoming(i)))((s, r) => ZIO.succeedNow(outgoing(s, r)))

  def interceptZIO[S]: Interceptor1[S] = new Interceptor1[S]

  /**
   * Sets cookie in response headers
   */
  def addCookie(cookie: Cookie[Response]): Middleware[Any, Unit, Cookie[Response]] =
    fromFunction(MiddlewareSpec.addCookie)(_ => cookie)

  def addCookieZIO[R](cookie: ZIO[R, Nothing, Cookie[Response]]): Middleware[R, Unit, Cookie[Response]] =
    fromFunctionZIO(MiddlewareSpec.addCookie)(_ => cookie)

  def withAccept(value: CharSequence): Middleware[Any, Unit, Accept] =
    fromFunction(MiddlewareSpec.withAccept)(_ => Accept.toAccept(value.toString))

  def withAcceptEncoding(value: CharSequence): Middleware[Any, Unit, AcceptEncoding] =
    fromFunction(MiddlewareSpec.withAcceptEncoding)(_ => AcceptEncoding.toAcceptEncoding(value.toString))

  def withAcceptLanguage(value: CharSequence): Middleware[Any, Unit, AcceptLanguage] =
    fromFunction(MiddlewareSpec.withAcceptLanguage)(_ => AcceptLanguage.toAcceptLanguage(value.toString))

  def withAcceptPatch(value: CharSequence): Middleware[Any, Unit, AcceptPatch] =
    fromFunction(MiddlewareSpec.withAcceptPatch)(_ => AcceptPatch.toAcceptPatch(value.toString))

  def withAcceptRanges(value: CharSequence): Middleware[Any, Unit, AcceptRanges] =
    fromFunction(MiddlewareSpec.withAcceptRanges)(_ => AcceptRanges.to(value.toString))

  /**
   * Creates a middleware for basic authentication
   */
  final def basicAuth(f: Auth.Credentials => Boolean)(implicit trace: Trace): Middleware[Any, Authorization, Unit] =
    basicAuthZIO(credentials => ZIO.succeed(f(credentials)))

  /**
   * Creates a middleware for basic authentication that checks if the
   * credentials are same as the ones given
   */
  final def basicAuth(u: String, p: String)(implicit trace: Trace): Middleware[Any, Authorization, Unit] =
    basicAuth { credentials => (credentials.uname == u) && (credentials.upassword == p) }

  /**
   * Creates a middleware for basic authentication using an effectful
   * verification function
   */
  def basicAuthZIO[R](f: Auth.Credentials => ZIO[R, Nothing, Boolean])(implicit
    trace: Trace,
  ): Middleware[R, Authorization, Unit] =
    customAuthZIO(HeaderCodec.authorization, Headers(HttpHeaderNames.WWW_AUTHENTICATE, BasicSchemeName)) {
      case Authorization.AuthorizationValue(Basic(username, password)) => f(Credentials(username, password))
      case _                                                           => ZIO.succeed(false)
    }

  /**
   * Creates a middleware for bearer authentication that checks the token using
   * the given function
   *
   * @param f
   *   : function that validates the token string inside the Bearer Header
   */
  final def bearerAuth(f: String => Boolean)(implicit trace: Trace): Middleware[Any, Authorization, Unit] =
    bearerAuthZIO(token => ZIO.succeed(f(token)))

  /**
   * Creates a middleware for bearer authentication that checks the token using
   * the given effectful function
   *
   * @param f
   *   : function that effectfully validates the token string inside the Bearer
   *   Header
   */
  final def bearerAuthZIO[R](
    f: String => ZIO[R, Nothing, Boolean],
  )(implicit trace: Trace): Middleware[R, Authorization, Unit] =
    customAuthZIO(
      HeaderCodec.authorization,
      responseHeaders = Headers(HttpHeaderNames.WWW_AUTHENTICATE, BearerSchemeName),
    ) {
      case Authorization.AuthorizationValue(Bearer(token)) => f(token)
      case _                                               => ZIO.succeed(false)
    }

  /**
   * Creates an authentication middleware that only allows authenticated
   * requests to be passed on to the app.
   */
  def customAuth[R, I](headerCodec: HeaderCodec[I])(
    verify: I => Boolean,
  ): Middleware[R, I, Unit] =
    customAuthZIO(headerCodec)(header => ZIO.succeed(verify(header)))

  /**
   * Creates an authentication middleware that only allows authenticated
   * requests to be passed on to the app using an effectful verification
   * function.
   */
  def customAuthZIO[R, I](
    headerCodec: HeaderCodec[I],
    responseHeaders: Headers = Headers.empty,
    responseStatus: Status = Status.Unauthorized,
  )(verify: I => ZIO[R, Nothing, Boolean])(implicit trace: Trace): Middleware[R, I, Unit] =
    MiddlewareSpec.customAuth(headerCodec).implementIncomingControl { in =>
      verify(in).map {
        case true  => Middleware.Control.Continue(())
        case false => Middleware.Control.Abort((), _.copy(status = responseStatus, headers = responseHeaders))
      }
    }

  /**
   * Creates a middleware for Cross-Origin Resource Sharing (CORS).
   *
   * @see
   *   https://developer.mozilla.org/en-US/docs/Web/HTTP/CORS
   */
  def cors(config: CorsConfig = CorsConfig()) = {
    def allowCORS(origin: Origin, method: Method): Boolean =
      (config.anyOrigin, config.anyMethod, Origin.fromOrigin(origin), method) match {
        case (true, true, _, _)           => true
        case (true, false, _, acrm)       => config.allowedMethods.exists(_.contains(acrm))
        case (false, true, origin, _)     => config.allowedOrigins(origin)
        case (false, false, origin, acrm) =>
          config.allowedMethods.exists(_.contains(acrm)) && config.allowedOrigins(origin)
      }

    def corsHeaders(origin: Origin, isPreflight: Boolean): Headers = {
      def buildHeaders(headerName: String, values: Option[Set[String]]): Headers =
        values match {
          case Some(headerValues) =>
            Headers(headerValues.toList.map(value => Header(headerName, value)))
          case None               => Headers.empty
        }

      Headers.ifThenElse(isPreflight)(
        onTrue = buildHeaders(HttpHeaderNames.ACCESS_CONTROL_ALLOW_HEADERS.toString(), config.allowedHeaders),
        onFalse = buildHeaders(HttpHeaderNames.ACCESS_CONTROL_EXPOSE_HEADERS.toString(), config.exposedHeaders),
      ) ++
        Headers(HttpHeaderNames.ACCESS_CONTROL_ALLOW_ORIGIN.toString(), Origin.fromOrigin(origin)) ++
        buildHeaders(
          HttpHeaderNames.ACCESS_CONTROL_ALLOW_METHODS.toString(),
          config.allowedMethods.map(_.map(_.toJava.name())),
        ) ++
        Headers.when(config.allowCredentials) {
          Headers(HttpHeaderNames.ACCESS_CONTROL_ALLOW_CREDENTIALS, config.allowCredentials.toString)
        }
    }

    MiddlewareSpec.cors.implement {
      case (Method.OPTIONS, Some(origin), Some(acrm: RequestMethod)) if allowCORS(origin, acrm.method) =>
        ZIO
          .succeed(
            Middleware.Control.Abort(
              (),
              _.copy(status = Status.NoContent, headers = corsHeaders(origin, isPreflight = true)),
            ),
          )

      case (method, Some(origin), _) if allowCORS(origin, method) =>
        ZIO
          .succeed(
            Middleware.Control
              .Abort((), _.copy(headers = corsHeaders(origin, isPreflight = false))),
          )

      case _ => ZIO.succeed(Middleware.Control.Continue(()))
    } { case (_, _) =>
      ZIO.unit
    }
  }

  def addHeader(header: Header): Middleware[Any, Unit, Unit] =
    fromFunction(MiddlewareSpec.addHeader(header))(_ => ())

  def addHeaders(headers: Headers): Middleware[Any, Unit, Unit] =
    fromFunction(MiddlewareSpec.addHeaders(headers))(_ => ())

  /**
   * Generates a new CSRF token that can be validated using the csrfValidate
   * middleware.
   *
   * CSRF middlewares: To prevent Cross-site request forgery attacks. This
   * middleware is modeled after the double submit cookie pattern. Used in
   * conjunction with [[#csrfValidate]] middleware.
   *
   * https://cheatsheetseries.owasp.org/cheatsheets/Cross-Site_Request_Forgery_Prevention_Cheat_Sheet.html#double-submit-cookie
   */
  final def csrfGenerate[R, E](
    tokenName: String = "x-csrf-token",
    tokenGen: ZIO[R, Nothing, String] = ZIO.succeed(UUID.randomUUID.toString)(Trace.empty),
  )(implicit trace: Trace): api.Middleware[R, Unit, Cookie[Response]] = {
    api.Middleware.addCookieZIO(tokenGen.map(Cookie(tokenName, _)))
  }

  /**
   * Validates the CSRF token appearing in the request headers. Typically the
   * token should be set using the `csrfGenerate` middleware.
   *
   * CSRF middlewares : To prevent Cross-site request forgery attacks. This
   * middleware is modeled after the double submit cookie pattern. Used in
   * conjunction with [[#csrfGenerate]] middleware
   *
   * https://cheatsheetseries.owasp.org/cheatsheets/Cross-Site_Request_Forgery_Prevention_Cheat_Sheet.html#double-submit-cookie
   */
  def csrfValidate(tokenName: String = "x-csrf-token"): Middleware[Any, CsrfValidate, Unit] =
    MiddlewareSpec
      .csrfValidate(tokenName)
      .implement {
        case state @ CsrfValidate(Some(cookieValue), Some(tokenValue)) if cookieValue.content == tokenValue =>
          ZIO.succeedNow(Control.Continue(state))

        case state =>
          ZIO.succeedNow(Control.Abort(state, _ => Response.status(Status.Forbidden)))
      }((_, _) => ZIO.unit)

  def fromFunction[A, B](spec: MiddlewareSpec[A, B])(
    f: A => B,
  ): Middleware[Any, A, B] =
    intercept(spec)((a: A) => Control.Continue(a))((a, _) => f(a))

  def fromFunctionZIO[R, A, B](spec: MiddlewareSpec[A, B])(
    f: A => ZIO[R, Nothing, B],
  ): Middleware[R, A, B] =
    interceptZIO(spec)((a: A) => ZIO.succeedNow(Control.Continue(a)))((a, _) => f(a))

  def withAccessControlAllowOrigin(value: CharSequence): Middleware[Any, Unit, Unit] = {
    fromFunction(
      MiddlewareSpec.withAccessControlAllowOrigin.mapOut(
        _.unit(AccessControlAllowOrigin.toAccessControlAllowOrigin(value.toString)),
      ),
    )(identity)
  }

  def withAccessControlAllowMaxAge(value: CharSequence): Middleware[Any, Unit, Unit] = {
    fromFunction(
      MiddlewareSpec.withAccessControlAllowMaxAge.mapOut(
        _.unit(AccessControlMaxAge.toAccessControlMaxAge(value.toString)),
      ),
    )(identity)
  }

<<<<<<< HEAD
  def withReferer(value: CharSequence): Middleware[Any, Unit, Unit]                  = {
    fromFunction(
      MiddlewareSpec.withReferer.mapOut(
        _.unit(Referer.toReferer(value.toString)),
      ),
    )(identity)
  }
=======
  def withRetryAfter(value: CharSequence): Middleware[Any, Unit, Unit] = {
    fromFunction(
      MiddlewareSpec.withRetryAfter.mapOut(
        _.unit(RetryAfter.toRetryAfter(value.toString)),
      ),
    )(identity)
  }

>>>>>>> 978449c2
  def withAccessControlAllowCredentials(value: Boolean): Middleware[Any, Unit, Unit] =
    fromFunction(
      MiddlewareSpec.withAccessControlAllowCredentials.mapOut(
        _.unit(AccessControlAllowCredentials.toAccessControlAllowCredentials(value)),
      ),
    )(identity)

  def withAccessControlAllowMethods(value: Method*): Middleware[Any, Unit, Unit] =
    fromFunction(
      MiddlewareSpec.withAccessControlAllowMethods.mapOut(
        _.unit(AccessControlAllowMethods.AllowMethods(Chunk.fromIterable(value))),
      ),
    )(identity)

  def withAccessControlAllowMethods(value: CharSequence): Middleware[Any, Unit, Unit] =
    fromFunction(
      MiddlewareSpec.withAccessControlAllowMethods.mapOut(
        _.unit(AccessControlAllowMethods.toAccessControlAllowMethods(value.toString)),
      ),
    )(identity)

  val none: Middleware[Any, Unit, Unit] =
    fromFunction(MiddlewareSpec.none)(_ => ())

  class Interceptor1[S](val dummy: Boolean = true) extends AnyVal {
    def apply[R, I, O](spec: MiddlewareSpec[I, O])(
      incoming: I => ZIO[R, Nothing, Control[S]],
    ): Interceptor2[S, R, I, O] =
      new Interceptor2[S, R, I, O](spec, incoming)
  }

  class Interceptor2[S, R, I, O](spec: MiddlewareSpec[I, O], incoming: I => ZIO[R, Nothing, Control[S]]) {
    def apply[R1 <: R, E](outgoing: (S, Response) => ZIO[R1, Nothing, O]): Middleware[R1, I, O] =
      InterceptZIO(spec, incoming, outgoing)
  }

  private[api] final case class InterceptZIO[S, R, I, O](
    spec: MiddlewareSpec[I, O],
    incoming0: I => ZIO[R, Nothing, Control[S]],
    outgoing0: (S, Response) => ZIO[R, Nothing, O],
  ) extends Middleware[R, I, O] {
    type State = S

    def incoming(in: I): ZIO[R, Nothing, Middleware.Control[State]] = incoming0(in)

    def outgoing(state: State, response: Response): ZIO[R, Nothing, O] = outgoing0(state, response)
  }
  private[api] final case class Concat[-R, I1, O1, I2, O2, I3, O3](
    left: Middleware[R, I1, O1],
    right: Middleware[R, I2, O2],
    inCombiner: Combiner.WithOut[I1, I2, I3],
    outCombiner: Combiner.WithOut[O1, O2, O3],
  ) extends Middleware[R, I3, O3] {
    type State = (left.State, right.State)

    def incoming(in: I3): ZIO[R, Nothing, Middleware.Control[State]] = {
      val (l, r) = inCombiner.separate(in)

      for {
        leftControl  <- left.incoming(l)
        rightControl <- right.incoming(r)
      } yield leftControl ++ rightControl
    }

    def outgoing(state: State, response: Response): ZIO[R, Nothing, O3] =
      for {
        l <- left.outgoing(state._1, response)
        r <- right.outgoing(state._2, response)
      } yield outCombiner.combine(l, r)

    def spec: MiddlewareSpec[I3, O3] =
      left.spec.++(right.spec)(inCombiner, outCombiner)
  }
}<|MERGE_RESOLUTION|>--- conflicted
+++ resolved
@@ -337,15 +337,13 @@
     )(identity)
   }
 
-<<<<<<< HEAD
-  def withReferer(value: CharSequence): Middleware[Any, Unit, Unit]                  = {
+  def withReferer(value: CharSequence): Middleware[Any, Unit, Unit]    = {
     fromFunction(
       MiddlewareSpec.withReferer.mapOut(
         _.unit(Referer.toReferer(value.toString)),
       ),
     )(identity)
   }
-=======
   def withRetryAfter(value: CharSequence): Middleware[Any, Unit, Unit] = {
     fromFunction(
       MiddlewareSpec.withRetryAfter.mapOut(
@@ -354,7 +352,6 @@
     )(identity)
   }
 
->>>>>>> 978449c2
   def withAccessControlAllowCredentials(value: Boolean): Middleware[Any, Unit, Unit] =
     fromFunction(
       MiddlewareSpec.withAccessControlAllowCredentials.mapOut(
