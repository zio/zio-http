--- conflicted
+++ resolved
@@ -308,17 +308,18 @@
   ): Middleware[R, A, B] =
     interceptZIO(spec)((a: A) => ZIO.succeedNow(Control.Continue(a)))((a, _) => f(a))
 
-<<<<<<< HEAD
   def withAccessControlAllowOrigin(value: CharSequence): Middleware[Any, Unit, Unit] = {
     fromFunction(
       MiddlewareSpec.withAccessControlAllowOrigin.mapOut(
         _.unit(AccessControlAllowOrigin.toAccessControlAllowOrigin(value.toString)),
-=======
+      ),
+    )(identity)
+  }
+
   def withAccessControlAllowMaxAge(value: CharSequence): Middleware[Any, Unit, Unit] = {
     fromFunction(
       MiddlewareSpec.withAccessControlAllowMaxAge.mapOut(
         _.unit(AccessControlMaxAge.toAccessControlMaxAge(value.toString)),
->>>>>>> 9c739afb
       ),
     )(identity)
   }
