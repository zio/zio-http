package zio.http.api

import zio.http.model.HeaderNames
import zio.http.model.headers.values._
import zio.http.api.internal.TextCodec
import zio.stacktracer.TracingImplicits.disableAutoTrace // scalafix:ok;

trait HeaderCodecs {
  private[api] def header[A](name: String, value: TextCodec[A]): HeaderCodec[A] =
    HttpCodec.Header(name, value, optional = false)

  final val accept: HeaderCodec[Accept] =
    header(HeaderNames.accept.toString(), TextCodec.string)
      .transform(Accept.toAccept, Accept.fromAccept)

  final val acceptEncoding: HeaderCodec[AcceptEncoding] =
    header(HeaderNames.acceptEncoding.toString(), TextCodec.string)
      .transform(AcceptEncoding.toAcceptEncoding, AcceptEncoding.fromAcceptEncoding)

  final val acceptLanguage: HeaderCodec[AcceptLanguage] =
    header(HeaderNames.acceptLanguage.toString(), TextCodec.string)
      .transform(AcceptLanguage.toAcceptLanguage, AcceptLanguage.fromAcceptLanguage)

  final val acceptRanges: HeaderCodec[AcceptRanges] =
    header(HeaderNames.acceptRanges.toString(), TextCodec.string)
      .transform(AcceptRanges.to, AcceptRanges.from)

  final val acceptPatch: HeaderCodec[AcceptPatch] =
    header(HeaderNames.acceptPatch.toString(), TextCodec.string)
      .transform(AcceptPatch.toAcceptPatch, AcceptPatch.fromAcceptPatch)

  final val accessControlAllowCredentials: HeaderCodec[AccessControlAllowCredentials] =
    header(HeaderNames.accessControlAllowCredentials.toString, TextCodec.string)
      .transform(
        AccessControlAllowCredentials.toAccessControlAllowCredentials,
        AccessControlAllowCredentials.fromAccessControlAllowCredentials,
      )

  final val accessControlAllowHeaders: HeaderCodec[AccessControlAllowHeaders] =
    header(HeaderNames.accessControlAllowHeaders.toString, TextCodec.string)
      .transform(
        AccessControlAllowHeaders.toAccessControlAllowHeaders,
        AccessControlAllowHeaders.fromAccessControlAllowHeaders,
      )

  final val accessControlAllowMethods: HeaderCodec[AccessControlAllowMethods] =
    header(HeaderNames.accessControlAllowMethods.toString, TextCodec.string)
      .transform(
        AccessControlAllowMethods.toAccessControlAllowMethods,
        AccessControlAllowMethods.fromAccessControlAllowMethods,
      )

  final val accessControlAllowOrigin: HeaderCodec[AccessControlAllowOrigin] =
    header(HeaderNames.accessControlAllowOrigin.toString, TextCodec.string)
      .transform(
        AccessControlAllowOrigin.toAccessControlAllowOrigin,
        AccessControlAllowOrigin.fromAccessControlAllowOrigin,
      )

  final val accessControlExposeHeaders: HeaderCodec[AccessControlExposeHeaders] =
    header(HeaderNames.accessControlExposeHeaders.toString(), TextCodec.string)
      .transform(
        AccessControlExposeHeaders.toAccessControlExposeHeaders,
        AccessControlExposeHeaders.fromAccessControlExposeHeaders,
      )

  final val accessControlMaxAge: HeaderCodec[AccessControlMaxAge] =
    header(HeaderNames.accessControlMaxAge.toString, TextCodec.string)
      .transform[AccessControlMaxAge](
        AccessControlMaxAge.toAccessControlMaxAge,
        AccessControlMaxAge.fromAccessControlMaxAge,
      )

  final val accessControlRequestHeaders: HeaderCodec[AccessControlRequestHeaders] =
    header(HeaderNames.accessControlRequestHeaders.toString(), TextCodec.string)
      .transform(
        AccessControlRequestHeaders.toAccessControlRequestHeaders,
        AccessControlRequestHeaders.fromAccessControlRequestHeaders,
      )

  final val accessControlRequestMethod: HeaderCodec[AccessControlRequestMethod] =
    header(HeaderNames.accessControlRequestMethod.toString(), TextCodec.string)
      .transform(
        AccessControlRequestMethod.toAccessControlRequestMethod,
        AccessControlRequestMethod.fromAccessControlRequestMethod,
      )

  final val age: HeaderCodec[Age] =
    header(HeaderNames.age.toString(), TextCodec.string).transform(Age.toAge, Age.fromAge)

  final val allow: HeaderCodec[Allow] =
    header(HeaderNames.allow.toString(), TextCodec.string)
      .transform[Allow](Allow.toAllow, Allow.fromAllow)

  final val authorization: HeaderCodec[Authorization] =
    header(HeaderNames.authorization.toString(), TextCodec.string)
      .transform(Authorization.toAuthorization, Authorization.fromAuthorization)

  final val cacheControl: HeaderCodec[CacheControl] =
    header(HeaderNames.cacheControl.toString(), TextCodec.string)
      .transform[CacheControl](CacheControl.toCacheControl, CacheControl.fromCacheControl)

  final val connection: HeaderCodec[Connection] = header(HeaderNames.connection.toString(), TextCodec.string)
    .transform[Connection](Connection.toConnection, Connection.fromConnection)

  final val contentBase: HeaderCodec[ContentBase] =
    header(HeaderNames.contentBase.toString, TextCodec.string)
      .transform(ContentBase.toContentBase, ContentBase.fromContentBase)

  final val contentEncoding: HeaderCodec[ContentEncoding] =
    header(HeaderNames.contentEncoding.toString, TextCodec.string)
      .transform[ContentEncoding](ContentEncoding.toContentEncoding, ContentEncoding.fromContentEncoding)

  final val contentLanguage: HeaderCodec[ContentLanguage] =
    header(HeaderNames.contentLanguage.toString, TextCodec.string)
      .transform[ContentLanguage](ContentLanguage.toContentLanguage, ContentLanguage.fromContentLanguage)

  final val contentLength: HeaderCodec[ContentLength] =
    header(HeaderNames.contentLength.toString, TextCodec.string)
      .transform(ContentLength.toContentLength, ContentLength.fromContentLength)

  final val contentLocation: HeaderCodec[ContentLocation] =
    header(HeaderNames.contentLocation.toString, TextCodec.string)
      .transform(ContentLocation.toContentLocation, ContentLocation.fromContentLocation)

  final val contentTransferEncoding: HeaderCodec[ContentTransferEncoding] =
    header(HeaderNames.contentTransferEncoding.toString, TextCodec.string)
      .transform[ContentTransferEncoding](
        ContentTransferEncoding.toContentTransferEncoding,
        ContentTransferEncoding.fromContentTransferEncoding,
      )

  final val contentDisposition: HeaderCodec[ContentDisposition] =
    header(HeaderNames.contentDisposition.toString, TextCodec.string)
      .transform[ContentDisposition](
        ContentDisposition.toContentDisposition,
        ContentDisposition.fromContentDisposition,
      )

  final val contentMd5: HeaderCodec[ContentMd5] =
    header(HeaderNames.contentMd5.toString, TextCodec.string)
      .transform[ContentMd5](ContentMd5.toContentMd5, ContentMd5.fromContentMd5)

  final val contentRange: HeaderCodec[ContentRange] =
    header(HeaderNames.contentRange.toString, TextCodec.string)
      .transform[ContentRange](ContentRange.toContentRange, ContentRange.fromContentRange)

  final val contentSecurityPolicy: HeaderCodec[ContentSecurityPolicy] =
    header(HeaderNames.contentSecurityPolicy.toString, TextCodec.string)
      .transform[ContentSecurityPolicy](
        ContentSecurityPolicy.toContentSecurityPolicy,
        ContentSecurityPolicy.fromContentSecurityPolicy,
      )

  final val contentType: HeaderCodec[ContentType] =
    header(HeaderNames.contentType.toString, TextCodec.string)
      .transform(ContentType.toContentType, ContentType.fromContentType)

  final val cookie: HeaderCodec[RequestCookie] = header(HeaderNames.cookie.toString(), TextCodec.string).transform(
    RequestCookie.toCookie,
    RequestCookie.fromCookie,
  )

  final val date: HeaderCodec[Date] = header(HeaderNames.date.toString(), TextCodec.string)
    .transform(Date.toDate, Date.fromDate)

  final val dnt: HeaderCodec[DNT] = header(HeaderNames.dnt.toString(), TextCodec.string)
    .transform(DNT.toDNT(_), DNT.fromDNT(_))

  final val etag: HeaderCodec[ETag] = header(HeaderNames.etag.toString, TextCodec.string)
    .transform(ETag.toETag, ETag.fromETag)

  final val expect: HeaderCodec[Expect] =
    header(HeaderNames.expect.toString, TextCodec.string)
      .transform(Expect.toExpect, Expect.fromExpect)

  final val expires: HeaderCodec[Expires] =
    header(HeaderNames.expires.toString, TextCodec.string).transform[Expires](Expires.toExpires, Expires.fromExpires)

  final val from: HeaderCodec[From] = header(HeaderNames.from.toString, TextCodec.string)
    .transform(From.toFrom, From.fromFrom)

  final val host: HeaderCodec[Host] = header(HeaderNames.host.toString, TextCodec.string)
    .transform(Host.toHost, Host.fromHost)

  final val ifMatch: HeaderCodec[IfMatch] = header(HeaderNames.ifMatch.toString, TextCodec.string)
    .transform(IfMatch.toIfMatch, IfMatch.fromIfMatch)

  final val ifModifiedSince: HeaderCodec[IfModifiedSince] =
    header(HeaderNames.ifModifiedSince.toString, TextCodec.string)
      .transform[IfModifiedSince](
        IfModifiedSince.toIfModifiedSince,
        IfModifiedSince.fromIfModifiedSince,
      )
<<<<<<< HEAD
  final val ifNoneMatch: HeaderCodec[String]              =
    header(HeaderNames.ifNoneMatch.toString, TextCodec.string)
=======

  final val ifNoneMatch: HeaderCodec[IfNoneMatch] =
    header(HeaderNames.ifNoneMatch.toString(), TextCodec.string).transform(
      IfNoneMatch.toIfNoneMatch,
      IfNoneMatch.fromIfNoneMatch,
    )
>>>>>>> 45b7893b

  final val ifRange: HeaderCodec[IfRange] =
    header(HeaderNames.ifRange.toString, TextCodec.string)
      .transform(IfRange.toIfRange, IfRange.fromIfRange)

  final val ifUnmodifiedSince: HeaderCodec[IfUnmodifiedSince] =
    header(HeaderNames.ifUnmodifiedSince.toString(), TextCodec.string)
      .transform(
        IfUnmodifiedSince.toIfUnmodifiedSince,
        IfUnmodifiedSince.fromIfUnmodifiedSince,
      )

  final val lastModified: HeaderCodec[LastModified] =
    header(HeaderNames.lastModified.toString(), TextCodec.string)
      .transform(LastModified.toLastModified, LastModified.fromLastModified)

  final val location: HeaderCodec[Location] =
    header(HeaderNames.location.toString(), TextCodec.string).transform(Location.toLocation, Location.fromLocation)

  final val maxForwards: HeaderCodec[MaxForwards] =
    header(HeaderNames.maxForwards.toString(), TextCodec.string)
      .transform(MaxForwards.toMaxForwards(_), MaxForwards.fromMaxForwards(_))

  final val origin: HeaderCodec[Origin] =
    header(HeaderNames.origin.toString(), TextCodec.string)
      .transform(Origin.toOrigin, Origin.fromOrigin)

  final val pragma: HeaderCodec[Pragma] = header(HeaderNames.pragma.toString(), TextCodec.string)
    .transform(Pragma.toPragma, Pragma.fromPragma)

  final val proxyAuthenticate: HeaderCodec[String] =
    header(HeaderNames.proxyAuthenticate.toString(), TextCodec.string)

  final val proxyAuthorization: HeaderCodec[ProxyAuthorization] =
    header(HeaderNames.proxyAuthorization.toString(), TextCodec.string)
      .transform(ProxyAuthorization.toProxyAuthorization, ProxyAuthorization.fromProxyAuthorization)

  final val range: HeaderCodec[String] = header(HeaderNames.range.toString(), TextCodec.string)

  final val referer: HeaderCodec[Referer] = header(HeaderNames.referer.toString(), TextCodec.string)
    .transform(Referer.toReferer, Referer.fromReferer)

  final val retryAfter: HeaderCodec[RetryAfter] =
    header(HeaderNames.retryAfter.toString(), TextCodec.string)
      .transform(RetryAfter.toRetryAfter, RetryAfter.fromRetryAfter)

  final val secWebSocketLocation: HeaderCodec[SecWebSocketLocation] =
    header(HeaderNames.secWebSocketLocation.toString(), TextCodec.string)
      .transform(SecWebSocketLocation.toSecWebSocketLocation, SecWebSocketLocation.fromSecWebSocketLocation)

  final val secWebSocketOrigin: HeaderCodec[SecWebSocketOrigin] =
    header(HeaderNames.secWebSocketOrigin.toString(), TextCodec.string)
      .transform(SecWebSocketOrigin.toSecWebSocketOrigin, SecWebSocketOrigin.fromSecWebSocketOrigin)

  final val secWebSocketProtocol: HeaderCodec[SecWebSocketProtocol] =
    header(HeaderNames.secWebSocketProtocol.toString(), TextCodec.string).transform(
      SecWebSocketProtocol.toSecWebSocketProtocol,
      SecWebSocketProtocol.fromSecWebSocketProtocol,
    )

  final val secWebSocketVersion: HeaderCodec[SecWebSocketVersion] =
    header(HeaderNames.secWebSocketVersion.toString(), TextCodec.string).transform(
      SecWebSocketVersion.toSecWebSocketVersion,
      SecWebSocketVersion.fromSecWebSocketVersion,
    )

  final val secWebSocketKey: HeaderCodec[SecWebSocketKey] =
    header(HeaderNames.secWebSocketKey.toString(), TextCodec.string).transform(
      SecWebSocketKey.toSecWebSocketKey,
      SecWebSocketKey.fromSecWebSocketKey,
    )

  final val secWebSocketAccept: HeaderCodec[SecWebSocketAccept] =
    header(HeaderNames.secWebSocketAccept.toString(), TextCodec.string).transform(
      SecWebSocketAccept.toSecWebSocketAccept,
      SecWebSocketAccept.fromSecWebSocketAccept,
    )

  final val secWebSocketExtensions: HeaderCodec[SecWebSocketExtensions] =
    header(HeaderNames.secWebSocketExtensions.toString(), TextCodec.string).transform(
      SecWebSocketExtensions.toSecWebSocketExtensions,
      SecWebSocketExtensions.fromSecWebSocketExtensions,
    )

  final val server: HeaderCodec[Server] =
    header(HeaderNames.server.toString(), TextCodec.string).transform(Server.toServer, Server.fromServer)

  final val setCookie: HeaderCodec[ResponseCookie] = header(HeaderNames.setCookie.toString(), TextCodec.string)
    .transform(ResponseCookie.toCookie, ResponseCookie.fromCookie)

  final val te: HeaderCodec[Te] = header(HeaderNames.te.toString(), TextCodec.string).transform(
    Te.toTe,
    Te.fromTe,
  )

  final val trailer: HeaderCodec[Trailer] = header(HeaderNames.trailer.toString(), TextCodec.string)
    .transform(Trailer.toTrailer, Trailer.fromTrailer)

  final val transferEncoding: HeaderCodec[TransferEncoding] = header(
    HeaderNames.transferEncoding.toString(),
    TextCodec.string,
  ).transform(TransferEncoding.toTransferEncoding, TransferEncoding.fromTransferEncoding)

  final val upgrade: HeaderCodec[Upgrade] = header(HeaderNames.upgrade.toString(), TextCodec.string)
    .transform(Upgrade.toUpgrade, Upgrade.fromUpgrade)

  final val upgradeInsecureRequests: HeaderCodec[UpgradeInsecureRequests] =
    header(HeaderNames.upgradeInsecureRequests.toString(), TextCodec.string)
      .transform(UpgradeInsecureRequests.toUpgradeInsecureRequests, UpgradeInsecureRequests.fromUpgradeInsecureRequests)

  final val userAgent: HeaderCodec[UserAgent] =
    header(HeaderNames.userAgent.toString(), TextCodec.string).transform(UserAgent.toUserAgent, UserAgent.fromUserAgent)

  final val vary: HeaderCodec[Vary] = header(HeaderNames.vary.toString(), TextCodec.string)
    .transform(Vary.toVary, Vary.fromVary)

  final val via: HeaderCodec[String] = header(HeaderNames.via.toString(), TextCodec.string)

  final val warning: HeaderCodec[Warning] =
    header(HeaderNames.warning.toString(), TextCodec.string).transform[Warning](Warning.toWarning, Warning.fromWarning)

  final val webSocketLocation: HeaderCodec[SecWebSocketLocation] =
    header(HeaderNames.webSocketLocation.toString(), TextCodec.string).transform(
      SecWebSocketLocation.toSecWebSocketLocation,
      SecWebSocketLocation.fromSecWebSocketLocation,
    )

  final val webSocketOrigin: HeaderCodec[SecWebSocketOrigin] =
    header(HeaderNames.webSocketOrigin.toString(), TextCodec.string).transform(
      SecWebSocketOrigin.toSecWebSocketOrigin,
      SecWebSocketOrigin.fromSecWebSocketOrigin,
    )

  final val webSocketProtocol: HeaderCodec[SecWebSocketProtocol] =
    header(HeaderNames.webSocketProtocol.toString(), TextCodec.string).transform(
      SecWebSocketProtocol.toSecWebSocketProtocol,
      SecWebSocketProtocol.fromSecWebSocketProtocol,
    )

  final val wwwAuthenticate: HeaderCodec[String] =
    header(HeaderNames.wwwAuthenticate.toString(), TextCodec.string)

  final val xFrameOptions: HeaderCodec[String] =
    header(HeaderNames.xFrameOptions.toString(), TextCodec.string)

  final val xRequestedWith: HeaderCodec[String] =
    header(HeaderNames.xRequestedWith.toString(), TextCodec.string)
}<|MERGE_RESOLUTION|>--- conflicted
+++ resolved
@@ -192,17 +192,12 @@
         IfModifiedSince.toIfModifiedSince,
         IfModifiedSince.fromIfModifiedSince,
       )
-<<<<<<< HEAD
-  final val ifNoneMatch: HeaderCodec[String]              =
-    header(HeaderNames.ifNoneMatch.toString, TextCodec.string)
-=======
 
   final val ifNoneMatch: HeaderCodec[IfNoneMatch] =
     header(HeaderNames.ifNoneMatch.toString(), TextCodec.string).transform(
       IfNoneMatch.toIfNoneMatch,
       IfNoneMatch.fromIfNoneMatch,
     )
->>>>>>> 45b7893b
 
   final val ifRange: HeaderCodec[IfRange] =
     header(HeaderNames.ifRange.toString, TextCodec.string)
