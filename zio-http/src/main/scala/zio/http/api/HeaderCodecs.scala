package zio.http.api

import zio.http.model.HeaderNames
import zio.http.model.headers.values._
import zio.http.api.internal.TextCodec
import zio.stacktracer.TracingImplicits.disableAutoTrace // scalafix:ok;

trait HeaderCodecs {
  private[api] def header[A](name: String, value: TextCodec[A]): HeaderCodec[A] =
    HttpCodec.Header(name, value, optional = false)

  final val accept: HeaderCodec[Accept] =
    header(HeaderNames.accept.toString(), TextCodec.string)
      .transform(Accept.toAccept, Accept.fromAccept)

  final val acceptEncoding: HeaderCodec[AcceptEncoding] =
    header(HeaderNames.acceptEncoding.toString(), TextCodec.string)
      .transform(AcceptEncoding.toAcceptEncoding, AcceptEncoding.fromAcceptEncoding)

  final val acceptLanguage: HeaderCodec[AcceptLanguage] =
    header(HeaderNames.acceptLanguage.toString(), TextCodec.string)
      .transform(AcceptLanguage.toAcceptLanguage, AcceptLanguage.fromAcceptLanguage)

  final val acceptRanges: HeaderCodec[AcceptRanges] =
    header(HeaderNames.acceptRanges.toString(), TextCodec.string)
      .transform(AcceptRanges.to, AcceptRanges.from)

  final val acceptPatch: HeaderCodec[AcceptPatch] =
    header(HeaderNames.acceptPatch.toString(), TextCodec.string)
      .transform(AcceptPatch.toAcceptPatch, AcceptPatch.fromAcceptPatch)

  final val accessControlAllowCredentials: HeaderCodec[AccessControlAllowCredentials] =
    header(HeaderNames.accessControlAllowCredentials.toString(), TextCodec.string)
      .transform(
        AccessControlAllowCredentials.toAccessControlAllowCredentials,
        AccessControlAllowCredentials.fromAccessControlAllowCredentials,
      )

  final val accessControlAllowHeaders: HeaderCodec[AccessControlAllowHeaders] =
    header(HeaderNames.accessControlAllowHeaders.toString(), TextCodec.string)
      .transform(
        AccessControlAllowHeaders.toAccessControlAllowHeaders,
        AccessControlAllowHeaders.fromAccessControlAllowHeaders,
      )

  final val accessControlAllowMethods: HeaderCodec[AccessControlAllowMethods] =
    header(HeaderNames.accessControlAllowMethods.toString(), TextCodec.string)
      .transform(
        AccessControlAllowMethods.toAccessControlAllowMethods,
        AccessControlAllowMethods.fromAccessControlAllowMethods,
      )

  final val accessControlAllowOrigin: HeaderCodec[AccessControlAllowOrigin] =
    header(HeaderNames.accessControlAllowOrigin.toString(), TextCodec.string)
      .transform(
        AccessControlAllowOrigin.toAccessControlAllowOrigin,
        AccessControlAllowOrigin.fromAccessControlAllowOrigin,
      )

  final val accessControlExposeHeaders: HeaderCodec[AccessControlExposeHeaders] =
    header(HeaderNames.accessControlExposeHeaders.toString(), TextCodec.string)
      .transform(
        AccessControlExposeHeaders.toAccessControlExposeHeaders,
        AccessControlExposeHeaders.fromAccessControlExposeHeaders,
      )
  final val accessControlMaxAge: HeaderCodec[AccessControlMaxAge]               =
    header(HeaderNames.accessControlMaxAge.toString(), TextCodec.string)
      .transform[AccessControlMaxAge](
        AccessControlMaxAge.toAccessControlMaxAge,
        AccessControlMaxAge.fromAccessControlMaxAge,
      )

  final val accessControlRequestHeaders: HeaderCodec[AccessControlRequestHeaders] =
    header(HeaderNames.accessControlRequestHeaders.toString(), TextCodec.string)
      .transform(
        AccessControlRequestHeaders.toAccessControlRequestHeaders,
        AccessControlRequestHeaders.fromAccessControlRequestHeaders,
      )

  final val accessControlRequestMethod: HeaderCodec[AccessControlRequestMethod] =
    header(HeaderNames.accessControlRequestMethod.toString(), TextCodec.string)
      .transform(
        AccessControlRequestMethod.toAccessControlRequestMethod,
        AccessControlRequestMethod.fromAccessControlRequestMethod,
      )

  final val age: HeaderCodec[Age] =
    header(HeaderNames.age.toString(), TextCodec.string).transform(Age.toAge, Age.fromAge)

  final val allow: HeaderCodec[Allow] =
    header(HeaderNames.allow.toString(), TextCodec.string)
      .transform[Allow](Allow.toAllow, Allow.fromAllow)

  final val authorization: HeaderCodec[Authorization] =
    header(HeaderNames.authorization.toString(), TextCodec.string)
      .transform(Authorization.toAuthorization, Authorization.fromAuthorization)

  final val cacheControl: HeaderCodec[CacheControl] =
    header(HeaderNames.cacheControl.toString(), TextCodec.string)
      .transform[CacheControl](CacheControl.toCacheControl, CacheControl.fromCacheControl)

  final val connection: HeaderCodec[Connection] = header(HeaderNames.connection.toString(), TextCodec.string)
    .transform[Connection](Connection.toConnection, Connection.fromConnection)

  final val contentBase: HeaderCodec[String] =
    header(HeaderNames.contentBase.toString(), TextCodec.string)

  final val contentEncoding: HeaderCodec[String] =
    header(HeaderNames.contentEncoding.toString(), TextCodec.string)

  final val contentLanguage: HeaderCodec[String] =
    header(HeaderNames.contentLanguage.toString(), TextCodec.string)

  final val contentLength: HeaderCodec[ContentLength] =
    header(HeaderNames.contentLength.toString(), TextCodec.string)
      .transform(ContentLength.toContentLength, ContentLength.fromContentLength)

  final val contentLocation: HeaderCodec[String] =
    header(HeaderNames.contentLocation.toString(), TextCodec.string)

  final val contentTransferEncoding: HeaderCodec[String] =
    header(HeaderNames.contentTransferEncoding.toString(), TextCodec.string)

  final val contentDisposition: HeaderCodec[String] =
    header(HeaderNames.contentDisposition.toString(), TextCodec.string)

  final val contentMd5: HeaderCodec[String] =
    header(HeaderNames.contentMd5.toString(), TextCodec.string)

  final val contentRange: HeaderCodec[String] =
    header(HeaderNames.contentRange.toString(), TextCodec.string)

  final val contentSecurityPolicy: HeaderCodec[String] =
    header(HeaderNames.contentSecurityPolicy.toString(), TextCodec.string)

  final val contentType: HeaderCodec[String] =
    header(HeaderNames.contentType.toString(), TextCodec.string)

  final val cookie: HeaderCodec[RequestCookie] = header(HeaderNames.cookie.toString(), TextCodec.string).transform(
    RequestCookie.toCookie,
    RequestCookie.fromCookie,
  )

  final val date: HeaderCodec[Date] = header(HeaderNames.date.toString(), TextCodec.string)
    .transform(Date.toDate, Date.fromDate)

  final val dnt: HeaderCodec[DNT] = header(HeaderNames.dnt.toString(), TextCodec.string)
    .transform(DNT.toDNT(_), DNT.fromDNT(_))

  final val etag: HeaderCodec[ETag] = header(HeaderNames.etag.toString(), TextCodec.string)
    .transform(ETag.toETag(_), ETag.fromETag(_))

  final val expect: HeaderCodec[Expect] =
    header(HeaderNames.expect.toString(), TextCodec.string)
      .transform(Expect.toExpect, Expect.fromExpect)

  final val expires: HeaderCodec[Expires] =
    header(HeaderNames.expires.toString(), TextCodec.string).transform[Expires](Expires.toExpires, Expires.fromExpires)

  final val from: HeaderCodec[From] = header(HeaderNames.from.toString(), TextCodec.string)
    .transform(From.toFrom, From.fromFrom)

  final val host: HeaderCodec[Host] = header(HeaderNames.host.toString(), TextCodec.string)
    .transform(Host.toHost(_), Host.fromHost(_))

  final val ifMatch: HeaderCodec[IfMatch] = header(HeaderNames.ifMatch.toString(), TextCodec.string)
    .transform(IfMatch.toIfMatch, IfMatch.fromIfMatch)

  final val ifModifiedSince: HeaderCodec[IfModifiedSince] =
    header(HeaderNames.ifModifiedSince.toString(), TextCodec.string)
      .transform[IfModifiedSince](
        IfModifiedSince.toIfModifiedSince,
        IfModifiedSince.fromIfModifiedSince,
      )

  final val ifNoneMatch: HeaderCodec[IfNoneMatch] =
    header(HeaderNames.ifNoneMatch.toString(), TextCodec.string).transform(
      IfNoneMatch.toIfNoneMatch,
      IfNoneMatch.fromIfNoneMatch,
    )

  final val ifRange: HeaderCodec[IfRange] =
    header(HeaderNames.ifRange.toString(), TextCodec.string)
      .transform(IfRange.toIfRange, IfRange.fromIfRange)

  final val ifUnmodifiedSince: HeaderCodec[IfUnmodifiedSince] =
    header(HeaderNames.ifUnmodifiedSince.toString(), TextCodec.string)
      .transform(
        IfUnmodifiedSince.toIfUnmodifiedSince,
        IfUnmodifiedSince.fromIfUnmodifiedSince,
      )

  final val lastModified: HeaderCodec[LastModified] =
    header(HeaderNames.lastModified.toString(), TextCodec.string)
      .transform(LastModified.toLastModified, LastModified.fromLastModified)

  final val location: HeaderCodec[Location] =
    header(HeaderNames.location.toString(), TextCodec.string).transform(Location.toLocation, Location.fromLocation)

  final val maxForwards: HeaderCodec[MaxForwards] =
    header(HeaderNames.maxForwards.toString(), TextCodec.string)
      .transform(MaxForwards.toMaxForwards(_), MaxForwards.fromMaxForwards(_))

  final val origin: HeaderCodec[Origin] =
    header(HeaderNames.origin.toString(), TextCodec.string)
      .transform(Origin.toOrigin, Origin.fromOrigin)

  final val pragma: HeaderCodec[Pragma] = header(HeaderNames.pragma.toString(), TextCodec.string)
    .transform(Pragma.toPragma, Pragma.fromPragma)

  final val proxyAuthenticate: HeaderCodec[String] =
    header(HeaderNames.proxyAuthenticate.toString(), TextCodec.string)

  final val proxyAuthorization: HeaderCodec[String] =
    header(HeaderNames.proxyAuthorization.toString(), TextCodec.string)

  final val range: HeaderCodec[String] = header(HeaderNames.range.toString(), TextCodec.string)

  final val referer: HeaderCodec[Referer] = header(HeaderNames.referer.toString(), TextCodec.string)
    .transform(Referer.toReferer, Referer.fromReferer)
<<<<<<< HEAD
  final val retryAfter: HeaderCodec[RetryAfter]          =
    header(HeaderNames.retryAfter.toString(), TextCodec.string)
      .transform(RetryAfter.toRetryAfter, RetryAfter.fromRetryAfter)
  final val secWebSocketLocation: HeaderCodec[String]    =
=======

  final val retryAfter: HeaderCodec[RetryAfter] =
    header(HeaderNames.retryAfter.toString(), TextCodec.string)
      .transform(RetryAfter.toRetryAfter, RetryAfter.fromRetryAfter)

  final val secWebSocketLocation: HeaderCodec[SecWebSocketLocation] =
>>>>>>> 03329814
    header(HeaderNames.secWebSocketLocation.toString(), TextCodec.string)
      .transform(SecWebSocketLocation.toSecWebSocketLocation, SecWebSocketLocation.fromSecWebSocketLocation)

  final val secWebSocketOrigin: HeaderCodec[SecWebSocketOrigin] =
    header(HeaderNames.secWebSocketOrigin.toString(), TextCodec.string)
      .transform(SecWebSocketOrigin.toSecWebSocketOrigin, SecWebSocketOrigin.fromSecWebSocketOrigin)

  final val secWebSocketProtocol: HeaderCodec[SecWebSocketProtocol] =
    header(HeaderNames.secWebSocketProtocol.toString(), TextCodec.string).transform(
      SecWebSocketProtocol.toSecWebSocketProtocol,
      SecWebSocketProtocol.fromSecWebSocketProtocol,
    )

  final val secWebSocketVersion: HeaderCodec[SecWebSocketVersion] =
    header(HeaderNames.secWebSocketVersion.toString(), TextCodec.string).transform(
      SecWebSocketVersion.toSecWebSocketVersion,
      SecWebSocketVersion.fromSecWebSocketVersion,
    )

  final val secWebSocketKey: HeaderCodec[SecWebSocketKey] =
    header(HeaderNames.secWebSocketKey.toString(), TextCodec.string).transform(
      SecWebSocketKey.toSecWebSocketKey,
      SecWebSocketKey.fromSecWebSocketKey,
    )

  final val secWebSocketAccept: HeaderCodec[SecWebSocketAccept] =
    header(HeaderNames.secWebSocketAccept.toString(), TextCodec.string).transform(
      SecWebSocketAccept.toSecWebSocketAccept,
      SecWebSocketAccept.fromSecWebSocketAccept,
    )

  final val secWebSocketExtensions: HeaderCodec[SecWebSocketExtensions] =
    header(HeaderNames.secWebSocketExtensions.toString(), TextCodec.string).transform(
      SecWebSocketExtensions.toSecWebSocketExtensions,
      SecWebSocketExtensions.fromSecWebSocketExtensions,
    )

  final val server: HeaderCodec[Server] =
    header(HeaderNames.server.toString(), TextCodec.string).transform(Server.toServer, Server.fromServer)

  final val setCookie: HeaderCodec[ResponseCookie] = header(HeaderNames.setCookie.toString(), TextCodec.string)
    .transform(ResponseCookie.toCookie, ResponseCookie.fromCookie)

  final val te: HeaderCodec[Te] = header(HeaderNames.te.toString(), TextCodec.string).transform(
    Te.toTe,
    Te.fromTe,
  )

  final val trailer: HeaderCodec[Trailer] = header(HeaderNames.trailer.toString(), TextCodec.string)
    .transform(Trailer.toTrailer, Trailer.fromTrailer)

  final val transferEncoding: HeaderCodec[TransferEncoding] = header(
    HeaderNames.transferEncoding.toString(),
    TextCodec.string,
  ).transform(TransferEncoding.toTransferEncoding, TransferEncoding.fromTransferEncoding)

  final val upgrade: HeaderCodec[Upgrade] = header(HeaderNames.upgrade.toString(), TextCodec.string)
    .transform(Upgrade.toUpgrade, Upgrade.fromUpgrade)

  final val upgradeInsecureRequests: HeaderCodec[UpgradeInsecureRequests] =
    header(HeaderNames.upgradeInsecureRequests.toString(), TextCodec.string)
      .transform(UpgradeInsecureRequests.toUpgradeInsecureRequests, UpgradeInsecureRequests.fromUpgradeInsecureRequests)

  final val userAgent: HeaderCodec[UserAgent] =
    header(HeaderNames.userAgent.toString(), TextCodec.string).transform(UserAgent.toUserAgent, UserAgent.fromUserAgent)

  final val vary: HeaderCodec[Vary] = header(HeaderNames.vary.toString(), TextCodec.string)
    .transform(Vary.toVary, Vary.fromVary)

  final val via: HeaderCodec[String] = header(HeaderNames.via.toString(), TextCodec.string)

  final val warning: HeaderCodec[Warning] =
    header(HeaderNames.warning.toString(), TextCodec.string).transform[Warning](Warning.toWarning, Warning.fromWarning)

  final val webSocketLocation: HeaderCodec[SecWebSocketLocation] =
    header(HeaderNames.webSocketLocation.toString(), TextCodec.string).transform(
      SecWebSocketLocation.toSecWebSocketLocation,
      SecWebSocketLocation.fromSecWebSocketLocation,
    )

  final val webSocketOrigin: HeaderCodec[SecWebSocketOrigin] =
    header(HeaderNames.webSocketOrigin.toString(), TextCodec.string).transform(
      SecWebSocketOrigin.toSecWebSocketOrigin,
      SecWebSocketOrigin.fromSecWebSocketOrigin,
    )

  final val webSocketProtocol: HeaderCodec[SecWebSocketProtocol] =
    header(HeaderNames.webSocketProtocol.toString(), TextCodec.string).transform(
      SecWebSocketProtocol.toSecWebSocketProtocol,
      SecWebSocketProtocol.fromSecWebSocketProtocol,
    )

  final val wwwAuthenticate: HeaderCodec[String] =
    header(HeaderNames.wwwAuthenticate.toString(), TextCodec.string)

  final val xFrameOptions: HeaderCodec[String] =
    header(HeaderNames.xFrameOptions.toString(), TextCodec.string)

  final val xRequestedWith: HeaderCodec[String] =
    header(HeaderNames.xRequestedWith.toString(), TextCodec.string)
}<|MERGE_RESOLUTION|>--- conflicted
+++ resolved
@@ -218,19 +218,12 @@
 
   final val referer: HeaderCodec[Referer] = header(HeaderNames.referer.toString(), TextCodec.string)
     .transform(Referer.toReferer, Referer.fromReferer)
-<<<<<<< HEAD
-  final val retryAfter: HeaderCodec[RetryAfter]          =
-    header(HeaderNames.retryAfter.toString(), TextCodec.string)
-      .transform(RetryAfter.toRetryAfter, RetryAfter.fromRetryAfter)
-  final val secWebSocketLocation: HeaderCodec[String]    =
-=======
 
   final val retryAfter: HeaderCodec[RetryAfter] =
     header(HeaderNames.retryAfter.toString(), TextCodec.string)
       .transform(RetryAfter.toRetryAfter, RetryAfter.fromRetryAfter)
 
   final val secWebSocketLocation: HeaderCodec[SecWebSocketLocation] =
->>>>>>> 03329814
     header(HeaderNames.secWebSocketLocation.toString(), TextCodec.string)
       .transform(SecWebSocketLocation.toSecWebSocketLocation, SecWebSocketLocation.fromSecWebSocketLocation)
 
