package zio.http.api

import zio.http.model.HeaderNames
import zio.http.model.headers.values._
import zio.http.api.internal.TextCodec
import zio.stacktracer.TracingImplicits.disableAutoTrace // scalafix:ok;

trait HeaderCodecs {
  private[api] def header[A](name: String, value: TextCodec[A]): HeaderCodec[A] =
    HttpCodec.Header(name, value, optional = false)

  final val accept: HeaderCodec[Accept]                                               =
    header(HeaderNames.accept.toString(), TextCodec.string)
      .transform(Accept.toAccept, Accept.fromAccept)
  final val acceptEncoding: HeaderCodec[AcceptEncoding]                               =
    header(HeaderNames.acceptEncoding.toString(), TextCodec.string)
      .transform(AcceptEncoding.toAcceptEncoding, AcceptEncoding.fromAcceptEncoding)
  final val acceptLanguage: HeaderCodec[AcceptLanguage]                               =
    header(HeaderNames.acceptLanguage.toString(), TextCodec.string)
      .transform(AcceptLanguage.toAcceptLanguage, AcceptLanguage.fromAcceptLanguage)
  final val acceptRanges: HeaderCodec[AcceptRanges]                                   =
    header(HeaderNames.acceptRanges.toString(), TextCodec.string)
      .transform(AcceptRanges.to, AcceptRanges.from)
  final val acceptPatch: HeaderCodec[AcceptPatch]                                     =
    header(HeaderNames.acceptPatch.toString(), TextCodec.string)
      .transform(AcceptPatch.toAcceptPatch, AcceptPatch.fromAcceptPatch)
  final val accessControlAllowCredentials: HeaderCodec[AccessControlAllowCredentials] =
    header(HeaderNames.accessControlAllowCredentials.toString(), TextCodec.string)
      .transform(
        AccessControlAllowCredentials.toAccessControlAllowCredentials,
        AccessControlAllowCredentials.fromAccessControlAllowCredentials,
      )
  final val accessControlAllowHeaders: HeaderCodec[String]                            =
    header(HeaderNames.accessControlAllowHeaders.toString(), TextCodec.string)
  final val accessControlAllowMethods: HeaderCodec[String]                            =
    header(HeaderNames.accessControlAllowMethods.toString(), TextCodec.string)
  final val accessControlAllowOrigin: HeaderCodec[AccessControlAllowOrigin]           =
    header(HeaderNames.accessControlAllowOrigin.toString(), TextCodec.string)
      .transform(
        AccessControlAllowOrigin.toAccessControlAllowOrigin,
        AccessControlAllowOrigin.fromAccessControlAllowOrigin,
      )
  final val accessControlExposeHeaders: HeaderCodec[String]                           =
    header(HeaderNames.accessControlExposeHeaders.toString(), TextCodec.string)
  final val accessControlMaxAge: HeaderCodec[AccessControlMaxAge]                     =
    header(HeaderNames.accessControlMaxAge.toString(), TextCodec.string)
      .transform[AccessControlMaxAge](
        AccessControlMaxAge.toAccessControlMaxAge,
        AccessControlMaxAge.fromAccessControlMaxAge,
      )
  final val accessControlRequestHeaders: HeaderCodec[String]                          =
    header(HeaderNames.accessControlRequestHeaders.toString(), TextCodec.string)
  final val accessControlRequestMethod: HeaderCodec[String]                           =
    header(HeaderNames.accessControlRequestMethod.toString(), TextCodec.string)
  final val age: HeaderCodec[Age]                                                     =
    header(HeaderNames.age.toString(), TextCodec.string).transform(Age.toAge, Age.fromAge)
  final val allow: HeaderCodec[Allow]                                                 =
    header(HeaderNames.allow.toString(), TextCodec.string)
      .transform[Allow](Allow.toAllow, Allow.fromAllow)
  final val authorization: HeaderCodec[String]                                        =
    header(HeaderNames.authorization.toString(), TextCodec.string)
  final val cacheControl: HeaderCodec[CacheControl]                                   =
    header(HeaderNames.cacheControl.toString(), TextCodec.string)
      .transform[CacheControl](CacheControl.toCacheControl, CacheControl.fromCacheControl)
  final val connection: HeaderCodec[Connection]          = header(HeaderNames.connection.toString(), TextCodec.string)
    .transform[Connection](Connection.toConnection, Connection.fromConnection)
  final val contentBase: HeaderCodec[String]             =
    header(HeaderNames.contentBase.toString(), TextCodec.string)
  final val contentEncoding: HeaderCodec[String]         =
    header(HeaderNames.contentEncoding.toString(), TextCodec.string)
  final val contentLanguage: HeaderCodec[String]         =
    header(HeaderNames.contentLanguage.toString(), TextCodec.string)
  final val contentLength: HeaderCodec[ContentLength]    =
    header(HeaderNames.contentLength.toString(), TextCodec.string)
      .transform(ContentLength.toContentLength, ContentLength.fromContentLength)
  final val contentLocation: HeaderCodec[String]         =
    header(HeaderNames.contentLocation.toString(), TextCodec.string)
  final val contentTransferEncoding: HeaderCodec[String] =
    header(HeaderNames.contentTransferEncoding.toString(), TextCodec.string)
  final val contentDisposition: HeaderCodec[String]      =
    header(HeaderNames.contentDisposition.toString(), TextCodec.string)
  final val contentMd5: HeaderCodec[String]              =
    header(HeaderNames.contentMd5.toString(), TextCodec.string)
  final val contentRange: HeaderCodec[String]            =
    header(HeaderNames.contentRange.toString(), TextCodec.string)
  final val contentSecurityPolicy: HeaderCodec[String]   =
    header(HeaderNames.contentSecurityPolicy.toString(), TextCodec.string)
  final val contentType: HeaderCodec[String]             =
    header(HeaderNames.contentType.toString(), TextCodec.string)
  final val cookie: HeaderCodec[String]                  = header(HeaderNames.cookie.toString(), TextCodec.string)
  final val date: HeaderCodec[String]                    = header(HeaderNames.date.toString(), TextCodec.string)
  final val dnt: HeaderCodec[DNT]                        = header(HeaderNames.dnt.toString(), TextCodec.string)
    .transform(DNT.toDNT(_), DNT.fromDNT(_))
  final val etag: HeaderCodec[ETag]                      = header(HeaderNames.etag.toString(), TextCodec.string)
    .transform(ETag.toETag(_), ETag.fromETag(_))
  final val expect: HeaderCodec[Expect]                  =
    header(HeaderNames.expect.toString(), TextCodec.string)
      .transform(Expect.toExpect, Expect.fromExpect)
  final val expires: HeaderCodec[Expires]                =
    header(HeaderNames.expires.toString(), TextCodec.string).transform[Expires](Expires.toExpires, Expires.fromExpires)
  final val from: HeaderCodec[From]                      = header(HeaderNames.from.toString(), TextCodec.string)
    .transform(From.toFrom, From.fromFrom)
  final val host: HeaderCodec[Host]                      = header(HeaderNames.host.toString(), TextCodec.string)
    .transform(Host.toHost(_), Host.fromHost(_))
  final val ifMatch: HeaderCodec[String]                 = header(HeaderNames.ifMatch.toString(), TextCodec.string)
  final val ifModifiedSince: HeaderCodec[String]         =
    header(HeaderNames.ifModifiedSince.toString(), TextCodec.string)
  final val ifNoneMatch: HeaderCodec[String]             =
    header(HeaderNames.ifNoneMatch.toString(), TextCodec.string)
  final val ifRange: HeaderCodec[IfRange]                =
    header(HeaderNames.ifRange.toString(), TextCodec.string)
      .transform(IfRange.toIfRange, IfRange.fromIfRange)
  final val ifUnmodifiedSince: HeaderCodec[String]       =
    header(HeaderNames.ifUnmodifiedSince.toString(), TextCodec.string)
  final val lastModified: HeaderCodec[String]            =
    header(HeaderNames.lastModified.toString(), TextCodec.string)
  final val location: HeaderCodec[Location]              =
    header(HeaderNames.location.toString(), TextCodec.string).transform(Location.toLocation, Location.fromLocation)
  final val maxForwards: HeaderCodec[MaxForwards]        =
    header(HeaderNames.maxForwards.toString(), TextCodec.string)
      .transform(MaxForwards.toMaxForwards(_), MaxForwards.fromMaxForwards(_))
  final val origin: HeaderCodec[Origin]                  =
    header(HeaderNames.origin.toString(), TextCodec.string)
      .transform(Origin.toOrigin, Origin.fromOrigin)
  final val pragma: HeaderCodec[Pragma]                  = header(HeaderNames.pragma.toString(), TextCodec.string)
    .transform(Pragma.toPragma, Pragma.fromPragma)
  final val proxyAuthenticate: HeaderCodec[String]       =
    header(HeaderNames.proxyAuthenticate.toString(), TextCodec.string)
  final val proxyAuthorization: HeaderCodec[String]      =
    header(HeaderNames.proxyAuthorization.toString(), TextCodec.string)
  final val range: HeaderCodec[String]                   = header(HeaderNames.range.toString(), TextCodec.string)
  final val referer: HeaderCodec[Referer]                = header(HeaderNames.referer.toString(), TextCodec.string)
<<<<<<< HEAD
    .transform[Referer](Referer.toReferer, Referer.fromReferer)
=======
    .transform(Referer.toReferer, Referer.fromReferer)
>>>>>>> 2df23d41
  final val retryAfter: HeaderCodec[String]              =
    header(HeaderNames.retryAfter.toString(), TextCodec.string)
  final val secWebSocketLocation: HeaderCodec[String]    =
    header(HeaderNames.secWebSocketLocation.toString(), TextCodec.string)
  final val secWebSocketOrigin: HeaderCodec[String]      =
    header(HeaderNames.secWebSocketOrigin.toString(), TextCodec.string)
  final val secWebSocketProtocol: HeaderCodec[String]    =
    header(HeaderNames.secWebSocketProtocol.toString(), TextCodec.string)
  final val secWebSocketVersion: HeaderCodec[String]     =
    header(HeaderNames.secWebSocketVersion.toString(), TextCodec.string)
  final val secWebSocketKey: HeaderCodec[String]         =
    header(HeaderNames.secWebSocketKey.toString(), TextCodec.string)
  final val secWebSocketAccept: HeaderCodec[String]      =
    header(HeaderNames.secWebSocketAccept.toString(), TextCodec.string)
  final val secWebSocketExtensions: HeaderCodec[String]  =
    header(HeaderNames.secWebSocketExtensions.toString(), TextCodec.string)
  final val server: HeaderCodec[Server]                  =
    header(HeaderNames.server.toString(), TextCodec.string).transform(Server.toServer, Server.fromServer)
  final val setCookie: HeaderCodec[String]               = header(HeaderNames.setCookie.toString(), TextCodec.string)
  final val te: HeaderCodec[String]                      = header(HeaderNames.te.toString(), TextCodec.string)
  final val trailer: HeaderCodec[Trailer]                = header(HeaderNames.trailer.toString(), TextCodec.string)
    .transform(Trailer.toTrailer, Trailer.fromTrailer)
  final val transferEncoding: HeaderCodec[TransferEncoding] = header(
    HeaderNames.transferEncoding.toString(),
    TextCodec.string,
  ).transform(TransferEncoding.toTransferEncoding, TransferEncoding.fromTransferEncoding)
  final val upgrade: HeaderCodec[String]                    = header(HeaderNames.upgrade.toString(), TextCodec.string)
  final val upgradeInsecureRequests: HeaderCodec[String]    =
    header(HeaderNames.upgradeInsecureRequests.toString(), TextCodec.string)
  final val userAgent: HeaderCodec[String]                  = header(HeaderNames.userAgent.toString(), TextCodec.string)
  final val vary: HeaderCodec[Vary]                         = header(HeaderNames.vary.toString(), TextCodec.string)
    .transform(Vary.toVary, Vary.fromVary)
  final val via: HeaderCodec[String]                        = header(HeaderNames.via.toString(), TextCodec.string)
  final val warning: HeaderCodec[String]                    = header(HeaderNames.warning.toString(), TextCodec.string)
  final val webSocketLocation: HeaderCodec[String]          =
    header(HeaderNames.webSocketLocation.toString(), TextCodec.string)
  final val webSocketOrigin: HeaderCodec[String]            =
    header(HeaderNames.webSocketOrigin.toString(), TextCodec.string)
  final val webSocketProtocol: HeaderCodec[String]          =
    header(HeaderNames.webSocketProtocol.toString(), TextCodec.string)
  final val wwwAuthenticate: HeaderCodec[String]            =
    header(HeaderNames.wwwAuthenticate.toString(), TextCodec.string)
  final val xFrameOptions: HeaderCodec[String]              =
    header(HeaderNames.xFrameOptions.toString(), TextCodec.string)
  final val xRequestedWith: HeaderCodec[String]             =
    header(HeaderNames.xRequestedWith.toString(), TextCodec.string)
}<|MERGE_RESOLUTION|>--- conflicted
+++ resolved
@@ -130,11 +130,7 @@
     header(HeaderNames.proxyAuthorization.toString(), TextCodec.string)
   final val range: HeaderCodec[String]                   = header(HeaderNames.range.toString(), TextCodec.string)
   final val referer: HeaderCodec[Referer]                = header(HeaderNames.referer.toString(), TextCodec.string)
-<<<<<<< HEAD
     .transform[Referer](Referer.toReferer, Referer.fromReferer)
-=======
-    .transform(Referer.toReferer, Referer.fromReferer)
->>>>>>> 2df23d41
   final val retryAfter: HeaderCodec[String]              =
     header(HeaderNames.retryAfter.toString(), TextCodec.string)
   final val secWebSocketLocation: HeaderCodec[String]    =
