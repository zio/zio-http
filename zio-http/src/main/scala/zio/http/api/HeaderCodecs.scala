--- conflicted
+++ resolved
@@ -137,17 +137,10 @@
       .transform(IfRange.toIfRange, IfRange.fromIfRange)
   final val ifUnmodifiedSince: HeaderCodec[IfUnmodifiedSince] =
     header(HeaderNames.ifUnmodifiedSince.toString(), TextCodec.string)
-<<<<<<< HEAD
   final val lastModified: HeaderCodec[LastModified] =
     header(HeaderNames.lastModified.toString(), TextCodec.string)
       .transform(LastModified.toLastModified, LastModified.fromLastModified)
   final val location: HeaderCodec[Location]         =
-=======
-      .transform(IfUnmodifiedSince.toIfUnmodifiedSince, IfUnmodifiedSince.fromIfUnmodifiedSince)
-  final val lastModified: HeaderCodec[String]                 =
-    header(HeaderNames.lastModified.toString(), TextCodec.string)
-  final val location: HeaderCodec[Location]                   =
->>>>>>> 1a2f5366
     header(HeaderNames.location.toString(), TextCodec.string).transform(Location.toLocation, Location.fromLocation)
   final val maxForwards: HeaderCodec[MaxForwards]             =
     header(HeaderNames.maxForwards.toString(), TextCodec.string)
