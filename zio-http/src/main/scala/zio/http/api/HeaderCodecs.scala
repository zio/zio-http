--- conflicted
+++ resolved
@@ -124,18 +124,12 @@
   final val ifMatch: HeaderCodec[String]            = header(HeaderNames.ifMatch.toString(), TextCodec.string)
   final val ifModifiedSince: HeaderCodec[String]    =
     header(HeaderNames.ifModifiedSince.toString(), TextCodec.string)
-<<<<<<< HEAD
-  final val ifNoneMatch: HeaderCodec[IfNoneMatch]        =
+  final val ifNoneMatch: HeaderCodec[IfNoneMatch]   =
     header(HeaderNames.ifNoneMatch.toString(), TextCodec.string).transform(
       IfNoneMatch.toIfNoneMatch,
       IfNoneMatch.fromIfNoneMatch,
     )
-  final val ifRange: HeaderCodec[IfRange]                =
-=======
-  final val ifNoneMatch: HeaderCodec[String]        =
-    header(HeaderNames.ifNoneMatch.toString(), TextCodec.string)
   final val ifRange: HeaderCodec[IfRange]           =
->>>>>>> d04d76f9
     header(HeaderNames.ifRange.toString(), TextCodec.string)
       .transform(IfRange.toIfRange, IfRange.fromIfRange)
   final val ifUnmodifiedSince: HeaderCodec[String]  =
