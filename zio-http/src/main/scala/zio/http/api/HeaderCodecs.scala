package zio.http.api

import zio.http.api.internal.TextCodec
import zio.http.model.HeaderNames
import zio.http.model.headers.values._
import zio.stacktracer.TracingImplicits.disableAutoTrace // scalafix:ok;

trait HeaderCodecs {
  private[api] def header[A](name: String, value: TextCodec[A]): HeaderCodec[A] =
    HttpCodec.Header(name, value, optional = false)

  final val accept: HeaderCodec[Accept]                                               =
    header(HeaderNames.accept.toString, TextCodec.string)
      .transform(Accept.toAccept, Accept.fromAccept)
  final val acceptEncoding: HeaderCodec[AcceptEncoding]                               =
    header(HeaderNames.acceptEncoding.toString, TextCodec.string)
      .transform(AcceptEncoding.toAcceptEncoding, AcceptEncoding.fromAcceptEncoding)
  final val acceptLanguage: HeaderCodec[AcceptLanguage]                               =
    header(HeaderNames.acceptLanguage.toString, TextCodec.string)
      .transform(AcceptLanguage.toAcceptLanguage, AcceptLanguage.fromAcceptLanguage)
  final val acceptRanges: HeaderCodec[AcceptRanges]                                   =
    header(HeaderNames.acceptRanges.toString, TextCodec.string)
      .transform(AcceptRanges.to, AcceptRanges.from)
  final val acceptPatch: HeaderCodec[AcceptPatch]                                     =
    header(HeaderNames.acceptPatch.toString, TextCodec.string)
      .transform(AcceptPatch.toAcceptPatch, AcceptPatch.fromAcceptPatch)
  final val accessControlAllowCredentials: HeaderCodec[AccessControlAllowCredentials] =
    header(HeaderNames.accessControlAllowCredentials.toString, TextCodec.string)
      .transform(
        AccessControlAllowCredentials.toAccessControlAllowCredentials,
        AccessControlAllowCredentials.fromAccessControlAllowCredentials,
      )
  final val accessControlAllowHeaders: HeaderCodec[AccessControlAllowHeaders]         =
    header(HeaderNames.accessControlAllowHeaders.toString, TextCodec.string)
      .transform(
        AccessControlAllowHeaders.toAccessControlAllowHeaders,
        AccessControlAllowHeaders.fromAccessControlAllowHeaders,
      )
  final val accessControlAllowMethods: HeaderCodec[AccessControlAllowMethods]         =
    header(HeaderNames.accessControlAllowMethods.toString, TextCodec.string)
      .transform(
        AccessControlAllowMethods.toAccessControlAllowMethods,
        AccessControlAllowMethods.fromAccessControlAllowMethods,
      )
  final val accessControlAllowOrigin: HeaderCodec[AccessControlAllowOrigin]           =
    header(HeaderNames.accessControlAllowOrigin.toString, TextCodec.string)
      .transform(
        AccessControlAllowOrigin.toAccessControlAllowOrigin,
        AccessControlAllowOrigin.fromAccessControlAllowOrigin,
      )
<<<<<<< HEAD
  final val accessControlExposeHeaders: HeaderCodec[String]                           =
    header(HeaderNames.accessControlExposeHeaders.toString, TextCodec.string)
=======
  final val accessControlExposeHeaders: HeaderCodec[AccessControlExposeHeaders]       =
    header(HeaderNames.accessControlExposeHeaders.toString(), TextCodec.string)
      .transform(
        AccessControlExposeHeaders.toAccessControlExposeHeaders,
        AccessControlExposeHeaders.fromAccessControlExposeHeaders,
      )
>>>>>>> 0e8a341f
  final val accessControlMaxAge: HeaderCodec[AccessControlMaxAge]                     =
    header(HeaderNames.accessControlMaxAge.toString, TextCodec.string)
      .transform[AccessControlMaxAge](
        AccessControlMaxAge.toAccessControlMaxAge,
        AccessControlMaxAge.fromAccessControlMaxAge,
      )
  final val accessControlRequestHeaders: HeaderCodec[String]                          =
    header(HeaderNames.accessControlRequestHeaders.toString, TextCodec.string)
  final val accessControlRequestMethod: HeaderCodec[String]                           =
    header(HeaderNames.accessControlRequestMethod.toString, TextCodec.string)
  final val age: HeaderCodec[Age]                                                     =
    header(HeaderNames.age.toString, TextCodec.string).transform(Age.toAge, Age.fromAge)
  final val allow: HeaderCodec[Allow]                                                 =
    header(HeaderNames.allow.toString, TextCodec.string)
      .transform[Allow](Allow.toAllow, Allow.fromAllow)
  final val authorization: HeaderCodec[String]                                        =
    header(HeaderNames.authorization.toString, TextCodec.string)
  final val cacheControl: HeaderCodec[CacheControl]                                   =
    header(HeaderNames.cacheControl.toString, TextCodec.string)
      .transform[CacheControl](CacheControl.toCacheControl, CacheControl.fromCacheControl)
  final val connection: HeaderCodec[Connection]           = header(HeaderNames.connection.toString, TextCodec.string)
    .transform[Connection](Connection.toConnection, Connection.fromConnection)
  final val contentBase: HeaderCodec[ContentBase]         =
    header(HeaderNames.contentBase.toString, TextCodec.string)
      .transform(ContentBase.toContentBase, ContentBase.fromContentBase)
  final val contentEncoding: HeaderCodec[ContentEncoding] =
    header(HeaderNames.contentEncoding.toString, TextCodec.string)
      .transform[ContentEncoding](ContentEncoding.toContentEncoding, ContentEncoding.fromContentEncoding)
  final val contentLanguage: HeaderCodec[ContentLanguage] =
    header(HeaderNames.contentLanguage.toString, TextCodec.string)
      .transform[ContentLanguage](ContentLanguage.toContentLanguage, ContentLanguage.fromContentLanguage)
  final val contentLength: HeaderCodec[ContentLength]     =
    header(HeaderNames.contentLength.toString, TextCodec.string)
      .transform(ContentLength.toContentLength, ContentLength.fromContentLength)
  final val contentLocation: HeaderCodec[ContentLocation] =
    header(HeaderNames.contentLocation.toString, TextCodec.string)
      .transform(ContentLocation.toContentLocation, ContentLocation.fromContentLocation)
  final val contentTransferEncoding: HeaderCodec[ContentTransferEncoding] =
    header(HeaderNames.contentTransferEncoding.toString, TextCodec.string)
      .transform[ContentTransferEncoding](
        ContentTransferEncoding.toContentTransferEncoding,
        ContentTransferEncoding.fromContentTransferEncoding,
      )
  final val contentDisposition: HeaderCodec[ContentDisposition]           =
    header(HeaderNames.contentDisposition.toString, TextCodec.string)
      .transform[ContentDisposition](
        ContentDisposition.toContentDisposition,
        ContentDisposition.fromContentDisposition,
      )
  final val contentMd5: HeaderCodec[ContentMd5]                           =
    header(HeaderNames.contentMd5.toString, TextCodec.string)
      .transform[ContentMd5](ContentMd5.toContentMd5, ContentMd5.fromContentMd5)
  final val contentRange: HeaderCodec[ContentRange]                       =
    header(HeaderNames.contentRange.toString, TextCodec.string)
      .transform[ContentRange](ContentRange.toContentRange, ContentRange.fromContentRange)
  final val contentSecurityPolicy: HeaderCodec[ContentSecurityPolicy]     =
    header(HeaderNames.contentSecurityPolicy.toString, TextCodec.string)
      .transform[ContentSecurityPolicy](
        ContentSecurityPolicy.toContentSecurityPolicy,
        ContentSecurityPolicy.fromContentSecurityPolicy,
      )
  final val contentType: HeaderCodec[ContentType]                         =
    header(HeaderNames.contentType.toString, TextCodec.string)
      .transform(ContentType.toContentType, ContentType.fromContentType)
  final val cookie: HeaderCodec[String]                     = header(HeaderNames.cookie.toString, TextCodec.string)
  final val date: HeaderCodec[String]                       = header(HeaderNames.date.toString, TextCodec.string)
  final val dnt: HeaderCodec[DNT]                           = header(HeaderNames.dnt.toString, TextCodec.string)
    .transform(DNT.toDNT, DNT.fromDNT)
  final val etag: HeaderCodec[ETag]                         = header(HeaderNames.etag.toString, TextCodec.string)
    .transform(ETag.toETag, ETag.fromETag)
  final val expect: HeaderCodec[Expect]                     =
    header(HeaderNames.expect.toString, TextCodec.string)
      .transform(Expect.toExpect, Expect.fromExpect)
  final val expires: HeaderCodec[Expires]                   =
    header(HeaderNames.expires.toString, TextCodec.string).transform[Expires](Expires.toExpires, Expires.fromExpires)
  final val from: HeaderCodec[From]                         = header(HeaderNames.from.toString, TextCodec.string)
    .transform(From.toFrom, From.fromFrom)
  final val host: HeaderCodec[Host]                         = header(HeaderNames.host.toString, TextCodec.string)
    .transform(Host.toHost, Host.fromHost)
  final val ifMatch: HeaderCodec[String]                    = header(HeaderNames.ifMatch.toString, TextCodec.string)
  final val ifModifiedSince: HeaderCodec[String]            =
    header(HeaderNames.ifModifiedSince.toString, TextCodec.string)
  final val ifNoneMatch: HeaderCodec[String]                =
    header(HeaderNames.ifNoneMatch.toString, TextCodec.string)
  final val ifRange: HeaderCodec[IfRange]                   =
    header(HeaderNames.ifRange.toString, TextCodec.string)
      .transform(IfRange.toIfRange, IfRange.fromIfRange)
  final val ifUnmodifiedSince: HeaderCodec[String]          =
    header(HeaderNames.ifUnmodifiedSince.toString, TextCodec.string)
  final val lastModified: HeaderCodec[String]               =
    header(HeaderNames.lastModified.toString, TextCodec.string)
  final val location: HeaderCodec[Location]                 =
    header(HeaderNames.location.toString, TextCodec.string).transform(Location.toLocation, Location.fromLocation)
  final val maxForwards: HeaderCodec[MaxForwards]           =
    header(HeaderNames.maxForwards.toString, TextCodec.string)
      .transform(MaxForwards.toMaxForwards, MaxForwards.fromMaxForwards)
  final val origin: HeaderCodec[Origin]                     =
    header(HeaderNames.origin.toString, TextCodec.string)
      .transform(Origin.toOrigin, Origin.fromOrigin)
  final val pragma: HeaderCodec[Pragma]                     = header(HeaderNames.pragma.toString, TextCodec.string)
    .transform(Pragma.toPragma, Pragma.fromPragma)
  final val proxyAuthenticate: HeaderCodec[String]          =
    header(HeaderNames.proxyAuthenticate.toString, TextCodec.string)
  final val proxyAuthorization: HeaderCodec[String]         =
    header(HeaderNames.proxyAuthorization.toString, TextCodec.string)
  final val range: HeaderCodec[String]                      = header(HeaderNames.range.toString, TextCodec.string)
  final val referer: HeaderCodec[Referer]                   = header(HeaderNames.referer.toString, TextCodec.string)
    .transform(Referer.toReferer, Referer.fromReferer)
  final val retryAfter: HeaderCodec[String]                 =
    header(HeaderNames.retryAfter.toString, TextCodec.string)
  final val secWebSocketLocation: HeaderCodec[String]       =
    header(HeaderNames.secWebSocketLocation.toString, TextCodec.string)
  final val secWebSocketOrigin: HeaderCodec[String]         =
    header(HeaderNames.secWebSocketOrigin.toString, TextCodec.string)
  final val secWebSocketProtocol: HeaderCodec[String]       =
    header(HeaderNames.secWebSocketProtocol.toString, TextCodec.string)
  final val secWebSocketVersion: HeaderCodec[String]        =
    header(HeaderNames.secWebSocketVersion.toString, TextCodec.string)
  final val secWebSocketKey: HeaderCodec[String]            =
    header(HeaderNames.secWebSocketKey.toString, TextCodec.string)
  final val secWebSocketAccept: HeaderCodec[String]         =
    header(HeaderNames.secWebSocketAccept.toString, TextCodec.string)
  final val secWebSocketExtensions: HeaderCodec[String]     =
    header(HeaderNames.secWebSocketExtensions.toString, TextCodec.string)
  final val server: HeaderCodec[Server]                     =
    header(HeaderNames.server.toString, TextCodec.string).transform(Server.toServer, Server.fromServer)
  final val setCookie: HeaderCodec[String]                  = header(HeaderNames.setCookie.toString, TextCodec.string)
  final val te: HeaderCodec[String]                         = header(HeaderNames.te.toString, TextCodec.string)
  final val trailer: HeaderCodec[Trailer]                   = header(HeaderNames.trailer.toString, TextCodec.string)
    .transform(Trailer.toTrailer, Trailer.fromTrailer)
  final val transferEncoding: HeaderCodec[TransferEncoding] = header(
    HeaderNames.transferEncoding.toString,
    TextCodec.string,
  ).transform(TransferEncoding.toTransferEncoding, TransferEncoding.fromTransferEncoding)
  final val upgrade: HeaderCodec[String]                    = header(HeaderNames.upgrade.toString, TextCodec.string)
  final val upgradeInsecureRequests: HeaderCodec[String]    =
    header(HeaderNames.upgradeInsecureRequests.toString, TextCodec.string)
  final val userAgent: HeaderCodec[String]                  = header(HeaderNames.userAgent.toString, TextCodec.string)
  final val vary: HeaderCodec[Vary]                         = header(HeaderNames.vary.toString, TextCodec.string)
    .transform(Vary.toVary, Vary.fromVary)
  final val via: HeaderCodec[String]                        = header(HeaderNames.via.toString, TextCodec.string)
  final val warning: HeaderCodec[String]                    = header(HeaderNames.warning.toString, TextCodec.string)
  final val webSocketLocation: HeaderCodec[String]          =
    header(HeaderNames.webSocketLocation.toString, TextCodec.string)
  final val webSocketOrigin: HeaderCodec[String]            =
    header(HeaderNames.webSocketOrigin.toString, TextCodec.string)
  final val webSocketProtocol: HeaderCodec[String]          =
    header(HeaderNames.webSocketProtocol.toString, TextCodec.string)
  final val wwwAuthenticate: HeaderCodec[String]            =
    header(HeaderNames.wwwAuthenticate.toString, TextCodec.string)
  final val xFrameOptions: HeaderCodec[String]              =
    header(HeaderNames.xFrameOptions.toString, TextCodec.string)
  final val xRequestedWith: HeaderCodec[String]             =
    header(HeaderNames.xRequestedWith.toString, TextCodec.string)
}<|MERGE_RESOLUTION|>--- conflicted
+++ resolved
@@ -48,17 +48,12 @@
         AccessControlAllowOrigin.toAccessControlAllowOrigin,
         AccessControlAllowOrigin.fromAccessControlAllowOrigin,
       )
-<<<<<<< HEAD
-  final val accessControlExposeHeaders: HeaderCodec[String]                           =
-    header(HeaderNames.accessControlExposeHeaders.toString, TextCodec.string)
-=======
   final val accessControlExposeHeaders: HeaderCodec[AccessControlExposeHeaders]       =
     header(HeaderNames.accessControlExposeHeaders.toString(), TextCodec.string)
       .transform(
         AccessControlExposeHeaders.toAccessControlExposeHeaders,
         AccessControlExposeHeaders.fromAccessControlExposeHeaders,
       )
->>>>>>> 0e8a341f
   final val accessControlMaxAge: HeaderCodec[AccessControlMaxAge]                     =
     header(HeaderNames.accessControlMaxAge.toString, TextCodec.string)
       .transform[AccessControlMaxAge](
