package zio.http.api

import zio.http.model.HeaderNames
import zio.http.model.headers.values._
import zio.http.api.internal.TextCodec
import zio.stacktracer.TracingImplicits.disableAutoTrace // scalafix:ok;

trait HeaderCodecs {
  private[api] def header[A](name: String, value: TextCodec[A]): HeaderCodec[A] =
    HttpCodec.Header(name, value, optional = false)

  final val accept: HeaderCodec[Accept]                                               =
    header(HeaderNames.accept.toString(), TextCodec.string)
      .transform(Accept.toAccept, Accept.fromAccept)
  final val acceptEncoding: HeaderCodec[AcceptEncoding]                               =
    header(HeaderNames.acceptEncoding.toString(), TextCodec.string)
      .transform(AcceptEncoding.toAcceptEncoding, AcceptEncoding.fromAcceptEncoding)
  final val acceptLanguage: HeaderCodec[AcceptLanguage]                               =
    header(HeaderNames.acceptLanguage.toString(), TextCodec.string)
      .transform(AcceptLanguage.toAcceptLanguage, AcceptLanguage.fromAcceptLanguage)
  final val acceptRanges: HeaderCodec[AcceptRanges]                                   =
    header(HeaderNames.acceptRanges.toString(), TextCodec.string)
      .transform(AcceptRanges.to, AcceptRanges.from)
  final val acceptPatch: HeaderCodec[AcceptPatch]                                     =
    header(HeaderNames.acceptPatch.toString(), TextCodec.string)
      .transform(AcceptPatch.toAcceptPatch, AcceptPatch.fromAcceptPatch)
  final val accessControlAllowCredentials: HeaderCodec[AccessControlAllowCredentials] =
    header(HeaderNames.accessControlAllowCredentials.toString(), TextCodec.string)
      .transform(
        AccessControlAllowCredentials.toAccessControlAllowCredentials,
        AccessControlAllowCredentials.fromAccessControlAllowCredentials,
      )
  final val accessControlAllowHeaders: HeaderCodec[String]                            =
    header(HeaderNames.accessControlAllowHeaders.toString(), TextCodec.string)
  final val accessControlAllowMethods: HeaderCodec[String]                            =
    header(HeaderNames.accessControlAllowMethods.toString(), TextCodec.string)
  final val accessControlAllowOrigin: HeaderCodec[AccessControlAllowOrigin]           =
    header(HeaderNames.accessControlAllowOrigin.toString(), TextCodec.string)
      .transform(
        AccessControlAllowOrigin.toAccessControlAllowOrigin,
        AccessControlAllowOrigin.fromAccessControlAllowOrigin,
      )
  final val accessControlExposeHeaders: HeaderCodec[String]                           =
    header(HeaderNames.accessControlExposeHeaders.toString(), TextCodec.string)
  final val accessControlMaxAge: HeaderCodec[AccessControlMaxAge]                     =
    header(HeaderNames.accessControlMaxAge.toString(), TextCodec.string)
      .transform[AccessControlMaxAge](
        AccessControlMaxAge.toAccessControlMaxAge,
        AccessControlMaxAge.fromAccessControlMaxAge,
      )
  final val accessControlRequestHeaders: HeaderCodec[String]                          =
    header(HeaderNames.accessControlRequestHeaders.toString(), TextCodec.string)
  final val accessControlRequestMethod: HeaderCodec[String]                           =
    header(HeaderNames.accessControlRequestMethod.toString(), TextCodec.string)
  final val age: HeaderCodec[Age]                                                     =
    header(HeaderNames.age.toString(), TextCodec.string).transform(Age.toAge, Age.fromAge)
  final val allow: HeaderCodec[Allow]                                                 =
    header(HeaderNames.allow.toString(), TextCodec.string)
      .transform[Allow](Allow.toAllow, Allow.fromAllow)
  final val authorization: HeaderCodec[String]                                        =
    header(HeaderNames.authorization.toString(), TextCodec.string)
  final val cacheControl: HeaderCodec[CacheControl]                                   =
    header(HeaderNames.cacheControl.toString(), TextCodec.string)
      .transform[CacheControl](CacheControl.toCacheControl, CacheControl.fromCacheControl)
  final val connection: HeaderCodec[Connection]          = header(HeaderNames.connection.toString(), TextCodec.string)
    .transform[Connection](Connection.toConnection, Connection.fromConnection)
  final val contentBase: HeaderCodec[String]             =
    header(HeaderNames.contentBase.toString(), TextCodec.string)
  final val contentEncoding: HeaderCodec[String]         =
    header(HeaderNames.contentEncoding.toString(), TextCodec.string)
  final val contentLanguage: HeaderCodec[String]         =
    header(HeaderNames.contentLanguage.toString(), TextCodec.string)
  final val contentLength: HeaderCodec[ContentLength]    =
    header(HeaderNames.contentLength.toString(), TextCodec.string)
      .transform(ContentLength.toContentLength, ContentLength.fromContentLength)
  final val contentLocation: HeaderCodec[String]         =
    header(HeaderNames.contentLocation.toString(), TextCodec.string)
  final val contentTransferEncoding: HeaderCodec[String] =
    header(HeaderNames.contentTransferEncoding.toString(), TextCodec.string)
  final val contentDisposition: HeaderCodec[String]      =
    header(HeaderNames.contentDisposition.toString(), TextCodec.string)
  final val contentMd5: HeaderCodec[String]              =
    header(HeaderNames.contentMd5.toString(), TextCodec.string)
  final val contentRange: HeaderCodec[String]            =
    header(HeaderNames.contentRange.toString(), TextCodec.string)
  final val contentSecurityPolicy: HeaderCodec[String]   =
    header(HeaderNames.contentSecurityPolicy.toString(), TextCodec.string)
  final val contentType: HeaderCodec[String]             =
    header(HeaderNames.contentType.toString(), TextCodec.string)
  final val cookie: HeaderCodec[String]                  = header(HeaderNames.cookie.toString(), TextCodec.string)
  final val date: HeaderCodec[String]                    = header(HeaderNames.date.toString(), TextCodec.string)
  final val dnt: HeaderCodec[DNT]                        = header(HeaderNames.dnt.toString(), TextCodec.string)
    .transform(DNT.toDNT(_), DNT.fromDNT(_))
  final val etag: HeaderCodec[ETag]                      = header(HeaderNames.etag.toString(), TextCodec.string)
    .transform(ETag.toETag(_), ETag.fromETag(_))
  final val expect: HeaderCodec[Expect]                  =
    header(HeaderNames.expect.toString(), TextCodec.string)
      .transform(Expect.toExpect, Expect.fromExpect)
  final val expires: HeaderCodec[Expires]                =
    header(HeaderNames.expires.toString(), TextCodec.string).transform[Expires](Expires.toExpires, Expires.fromExpires)
  final val from: HeaderCodec[From]                      = header(HeaderNames.from.toString(), TextCodec.string)
    .transform(From.toFrom, From.fromFrom)
  final val host: HeaderCodec[Host]                      = header(HeaderNames.host.toString(), TextCodec.string)
    .transform(Host.toHost(_), Host.fromHost(_))
  final val ifMatch: HeaderCodec[String]                 = header(HeaderNames.ifMatch.toString(), TextCodec.string)
  final val ifModifiedSince: HeaderCodec[String]         =
    header(HeaderNames.ifModifiedSince.toString(), TextCodec.string)
  final val ifNoneMatch: HeaderCodec[String]             =
    header(HeaderNames.ifNoneMatch.toString(), TextCodec.string)
  final val ifRange: HeaderCodec[IfRange]                =
    header(HeaderNames.ifRange.toString(), TextCodec.string)
      .transform(IfRange.toIfRange, IfRange.fromIfRange)
  final val ifUnmodifiedSince: HeaderCodec[String]       =
    header(HeaderNames.ifUnmodifiedSince.toString(), TextCodec.string)
  final val lastModified: HeaderCodec[String]            =
    header(HeaderNames.lastModified.toString(), TextCodec.string)
  final val location: HeaderCodec[Location]              =
    header(HeaderNames.location.toString(), TextCodec.string).transform(Location.toLocation, Location.fromLocation)
  final val maxForwards: HeaderCodec[MaxForwards]        =
    header(HeaderNames.maxForwards.toString(), TextCodec.string)
      .transform(MaxForwards.toMaxForwards(_), MaxForwards.fromMaxForwards(_))
  final val origin: HeaderCodec[Origin]                  =
    header(HeaderNames.origin.toString(), TextCodec.string)
      .transform(Origin.toOrigin, Origin.fromOrigin)
  final val pragma: HeaderCodec[Pragma]                  = header(HeaderNames.pragma.toString(), TextCodec.string)
    .transform(Pragma.toPragma, Pragma.fromPragma)
  final val proxyAuthenticate: HeaderCodec[String]       =
    header(HeaderNames.proxyAuthenticate.toString(), TextCodec.string)
  final val proxyAuthorization: HeaderCodec[ProxyAuthorization] =
    header(HeaderNames.proxyAuthorization.toString(), TextCodec.string)
<<<<<<< HEAD
      .transform(ProxyAuthorization.toProxyAuthorization, ProxyAuthorization.fromProxyAuthorization)
  final val range: HeaderCodec[String]                          = header(HeaderNames.range.toString(), TextCodec.string)
  final val referer: HeaderCodec[String]                    = header(HeaderNames.referer.toString(), TextCodec.string)
  final val retryAfter: HeaderCodec[String]                 =
=======
  final val range: HeaderCodec[String]                   = header(HeaderNames.range.toString(), TextCodec.string)
  final val referer: HeaderCodec[Referer]                = header(HeaderNames.referer.toString(), TextCodec.string)
    .transform(Referer.toReferer, Referer.fromReferer)
  final val retryAfter: HeaderCodec[String]              =
>>>>>>> 2df23d41
    header(HeaderNames.retryAfter.toString(), TextCodec.string)
  final val secWebSocketLocation: HeaderCodec[String]       =
    header(HeaderNames.secWebSocketLocation.toString(), TextCodec.string)
  final val secWebSocketOrigin: HeaderCodec[String]         =
    header(HeaderNames.secWebSocketOrigin.toString(), TextCodec.string)
  final val secWebSocketProtocol: HeaderCodec[String]       =
    header(HeaderNames.secWebSocketProtocol.toString(), TextCodec.string)
  final val secWebSocketVersion: HeaderCodec[String]        =
    header(HeaderNames.secWebSocketVersion.toString(), TextCodec.string)
  final val secWebSocketKey: HeaderCodec[String]            =
    header(HeaderNames.secWebSocketKey.toString(), TextCodec.string)
  final val secWebSocketAccept: HeaderCodec[String]         =
    header(HeaderNames.secWebSocketAccept.toString(), TextCodec.string)
  final val secWebSocketExtensions: HeaderCodec[String]     =
    header(HeaderNames.secWebSocketExtensions.toString(), TextCodec.string)
<<<<<<< HEAD
  final val server: HeaderCodec[String]                     = header(HeaderNames.server.toString(), TextCodec.string)
  final val setCookie: HeaderCodec[String]                  = header(HeaderNames.setCookie.toString(), TextCodec.string)
  final val te: HeaderCodec[String]                         = header(HeaderNames.te.toString(), TextCodec.string)
  final val trailer: HeaderCodec[String]                    = header(HeaderNames.trailer.toString(), TextCodec.string)
=======
  final val server: HeaderCodec[Server]                  =
    header(HeaderNames.server.toString(), TextCodec.string).transform(Server.toServer, Server.fromServer)
  final val setCookie: HeaderCodec[String]               = header(HeaderNames.setCookie.toString(), TextCodec.string)
  final val te: HeaderCodec[String]                      = header(HeaderNames.te.toString(), TextCodec.string)
  final val trailer: HeaderCodec[Trailer]                = header(HeaderNames.trailer.toString(), TextCodec.string)
    .transform(Trailer.toTrailer, Trailer.fromTrailer)
>>>>>>> 2df23d41
  final val transferEncoding: HeaderCodec[TransferEncoding] = header(
    HeaderNames.transferEncoding.toString(),
    TextCodec.string,
  ).transform(TransferEncoding.toTransferEncoding, TransferEncoding.fromTransferEncoding)
  final val upgrade: HeaderCodec[String]                    = header(HeaderNames.upgrade.toString(), TextCodec.string)
  final val upgradeInsecureRequests: HeaderCodec[String]    =
    header(HeaderNames.upgradeInsecureRequests.toString(), TextCodec.string)
  final val userAgent: HeaderCodec[String]                  = header(HeaderNames.userAgent.toString(), TextCodec.string)
  final val vary: HeaderCodec[Vary]                         = header(HeaderNames.vary.toString(), TextCodec.string)
    .transform(Vary.toVary, Vary.fromVary)
  final val via: HeaderCodec[String]                        = header(HeaderNames.via.toString(), TextCodec.string)
  final val warning: HeaderCodec[String]                    = header(HeaderNames.warning.toString(), TextCodec.string)
  final val webSocketLocation: HeaderCodec[String]          =
    header(HeaderNames.webSocketLocation.toString(), TextCodec.string)
  final val webSocketOrigin: HeaderCodec[String]            =
    header(HeaderNames.webSocketOrigin.toString(), TextCodec.string)
  final val webSocketProtocol: HeaderCodec[String]          =
    header(HeaderNames.webSocketProtocol.toString(), TextCodec.string)
  final val wwwAuthenticate: HeaderCodec[String]            =
    header(HeaderNames.wwwAuthenticate.toString(), TextCodec.string)
  final val xFrameOptions: HeaderCodec[String]              =
    header(HeaderNames.xFrameOptions.toString(), TextCodec.string)
  final val xRequestedWith: HeaderCodec[String]             =
    header(HeaderNames.xRequestedWith.toString(), TextCodec.string)
}<|MERGE_RESOLUTION|>--- conflicted
+++ resolved
@@ -128,17 +128,11 @@
     header(HeaderNames.proxyAuthenticate.toString(), TextCodec.string)
   final val proxyAuthorization: HeaderCodec[ProxyAuthorization] =
     header(HeaderNames.proxyAuthorization.toString(), TextCodec.string)
-<<<<<<< HEAD
       .transform(ProxyAuthorization.toProxyAuthorization, ProxyAuthorization.fromProxyAuthorization)
   final val range: HeaderCodec[String]                          = header(HeaderNames.range.toString(), TextCodec.string)
-  final val referer: HeaderCodec[String]                    = header(HeaderNames.referer.toString(), TextCodec.string)
+  final val referer: HeaderCodec[Referer]                   = header(HeaderNames.referer.toString(), TextCodec.string)
+    .transform(Referer.toReferer, Referer.fromReferer)
   final val retryAfter: HeaderCodec[String]                 =
-=======
-  final val range: HeaderCodec[String]                   = header(HeaderNames.range.toString(), TextCodec.string)
-  final val referer: HeaderCodec[Referer]                = header(HeaderNames.referer.toString(), TextCodec.string)
-    .transform(Referer.toReferer, Referer.fromReferer)
-  final val retryAfter: HeaderCodec[String]              =
->>>>>>> 2df23d41
     header(HeaderNames.retryAfter.toString(), TextCodec.string)
   final val secWebSocketLocation: HeaderCodec[String]       =
     header(HeaderNames.secWebSocketLocation.toString(), TextCodec.string)
@@ -154,19 +148,12 @@
     header(HeaderNames.secWebSocketAccept.toString(), TextCodec.string)
   final val secWebSocketExtensions: HeaderCodec[String]     =
     header(HeaderNames.secWebSocketExtensions.toString(), TextCodec.string)
-<<<<<<< HEAD
-  final val server: HeaderCodec[String]                     = header(HeaderNames.server.toString(), TextCodec.string)
+  final val server: HeaderCodec[Server]                     =
+    header(HeaderNames.server.toString(), TextCodec.string).transform(Server.toServer, Server.fromServer)
   final val setCookie: HeaderCodec[String]                  = header(HeaderNames.setCookie.toString(), TextCodec.string)
   final val te: HeaderCodec[String]                         = header(HeaderNames.te.toString(), TextCodec.string)
-  final val trailer: HeaderCodec[String]                    = header(HeaderNames.trailer.toString(), TextCodec.string)
-=======
-  final val server: HeaderCodec[Server]                  =
-    header(HeaderNames.server.toString(), TextCodec.string).transform(Server.toServer, Server.fromServer)
-  final val setCookie: HeaderCodec[String]               = header(HeaderNames.setCookie.toString(), TextCodec.string)
-  final val te: HeaderCodec[String]                      = header(HeaderNames.te.toString(), TextCodec.string)
-  final val trailer: HeaderCodec[Trailer]                = header(HeaderNames.trailer.toString(), TextCodec.string)
+  final val trailer: HeaderCodec[Trailer]                   = header(HeaderNames.trailer.toString(), TextCodec.string)
     .transform(Trailer.toTrailer, Trailer.fromTrailer)
->>>>>>> 2df23d41
   final val transferEncoding: HeaderCodec[TransferEncoding] = header(
     HeaderNames.transferEncoding.toString(),
     TextCodec.string,
