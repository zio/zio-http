--- conflicted
+++ resolved
@@ -184,22 +184,14 @@
     HeaderNames.transferEncoding.toString(),
     TextCodec.string,
   ).transform(TransferEncoding.toTransferEncoding, TransferEncoding.fromTransferEncoding)
-<<<<<<< HEAD
-  final val upgrade: HeaderCodec[String]                    = header(HeaderNames.upgrade.toString(), TextCodec.string)
+  final val upgrade: HeaderCodec[Upgrade]                   = header(HeaderNames.upgrade.toString(), TextCodec.string)
+    .transform(Upgrade.toUpgrade, Upgrade.fromUpgrade)
   final val upgradeInsecureRequests: HeaderCodec[UpgradeInsecureRequests] =
     header(HeaderNames.upgradeInsecureRequests.toString(), TextCodec.string)
       .transform(UpgradeInsecureRequests.toUpgradeInsecureRequests, UpgradeInsecureRequests.fromUpgradeInsecureRequests)
-  final val userAgent: HeaderCodec[String]         = header(HeaderNames.userAgent.toString(), TextCodec.string)
+  final val userAgent: HeaderCodec[UserAgent]                             =
+    header(HeaderNames.userAgent.toString(), TextCodec.string).transform(UserAgent.toUserAgent, UserAgent.fromUserAgent)
   final val vary: HeaderCodec[Vary]                = header(HeaderNames.vary.toString(), TextCodec.string)
-=======
-  final val upgrade: HeaderCodec[Upgrade]                   = header(HeaderNames.upgrade.toString(), TextCodec.string)
-    .transform(Upgrade.toUpgrade, Upgrade.fromUpgrade)
-  final val upgradeInsecureRequests: HeaderCodec[String]    =
-    header(HeaderNames.upgradeInsecureRequests.toString(), TextCodec.string)
-  final val userAgent: HeaderCodec[UserAgent]               =
-    header(HeaderNames.userAgent.toString(), TextCodec.string).transform(UserAgent.toUserAgent, UserAgent.fromUserAgent)
-  final val vary: HeaderCodec[Vary]                         = header(HeaderNames.vary.toString(), TextCodec.string)
->>>>>>> 2017288a
     .transform(Vary.toVary, Vary.fromVary)
   final val via: HeaderCodec[String]               = header(HeaderNames.via.toString(), TextCodec.string)
   final val warning: HeaderCodec[String]           = header(HeaderNames.warning.toString(), TextCodec.string)
