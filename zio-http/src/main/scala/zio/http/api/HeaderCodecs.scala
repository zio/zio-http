package zio.http.api

import zio.http.model.HeaderNames
import zio.http.model.headers.values._
import zio.http.api.internal.TextCodec
import zio.stacktracer.TracingImplicits.disableAutoTrace // scalafix:ok;

trait HeaderCodecs {
  private[api] def header[A](name: String, value: TextCodec[A]): HeaderCodec[A] =
    HttpCodec.Header(name, value, optional = false)

  final val accept: HeaderCodec[Accept]                                               =
    header(HeaderNames.accept.toString(), TextCodec.string)
      .transform(Accept.toAccept, Accept.fromAccept)
  final val acceptEncoding: HeaderCodec[AcceptEncoding]                               =
    header(HeaderNames.acceptEncoding.toString(), TextCodec.string)
      .transform(AcceptEncoding.toAcceptEncoding, AcceptEncoding.fromAcceptEncoding)
  final val acceptLanguage: HeaderCodec[AcceptLanguage]                               =
    header(HeaderNames.acceptLanguage.toString(), TextCodec.string)
      .transform(AcceptLanguage.toAcceptLanguage, AcceptLanguage.fromAcceptLanguage)
  final val acceptRanges: HeaderCodec[AcceptRanges]                                   =
    header(HeaderNames.acceptRanges.toString(), TextCodec.string)
      .transform(AcceptRanges.to, AcceptRanges.from)
  final val acceptPatch: HeaderCodec[AcceptPatch]                                     =
    header(HeaderNames.acceptPatch.toString(), TextCodec.string)
      .transform(AcceptPatch.toAcceptPatch, AcceptPatch.fromAcceptPatch)
  final val accessControlAllowCredentials: HeaderCodec[AccessControlAllowCredentials] =
    header(HeaderNames.accessControlAllowCredentials.toString(), TextCodec.string)
      .transform(
        AccessControlAllowCredentials.toAccessControlAllowCredentials,
        AccessControlAllowCredentials.fromAccessControlAllowCredentials,
      )
  final val accessControlAllowHeaders: HeaderCodec[String]                            =
    header(HeaderNames.accessControlAllowHeaders.toString(), TextCodec.string)
  final val accessControlAllowMethods: HeaderCodec[String]                            =
    header(HeaderNames.accessControlAllowMethods.toString(), TextCodec.string)
  final val accessControlAllowOrigin: HeaderCodec[AccessControlAllowOrigin]           =
    header(HeaderNames.accessControlAllowOrigin.toString(), TextCodec.string)
      .transform(
        AccessControlAllowOrigin.toAccessControlAllowOrigin,
        AccessControlAllowOrigin.fromAccessControlAllowOrigin,
      )
  final val accessControlExposeHeaders: HeaderCodec[String]                           =
    header(HeaderNames.accessControlExposeHeaders.toString(), TextCodec.string)
  final val accessControlMaxAge: HeaderCodec[AccessControlMaxAge]                     =
    header(HeaderNames.accessControlMaxAge.toString(), TextCodec.string)
      .transform[AccessControlMaxAge](
        AccessControlMaxAge.toAccessControlMaxAge,
        AccessControlMaxAge.fromAccessControlMaxAge,
      )
  final val accessControlRequestHeaders: HeaderCodec[String]                          =
    header(HeaderNames.accessControlRequestHeaders.toString(), TextCodec.string)
  final val accessControlRequestMethod: HeaderCodec[String]                           =
    header(HeaderNames.accessControlRequestMethod.toString(), TextCodec.string)
  final val age: HeaderCodec[Age]                                                     =
    header(HeaderNames.age.toString(), TextCodec.string).transform(Age.toAge, Age.fromAge)
  final val allow: HeaderCodec[Allow]                                                 =
    header(HeaderNames.allow.toString(), TextCodec.string)
      .transform[Allow](Allow.toAllow, Allow.fromAllow)
  final val authorization: HeaderCodec[String]                                        =
    header(HeaderNames.authorization.toString(), TextCodec.string)
  final val cacheControl: HeaderCodec[CacheControl]                                   =
    header(HeaderNames.cacheControl.toString(), TextCodec.string)
      .transform[CacheControl](CacheControl.toCacheControl, CacheControl.fromCacheControl)
  final val connection: HeaderCodec[Connection]          = header(HeaderNames.connection.toString(), TextCodec.string)
    .transform[Connection](Connection.toConnection, Connection.fromConnection)
  final val contentBase: HeaderCodec[String]             =
    header(HeaderNames.contentBase.toString(), TextCodec.string)
  final val contentEncoding: HeaderCodec[String]         =
    header(HeaderNames.contentEncoding.toString(), TextCodec.string)
  final val contentLanguage: HeaderCodec[String]         =
    header(HeaderNames.contentLanguage.toString(), TextCodec.string)
  final val contentLength: HeaderCodec[ContentLength]    =
    header(HeaderNames.contentLength.toString(), TextCodec.string)
      .transform(ContentLength.toContentLength, ContentLength.fromContentLength)
  final val contentLocation: HeaderCodec[String]         =
    header(HeaderNames.contentLocation.toString(), TextCodec.string)
  final val contentTransferEncoding: HeaderCodec[String] =
    header(HeaderNames.contentTransferEncoding.toString(), TextCodec.string)
  final val contentDisposition: HeaderCodec[String]      =
    header(HeaderNames.contentDisposition.toString(), TextCodec.string)
  final val contentMd5: HeaderCodec[String]              =
    header(HeaderNames.contentMd5.toString(), TextCodec.string)
  final val contentRange: HeaderCodec[String]            =
    header(HeaderNames.contentRange.toString(), TextCodec.string)
  final val contentSecurityPolicy: HeaderCodec[String]   =
    header(HeaderNames.contentSecurityPolicy.toString(), TextCodec.string)
  final val contentType: HeaderCodec[String]             =
    header(HeaderNames.contentType.toString(), TextCodec.string)
  final val cookie: HeaderCodec[String]                  = header(HeaderNames.cookie.toString(), TextCodec.string)
  final val date: HeaderCodec[String]                    = header(HeaderNames.date.toString(), TextCodec.string)
  final val dnt: HeaderCodec[DNT]                        = header(HeaderNames.dnt.toString(), TextCodec.string)
    .transform(DNT.toDNT(_), DNT.fromDNT(_))
  final val etag: HeaderCodec[ETag]                      = header(HeaderNames.etag.toString(), TextCodec.string)
    .transform(ETag.toETag(_), ETag.fromETag(_))
  final val expect: HeaderCodec[Expect]                  =
    header(HeaderNames.expect.toString(), TextCodec.string)
      .transform(Expect.toExpect, Expect.fromExpect)
  final val expires: HeaderCodec[Expires]                =
    header(HeaderNames.expires.toString(), TextCodec.string).transform[Expires](Expires.toExpires, Expires.fromExpires)
  final val from: HeaderCodec[From]                      = header(HeaderNames.from.toString(), TextCodec.string)
    .transform(From.toFrom, From.fromFrom)
  final val host: HeaderCodec[Host]                      = header(HeaderNames.host.toString(), TextCodec.string)
    .transform(Host.toHost(_), Host.fromHost(_))
  final val ifMatch: HeaderCodec[String]                 = header(HeaderNames.ifMatch.toString(), TextCodec.string)
  final val ifModifiedSince: HeaderCodec[String]         =
    header(HeaderNames.ifModifiedSince.toString(), TextCodec.string)
  final val ifNoneMatch: HeaderCodec[String]             =
    header(HeaderNames.ifNoneMatch.toString(), TextCodec.string)
  final val ifRange: HeaderCodec[IfRange]                =
    header(HeaderNames.ifRange.toString(), TextCodec.string)
      .transform(IfRange.toIfRange, IfRange.fromIfRange)
  final val ifUnmodifiedSince: HeaderCodec[String]       =
    header(HeaderNames.ifUnmodifiedSince.toString(), TextCodec.string)
  final val lastModified: HeaderCodec[String]            =
    header(HeaderNames.lastModified.toString(), TextCodec.string)
  final val location: HeaderCodec[Location]              =
    header(HeaderNames.location.toString(), TextCodec.string).transform(Location.toLocation, Location.fromLocation)
  final val maxForwards: HeaderCodec[MaxForwards]        =
    header(HeaderNames.maxForwards.toString(), TextCodec.string)
      .transform(MaxForwards.toMaxForwards(_), MaxForwards.fromMaxForwards(_))
  final val origin: HeaderCodec[Origin]                  =
    header(HeaderNames.origin.toString(), TextCodec.string)
      .transform(Origin.toOrigin, Origin.fromOrigin)
  final val pragma: HeaderCodec[Pragma]                  = header(HeaderNames.pragma.toString(), TextCodec.string)
    .transform(Pragma.toPragma, Pragma.fromPragma)
  final val proxyAuthenticate: HeaderCodec[String]       =
    header(HeaderNames.proxyAuthenticate.toString(), TextCodec.string)
  final val proxyAuthorization: HeaderCodec[String]      =
    header(HeaderNames.proxyAuthorization.toString(), TextCodec.string)
  final val range: HeaderCodec[String]                   = header(HeaderNames.range.toString(), TextCodec.string)
<<<<<<< HEAD
  final val referer: HeaderCodec[String]                 = header(HeaderNames.referer.toString(), TextCodec.string)
  final val retryAfter: HeaderCodec[RetryAfter]          =
=======
  final val referer: HeaderCodec[Referer]                = header(HeaderNames.referer.toString(), TextCodec.string)
    .transform(Referer.toReferer, Referer.fromReferer)
  final val retryAfter: HeaderCodec[String]              =
>>>>>>> 2df23d41
    header(HeaderNames.retryAfter.toString(), TextCodec.string)
      .transform(RetryAfter.toRetryAfter, RetryAfter.fromRetryAfter)
  final val secWebSocketLocation: HeaderCodec[String]    =
    header(HeaderNames.secWebSocketLocation.toString(), TextCodec.string)
  final val secWebSocketOrigin: HeaderCodec[String]      =
    header(HeaderNames.secWebSocketOrigin.toString(), TextCodec.string)
  final val secWebSocketProtocol: HeaderCodec[String]    =
    header(HeaderNames.secWebSocketProtocol.toString(), TextCodec.string)
  final val secWebSocketVersion: HeaderCodec[String]     =
    header(HeaderNames.secWebSocketVersion.toString(), TextCodec.string)
  final val secWebSocketKey: HeaderCodec[String]         =
    header(HeaderNames.secWebSocketKey.toString(), TextCodec.string)
  final val secWebSocketAccept: HeaderCodec[String]      =
    header(HeaderNames.secWebSocketAccept.toString(), TextCodec.string)
  final val secWebSocketExtensions: HeaderCodec[String]  =
    header(HeaderNames.secWebSocketExtensions.toString(), TextCodec.string)
  final val server: HeaderCodec[Server]                  =
    header(HeaderNames.server.toString(), TextCodec.string).transform(Server.toServer, Server.fromServer)
  final val setCookie: HeaderCodec[String]               = header(HeaderNames.setCookie.toString(), TextCodec.string)
  final val te: HeaderCodec[String]                      = header(HeaderNames.te.toString(), TextCodec.string)
  final val trailer: HeaderCodec[Trailer]                = header(HeaderNames.trailer.toString(), TextCodec.string)
    .transform(Trailer.toTrailer, Trailer.fromTrailer)
  final val transferEncoding: HeaderCodec[TransferEncoding] = header(
    HeaderNames.transferEncoding.toString(),
    TextCodec.string,
  ).transform(TransferEncoding.toTransferEncoding, TransferEncoding.fromTransferEncoding)
  final val upgrade: HeaderCodec[String]                    = header(HeaderNames.upgrade.toString(), TextCodec.string)
  final val upgradeInsecureRequests: HeaderCodec[String]    =
    header(HeaderNames.upgradeInsecureRequests.toString(), TextCodec.string)
  final val userAgent: HeaderCodec[String]                  = header(HeaderNames.userAgent.toString(), TextCodec.string)
  final val vary: HeaderCodec[Vary]                         = header(HeaderNames.vary.toString(), TextCodec.string)
    .transform(Vary.toVary, Vary.fromVary)
  final val via: HeaderCodec[String]                        = header(HeaderNames.via.toString(), TextCodec.string)
  final val warning: HeaderCodec[String]                    = header(HeaderNames.warning.toString(), TextCodec.string)
  final val webSocketLocation: HeaderCodec[String]          =
    header(HeaderNames.webSocketLocation.toString(), TextCodec.string)
  final val webSocketOrigin: HeaderCodec[String]            =
    header(HeaderNames.webSocketOrigin.toString(), TextCodec.string)
  final val webSocketProtocol: HeaderCodec[String]          =
    header(HeaderNames.webSocketProtocol.toString(), TextCodec.string)
  final val wwwAuthenticate: HeaderCodec[String]            =
    header(HeaderNames.wwwAuthenticate.toString(), TextCodec.string)
  final val xFrameOptions: HeaderCodec[String]              =
    header(HeaderNames.xFrameOptions.toString(), TextCodec.string)
  final val xRequestedWith: HeaderCodec[String]             =
    header(HeaderNames.xRequestedWith.toString(), TextCodec.string)
}<|MERGE_RESOLUTION|>--- conflicted
+++ resolved
@@ -129,14 +129,9 @@
   final val proxyAuthorization: HeaderCodec[String]      =
     header(HeaderNames.proxyAuthorization.toString(), TextCodec.string)
   final val range: HeaderCodec[String]                   = header(HeaderNames.range.toString(), TextCodec.string)
-<<<<<<< HEAD
-  final val referer: HeaderCodec[String]                 = header(HeaderNames.referer.toString(), TextCodec.string)
-  final val retryAfter: HeaderCodec[RetryAfter]          =
-=======
   final val referer: HeaderCodec[Referer]                = header(HeaderNames.referer.toString(), TextCodec.string)
     .transform(Referer.toReferer, Referer.fromReferer)
-  final val retryAfter: HeaderCodec[String]              =
->>>>>>> 2df23d41
+  final val retryAfter: HeaderCodec[RetryAfter]          =
     header(HeaderNames.retryAfter.toString(), TextCodec.string)
       .transform(RetryAfter.toRetryAfter, RetryAfter.fromRetryAfter)
   final val secWebSocketLocation: HeaderCodec[String]    =
