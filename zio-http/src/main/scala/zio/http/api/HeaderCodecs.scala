--- conflicted
+++ resolved
@@ -1,30 +1,14 @@
 package zio.http.api
 
-import zio.http.api.internal.TextCodec
 import zio.http.model.HeaderNames
 import zio.http.model.headers.values._
+import zio.http.api.internal.TextCodec
 import zio.stacktracer.TracingImplicits.disableAutoTrace // scalafix:ok;
 
 trait HeaderCodecs {
   private[api] def header[A](name: String, value: TextCodec[A]): HeaderCodec[A] =
     HttpCodec.Header(name, value, optional = false)
 
-<<<<<<< HEAD
-  final val accept: HeaderCodec[Accept]                                               =
-    header(HeaderNames.accept.toString, TextCodec.string)
-      .transform(Accept.toAccept, Accept.fromAccept)
-  final val acceptEncoding: HeaderCodec[AcceptEncoding]                               =
-    header(HeaderNames.acceptEncoding.toString, TextCodec.string)
-      .transform(AcceptEncoding.toAcceptEncoding, AcceptEncoding.fromAcceptEncoding)
-  final val acceptLanguage: HeaderCodec[AcceptLanguage]                               =
-    header(HeaderNames.acceptLanguage.toString, TextCodec.string)
-      .transform(AcceptLanguage.toAcceptLanguage, AcceptLanguage.fromAcceptLanguage)
-  final val acceptRanges: HeaderCodec[AcceptRanges]                                   =
-    header(HeaderNames.acceptRanges.toString, TextCodec.string)
-      .transform(AcceptRanges.to, AcceptRanges.from)
-  final val acceptPatch: HeaderCodec[AcceptPatch]                                     =
-    header(HeaderNames.acceptPatch.toString, TextCodec.string)
-=======
   final val accept: HeaderCodec[Accept] =
     header(HeaderNames.accept.toString(), TextCodec.string)
       .transform(Accept.toAccept, Accept.fromAccept)
@@ -43,7 +27,6 @@
 
   final val acceptPatch: HeaderCodec[AcceptPatch] =
     header(HeaderNames.acceptPatch.toString(), TextCodec.string)
->>>>>>> ddf9e19a
       .transform(AcceptPatch.toAcceptPatch, AcceptPatch.fromAcceptPatch)
 
   final val accessControlAllowCredentials: HeaderCodec[AccessControlAllowCredentials] =
@@ -52,38 +35,23 @@
         AccessControlAllowCredentials.toAccessControlAllowCredentials,
         AccessControlAllowCredentials.fromAccessControlAllowCredentials,
       )
-<<<<<<< HEAD
-  final val accessControlAllowHeaders: HeaderCodec[AccessControlAllowHeaders]         =
+
+  final val accessControlAllowHeaders: HeaderCodec[AccessControlAllowHeaders] =
     header(HeaderNames.accessControlAllowHeaders.toString, TextCodec.string)
-=======
-
-  final val accessControlAllowHeaders: HeaderCodec[AccessControlAllowHeaders] =
-    header(HeaderNames.accessControlAllowHeaders.toString(), TextCodec.string)
->>>>>>> ddf9e19a
       .transform(
         AccessControlAllowHeaders.toAccessControlAllowHeaders,
         AccessControlAllowHeaders.fromAccessControlAllowHeaders,
       )
-<<<<<<< HEAD
-  final val accessControlAllowMethods: HeaderCodec[AccessControlAllowMethods]         =
+
+  final val accessControlAllowMethods: HeaderCodec[AccessControlAllowMethods] =
     header(HeaderNames.accessControlAllowMethods.toString, TextCodec.string)
-=======
-
-  final val accessControlAllowMethods: HeaderCodec[AccessControlAllowMethods] =
-    header(HeaderNames.accessControlAllowMethods.toString(), TextCodec.string)
->>>>>>> ddf9e19a
       .transform(
         AccessControlAllowMethods.toAccessControlAllowMethods,
         AccessControlAllowMethods.fromAccessControlAllowMethods,
       )
-<<<<<<< HEAD
-  final val accessControlAllowOrigin: HeaderCodec[AccessControlAllowOrigin]           =
+
+  final val accessControlAllowOrigin: HeaderCodec[AccessControlAllowOrigin] =
     header(HeaderNames.accessControlAllowOrigin.toString, TextCodec.string)
-=======
-
-  final val accessControlAllowOrigin: HeaderCodec[AccessControlAllowOrigin] =
-    header(HeaderNames.accessControlAllowOrigin.toString(), TextCodec.string)
->>>>>>> ddf9e19a
       .transform(
         AccessControlAllowOrigin.toAccessControlAllowOrigin,
         AccessControlAllowOrigin.fromAccessControlAllowOrigin,
@@ -95,251 +63,138 @@
         AccessControlExposeHeaders.toAccessControlExposeHeaders,
         AccessControlExposeHeaders.fromAccessControlExposeHeaders,
       )
-<<<<<<< HEAD
-  final val accessControlMaxAge: HeaderCodec[AccessControlMaxAge]                     =
+
+  final val accessControlMaxAge: HeaderCodec[AccessControlMaxAge]               =
     header(HeaderNames.accessControlMaxAge.toString, TextCodec.string)
-=======
-  final val accessControlMaxAge: HeaderCodec[AccessControlMaxAge]               =
-    header(HeaderNames.accessControlMaxAge.toString(), TextCodec.string)
->>>>>>> ddf9e19a
       .transform[AccessControlMaxAge](
         AccessControlMaxAge.toAccessControlMaxAge,
         AccessControlMaxAge.fromAccessControlMaxAge,
       )
-<<<<<<< HEAD
-  final val accessControlRequestHeaders: HeaderCodec[String]                          =
-    header(HeaderNames.accessControlRequestHeaders.toString, TextCodec.string)
-  final val accessControlRequestMethod: HeaderCodec[String]                           =
-    header(HeaderNames.accessControlRequestMethod.toString, TextCodec.string)
-  final val age: HeaderCodec[Age]                                                     =
-    header(HeaderNames.age.toString, TextCodec.string).transform(Age.toAge, Age.fromAge)
-  final val allow: HeaderCodec[Allow]                                                 =
-    header(HeaderNames.allow.toString, TextCodec.string)
+
+  final val accessControlRequestHeaders: HeaderCodec[AccessControlRequestHeaders] =
+    header(HeaderNames.accessControlRequestHeaders.toString(), TextCodec.string)
+      .transform(
+        AccessControlRequestHeaders.toAccessControlRequestHeaders,
+        AccessControlRequestHeaders.fromAccessControlRequestHeaders,
+      )
+
+  final val accessControlRequestMethod: HeaderCodec[AccessControlRequestMethod] =
+    header(HeaderNames.accessControlRequestMethod.toString(), TextCodec.string)
+      .transform(
+        AccessControlRequestMethod.toAccessControlRequestMethod,
+        AccessControlRequestMethod.fromAccessControlRequestMethod,
+      )
+
+  final val age: HeaderCodec[Age] =
+    header(HeaderNames.age.toString(), TextCodec.string).transform(Age.toAge, Age.fromAge)
+
+  final val allow: HeaderCodec[Allow] =
+    header(HeaderNames.allow.toString(), TextCodec.string)
       .transform[Allow](Allow.toAllow, Allow.fromAllow)
-  final val authorization: HeaderCodec[String]                                        =
-    header(HeaderNames.authorization.toString, TextCodec.string)
-  final val cacheControl: HeaderCodec[CacheControl]                                   =
-    header(HeaderNames.cacheControl.toString, TextCodec.string)
+
+  final val authorization: HeaderCodec[String] =
+    header(HeaderNames.authorization.toString(), TextCodec.string)
+
+  final val cacheControl: HeaderCodec[CacheControl] =
+    header(HeaderNames.cacheControl.toString(), TextCodec.string)
       .transform[CacheControl](CacheControl.toCacheControl, CacheControl.fromCacheControl)
-  final val connection: HeaderCodec[Connection]           = header(HeaderNames.connection.toString, TextCodec.string)
+
+  final val connection: HeaderCodec[Connection] = header(HeaderNames.connection.toString(), TextCodec.string)
     .transform[Connection](Connection.toConnection, Connection.fromConnection)
+
   final val contentBase: HeaderCodec[ContentBase]         =
     header(HeaderNames.contentBase.toString, TextCodec.string)
       .transform(ContentBase.toContentBase, ContentBase.fromContentBase)
+
   final val contentEncoding: HeaderCodec[ContentEncoding] =
     header(HeaderNames.contentEncoding.toString, TextCodec.string)
       .transform[ContentEncoding](ContentEncoding.toContentEncoding, ContentEncoding.fromContentEncoding)
+
   final val contentLanguage: HeaderCodec[ContentLanguage] =
     header(HeaderNames.contentLanguage.toString, TextCodec.string)
       .transform[ContentLanguage](ContentLanguage.toContentLanguage, ContentLanguage.fromContentLanguage)
+
   final val contentLength: HeaderCodec[ContentLength]     =
     header(HeaderNames.contentLength.toString, TextCodec.string)
       .transform(ContentLength.toContentLength, ContentLength.fromContentLength)
+
   final val contentLocation: HeaderCodec[ContentLocation] =
     header(HeaderNames.contentLocation.toString, TextCodec.string)
       .transform(ContentLocation.toContentLocation, ContentLocation.fromContentLocation)
+
   final val contentTransferEncoding: HeaderCodec[ContentTransferEncoding] =
     header(HeaderNames.contentTransferEncoding.toString, TextCodec.string)
       .transform[ContentTransferEncoding](
         ContentTransferEncoding.toContentTransferEncoding,
         ContentTransferEncoding.fromContentTransferEncoding,
       )
+
   final val contentDisposition: HeaderCodec[ContentDisposition]           =
     header(HeaderNames.contentDisposition.toString, TextCodec.string)
       .transform[ContentDisposition](
         ContentDisposition.toContentDisposition,
         ContentDisposition.fromContentDisposition,
       )
+
   final val contentMd5: HeaderCodec[ContentMd5]                           =
     header(HeaderNames.contentMd5.toString, TextCodec.string)
       .transform[ContentMd5](ContentMd5.toContentMd5, ContentMd5.fromContentMd5)
+
   final val contentRange: HeaderCodec[ContentRange]                       =
     header(HeaderNames.contentRange.toString, TextCodec.string)
       .transform[ContentRange](ContentRange.toContentRange, ContentRange.fromContentRange)
+
   final val contentSecurityPolicy: HeaderCodec[ContentSecurityPolicy]     =
     header(HeaderNames.contentSecurityPolicy.toString, TextCodec.string)
       .transform[ContentSecurityPolicy](
         ContentSecurityPolicy.toContentSecurityPolicy,
         ContentSecurityPolicy.fromContentSecurityPolicy,
       )
+
   final val contentType: HeaderCodec[ContentType]                         =
     header(HeaderNames.contentType.toString, TextCodec.string)
       .transform(ContentType.toContentType, ContentType.fromContentType)
-  final val cookie: HeaderCodec[String]                     = header(HeaderNames.cookie.toString, TextCodec.string)
-  final val date: HeaderCodec[String]                       = header(HeaderNames.date.toString, TextCodec.string)
-  final val dnt: HeaderCodec[DNT]                           = header(HeaderNames.dnt.toString, TextCodec.string)
-    .transform(DNT.toDNT, DNT.fromDNT)
+
+  final val cookie: HeaderCodec[RequestCookie] = header(HeaderNames.cookie.toString(), TextCodec.string).transform(
+    RequestCookie.toCookie,
+    RequestCookie.fromCookie,
+  )
+
+  final val date: HeaderCodec[Date] = header(HeaderNames.date.toString(), TextCodec.string)
+    .transform(Date.toDate, Date.fromDate)
+
+  final val dnt: HeaderCodec[DNT] = header(HeaderNames.dnt.toString(), TextCodec.string)
+    .transform(DNT.toDNT(_), DNT.fromDNT(_))
+
   final val etag: HeaderCodec[ETag]                         = header(HeaderNames.etag.toString, TextCodec.string)
     .transform(ETag.toETag, ETag.fromETag)
+
   final val expect: HeaderCodec[Expect]                     =
     header(HeaderNames.expect.toString, TextCodec.string)
       .transform(Expect.toExpect, Expect.fromExpect)
+
   final val expires: HeaderCodec[Expires]                   =
     header(HeaderNames.expires.toString, TextCodec.string).transform[Expires](Expires.toExpires, Expires.fromExpires)
+
   final val from: HeaderCodec[From]                         = header(HeaderNames.from.toString, TextCodec.string)
     .transform(From.toFrom, From.fromFrom)
+
   final val host: HeaderCodec[Host]                         = header(HeaderNames.host.toString, TextCodec.string)
     .transform(Host.toHost, Host.fromHost)
-  final val ifMatch: HeaderCodec[String]                    = header(HeaderNames.ifMatch.toString, TextCodec.string)
-  final val ifModifiedSince: HeaderCodec[String]            =
+
+  final val ifMatch: HeaderCodec[IfMatch]                    = header(HeaderNames.ifMatch.toString, TextCodec.string)
+    .transform(IfMatch.toIfMatch, IfMatch.fromIfMatch)
+
+  final val ifModifiedSince: HeaderCodec[IfModifiedSince]            =
     header(HeaderNames.ifModifiedSince.toString, TextCodec.string)
-  final val ifNoneMatch: HeaderCodec[String]                =
+      .transform[IfModifiedSince](
+        IfModifiedSince.toIfModifiedSince,
+        IfModifiedSince.fromIfModifiedSince,
+      )final val ifNoneMatch: HeaderCodec[String]                =
     header(HeaderNames.ifNoneMatch.toString, TextCodec.string)
   final val ifRange: HeaderCodec[IfRange]                   =
     header(HeaderNames.ifRange.toString, TextCodec.string)
       .transform(IfRange.toIfRange, IfRange.fromIfRange)
-  final val ifUnmodifiedSince: HeaderCodec[String]          =
-    header(HeaderNames.ifUnmodifiedSince.toString, TextCodec.string)
-  final val lastModified: HeaderCodec[String]               =
-    header(HeaderNames.lastModified.toString, TextCodec.string)
-  final val location: HeaderCodec[Location]                 =
-    header(HeaderNames.location.toString, TextCodec.string).transform(Location.toLocation, Location.fromLocation)
-  final val maxForwards: HeaderCodec[MaxForwards]           =
-    header(HeaderNames.maxForwards.toString, TextCodec.string)
-      .transform(MaxForwards.toMaxForwards, MaxForwards.fromMaxForwards)
-  final val origin: HeaderCodec[Origin]                     =
-    header(HeaderNames.origin.toString, TextCodec.string)
-      .transform(Origin.toOrigin, Origin.fromOrigin)
-  final val pragma: HeaderCodec[Pragma]                     = header(HeaderNames.pragma.toString, TextCodec.string)
-    .transform(Pragma.toPragma, Pragma.fromPragma)
-  final val proxyAuthenticate: HeaderCodec[String]          =
-    header(HeaderNames.proxyAuthenticate.toString, TextCodec.string)
-  final val proxyAuthorization: HeaderCodec[String]         =
-    header(HeaderNames.proxyAuthorization.toString, TextCodec.string)
-  final val range: HeaderCodec[String]                      = header(HeaderNames.range.toString, TextCodec.string)
-  final val referer: HeaderCodec[Referer]                   = header(HeaderNames.referer.toString, TextCodec.string)
-    .transform(Referer.toReferer, Referer.fromReferer)
-  final val retryAfter: HeaderCodec[String]                 =
-    header(HeaderNames.retryAfter.toString, TextCodec.string)
-  final val secWebSocketLocation: HeaderCodec[String]       =
-    header(HeaderNames.secWebSocketLocation.toString, TextCodec.string)
-  final val secWebSocketOrigin: HeaderCodec[String]         =
-    header(HeaderNames.secWebSocketOrigin.toString, TextCodec.string)
-  final val secWebSocketProtocol: HeaderCodec[String]       =
-    header(HeaderNames.secWebSocketProtocol.toString, TextCodec.string)
-  final val secWebSocketVersion: HeaderCodec[String]        =
-    header(HeaderNames.secWebSocketVersion.toString, TextCodec.string)
-  final val secWebSocketKey: HeaderCodec[String]            =
-    header(HeaderNames.secWebSocketKey.toString, TextCodec.string)
-  final val secWebSocketAccept: HeaderCodec[String]         =
-    header(HeaderNames.secWebSocketAccept.toString, TextCodec.string)
-  final val secWebSocketExtensions: HeaderCodec[String]     =
-    header(HeaderNames.secWebSocketExtensions.toString, TextCodec.string)
-  final val server: HeaderCodec[Server]                     =
-    header(HeaderNames.server.toString, TextCodec.string).transform(Server.toServer, Server.fromServer)
-  final val setCookie: HeaderCodec[String]                  = header(HeaderNames.setCookie.toString, TextCodec.string)
-  final val te: HeaderCodec[String]                         = header(HeaderNames.te.toString, TextCodec.string)
-  final val trailer: HeaderCodec[Trailer]                   = header(HeaderNames.trailer.toString, TextCodec.string)
-=======
-
-  final val accessControlRequestHeaders: HeaderCodec[AccessControlRequestHeaders] =
-    header(HeaderNames.accessControlRequestHeaders.toString(), TextCodec.string)
-      .transform(
-        AccessControlRequestHeaders.toAccessControlRequestHeaders,
-        AccessControlRequestHeaders.fromAccessControlRequestHeaders,
-      )
-
-  final val accessControlRequestMethod: HeaderCodec[AccessControlRequestMethod] =
-    header(HeaderNames.accessControlRequestMethod.toString(), TextCodec.string)
-      .transform(
-        AccessControlRequestMethod.toAccessControlRequestMethod,
-        AccessControlRequestMethod.fromAccessControlRequestMethod,
-      )
-
-  final val age: HeaderCodec[Age] =
-    header(HeaderNames.age.toString(), TextCodec.string).transform(Age.toAge, Age.fromAge)
-
-  final val allow: HeaderCodec[Allow] =
-    header(HeaderNames.allow.toString(), TextCodec.string)
-      .transform[Allow](Allow.toAllow, Allow.fromAllow)
-
-  final val authorization: HeaderCodec[String] =
-    header(HeaderNames.authorization.toString(), TextCodec.string)
-
-  final val cacheControl: HeaderCodec[CacheControl] =
-    header(HeaderNames.cacheControl.toString(), TextCodec.string)
-      .transform[CacheControl](CacheControl.toCacheControl, CacheControl.fromCacheControl)
-
-  final val connection: HeaderCodec[Connection] = header(HeaderNames.connection.toString(), TextCodec.string)
-    .transform[Connection](Connection.toConnection, Connection.fromConnection)
-
-  final val contentBase: HeaderCodec[String] =
-    header(HeaderNames.contentBase.toString(), TextCodec.string)
-
-  final val contentEncoding: HeaderCodec[String] =
-    header(HeaderNames.contentEncoding.toString(), TextCodec.string)
-
-  final val contentLanguage: HeaderCodec[String] =
-    header(HeaderNames.contentLanguage.toString(), TextCodec.string)
-
-  final val contentLength: HeaderCodec[ContentLength] =
-    header(HeaderNames.contentLength.toString(), TextCodec.string)
-      .transform(ContentLength.toContentLength, ContentLength.fromContentLength)
-
-  final val contentLocation: HeaderCodec[String] =
-    header(HeaderNames.contentLocation.toString(), TextCodec.string)
-
-  final val contentTransferEncoding: HeaderCodec[String] =
-    header(HeaderNames.contentTransferEncoding.toString(), TextCodec.string)
-
-  final val contentDisposition: HeaderCodec[String] =
-    header(HeaderNames.contentDisposition.toString(), TextCodec.string)
-
-  final val contentMd5: HeaderCodec[String] =
-    header(HeaderNames.contentMd5.toString(), TextCodec.string)
-
-  final val contentRange: HeaderCodec[String] =
-    header(HeaderNames.contentRange.toString(), TextCodec.string)
-
-  final val contentSecurityPolicy: HeaderCodec[String] =
-    header(HeaderNames.contentSecurityPolicy.toString(), TextCodec.string)
-
-  final val contentType: HeaderCodec[String] =
-    header(HeaderNames.contentType.toString(), TextCodec.string)
-
-  final val cookie: HeaderCodec[RequestCookie] = header(HeaderNames.cookie.toString(), TextCodec.string).transform(
-    RequestCookie.toCookie,
-    RequestCookie.fromCookie,
-  )
-
-  final val date: HeaderCodec[Date] = header(HeaderNames.date.toString(), TextCodec.string)
-    .transform(Date.toDate, Date.fromDate)
-
-  final val dnt: HeaderCodec[DNT] = header(HeaderNames.dnt.toString(), TextCodec.string)
-    .transform(DNT.toDNT(_), DNT.fromDNT(_))
-
-  final val etag: HeaderCodec[ETag] = header(HeaderNames.etag.toString(), TextCodec.string)
-    .transform(ETag.toETag(_), ETag.fromETag(_))
-
-  final val expect: HeaderCodec[Expect] =
-    header(HeaderNames.expect.toString(), TextCodec.string)
-      .transform(Expect.toExpect, Expect.fromExpect)
-
-  final val expires: HeaderCodec[Expires] =
-    header(HeaderNames.expires.toString(), TextCodec.string).transform[Expires](Expires.toExpires, Expires.fromExpires)
-
-  final val from: HeaderCodec[From] = header(HeaderNames.from.toString(), TextCodec.string)
-    .transform(From.toFrom, From.fromFrom)
-
-  final val host: HeaderCodec[Host] = header(HeaderNames.host.toString(), TextCodec.string)
-    .transform(Host.toHost(_), Host.fromHost(_))
-
-  final val ifMatch: HeaderCodec[IfMatch] = header(HeaderNames.ifMatch.toString(), TextCodec.string)
-    .transform(IfMatch.toIfMatch, IfMatch.fromIfMatch)
-
-  final val ifModifiedSince: HeaderCodec[IfModifiedSince] =
-    header(HeaderNames.ifModifiedSince.toString(), TextCodec.string)
-      .transform[IfModifiedSince](
-        IfModifiedSince.toIfModifiedSince,
-        IfModifiedSince.fromIfModifiedSince,
-      )
-
-  final val ifNoneMatch: HeaderCodec[String] =
-    header(HeaderNames.ifNoneMatch.toString(), TextCodec.string)
-
-  final val ifRange: HeaderCodec[IfRange] =
-    header(HeaderNames.ifRange.toString(), TextCodec.string)
-      .transform(IfRange.toIfRange, IfRange.fromIfRange)
 
   final val ifUnmodifiedSince: HeaderCodec[IfUnmodifiedSince] =
     header(HeaderNames.ifUnmodifiedSince.toString(), TextCodec.string)
@@ -430,35 +285,12 @@
   )
 
   final val trailer: HeaderCodec[Trailer] = header(HeaderNames.trailer.toString(), TextCodec.string)
->>>>>>> ddf9e19a
     .transform(Trailer.toTrailer, Trailer.fromTrailer)
 
   final val transferEncoding: HeaderCodec[TransferEncoding] = header(
-    HeaderNames.transferEncoding.toString,
+    HeaderNames.transferEncoding.toString(),
     TextCodec.string,
   ).transform(TransferEncoding.toTransferEncoding, TransferEncoding.fromTransferEncoding)
-<<<<<<< HEAD
-  final val upgrade: HeaderCodec[String]                    = header(HeaderNames.upgrade.toString, TextCodec.string)
-  final val upgradeInsecureRequests: HeaderCodec[String]    =
-    header(HeaderNames.upgradeInsecureRequests.toString, TextCodec.string)
-  final val userAgent: HeaderCodec[String]                  = header(HeaderNames.userAgent.toString, TextCodec.string)
-  final val vary: HeaderCodec[Vary]                         = header(HeaderNames.vary.toString, TextCodec.string)
-    .transform(Vary.toVary, Vary.fromVary)
-  final val via: HeaderCodec[String]                        = header(HeaderNames.via.toString, TextCodec.string)
-  final val warning: HeaderCodec[String]                    = header(HeaderNames.warning.toString, TextCodec.string)
-  final val webSocketLocation: HeaderCodec[String]          =
-    header(HeaderNames.webSocketLocation.toString, TextCodec.string)
-  final val webSocketOrigin: HeaderCodec[String]            =
-    header(HeaderNames.webSocketOrigin.toString, TextCodec.string)
-  final val webSocketProtocol: HeaderCodec[String]          =
-    header(HeaderNames.webSocketProtocol.toString, TextCodec.string)
-  final val wwwAuthenticate: HeaderCodec[String]            =
-    header(HeaderNames.wwwAuthenticate.toString, TextCodec.string)
-  final val xFrameOptions: HeaderCodec[String]              =
-    header(HeaderNames.xFrameOptions.toString, TextCodec.string)
-  final val xRequestedWith: HeaderCodec[String]             =
-    header(HeaderNames.xRequestedWith.toString, TextCodec.string)
-=======
 
   final val upgrade: HeaderCodec[Upgrade] = header(HeaderNames.upgrade.toString(), TextCodec.string)
     .transform(Upgrade.toUpgrade, Upgrade.fromUpgrade)
@@ -503,5 +335,4 @@
 
   final val xRequestedWith: HeaderCodec[String] =
     header(HeaderNames.xRequestedWith.toString(), TextCodec.string)
->>>>>>> ddf9e19a
 }