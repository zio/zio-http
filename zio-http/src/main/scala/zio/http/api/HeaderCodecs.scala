--- conflicted
+++ resolved
@@ -107,19 +107,13 @@
     header(HeaderNames.contentSecurityPolicy.toString(), TextCodec.string)
   final val contentType: HeaderCodec[String]             =
     header(HeaderNames.contentType.toString(), TextCodec.string)
-<<<<<<< HEAD
-  final val cookie: HeaderCodec[String]                  = header(HeaderNames.cookie.toString(), TextCodec.string)
   final val date: HeaderCodec[Date]                      = header(HeaderNames.date.toString(), TextCodec.string)
     .transform(Date.toDate, Date.fromDate)
-  final val dnt: HeaderCodec[DNT]                        = header(HeaderNames.dnt.toString(), TextCodec.string)
-=======
   final val cookie: HeaderCodec[RequestCookie]      = header(HeaderNames.cookie.toString(), TextCodec.string).transform(
     RequestCookie.toCookie,
     RequestCookie.fromCookie,
   )
-  final val date: HeaderCodec[String]               = header(HeaderNames.date.toString(), TextCodec.string)
   final val dnt: HeaderCodec[DNT]                   = header(HeaderNames.dnt.toString(), TextCodec.string)
->>>>>>> 072a8cd6
     .transform(DNT.toDNT(_), DNT.fromDNT(_))
   final val etag: HeaderCodec[ETag]                 = header(HeaderNames.etag.toString(), TextCodec.string)
     .transform(ETag.toETag(_), ETag.fromETag(_))
