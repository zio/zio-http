package zio.http.api

import zio.http.model.HeaderNames
import zio.http.model.headers.values._
import zio.http.api.internal.TextCodec
import zio.stacktracer.TracingImplicits.disableAutoTrace // scalafix:ok;

trait HeaderCodecs {
  private[api] def header[A](name: String, value: TextCodec[A]): HeaderCodec[A] =
    HttpCodec.Header(name, value, optional = false)

  final val accept: HeaderCodec[Accept]                                               =
    header(HeaderNames.accept.toString(), TextCodec.string)
      .transform(Accept.toAccept, Accept.fromAccept)
  final val acceptEncoding: HeaderCodec[AcceptEncoding]                               =
    header(HeaderNames.acceptEncoding.toString(), TextCodec.string)
      .transform(AcceptEncoding.toAcceptEncoding, AcceptEncoding.fromAcceptEncoding)
  final val acceptLanguage: HeaderCodec[AcceptLanguage]                               =
    header(HeaderNames.acceptLanguage.toString(), TextCodec.string)
      .transform(AcceptLanguage.toAcceptLanguage, AcceptLanguage.fromAcceptLanguage)
  final val acceptRanges: HeaderCodec[AcceptRanges]                                   =
    header(HeaderNames.acceptRanges.toString(), TextCodec.string)
      .transform(AcceptRanges.to, AcceptRanges.from)
  final val acceptPatch: HeaderCodec[AcceptPatch]                                     =
    header(HeaderNames.acceptPatch.toString(), TextCodec.string)
      .transform(AcceptPatch.toAcceptPatch, AcceptPatch.fromAcceptPatch)
  final val accessControlAllowCredentials: HeaderCodec[AccessControlAllowCredentials] =
    header(HeaderNames.accessControlAllowCredentials.toString(), TextCodec.string)
      .transform(
        AccessControlAllowCredentials.toAccessControlAllowCredentials,
        AccessControlAllowCredentials.fromAccessControlAllowCredentials,
      )
  final val accessControlAllowHeaders: HeaderCodec[AccessControlAllowHeaders]         =
    header(HeaderNames.accessControlAllowHeaders.toString(), TextCodec.string)
      .transform(
        AccessControlAllowHeaders.toAccessControlAllowHeaders,
        AccessControlAllowHeaders.fromAccessControlAllowHeaders,
      )
  final val accessControlAllowMethods: HeaderCodec[AccessControlAllowMethods]         =
    header(HeaderNames.accessControlAllowMethods.toString(), TextCodec.string)
      .transform(
        AccessControlAllowMethods.toAccessControlAllowMethods,
        AccessControlAllowMethods.fromAccessControlAllowMethods,
      )
  final val accessControlAllowOrigin: HeaderCodec[AccessControlAllowOrigin]           =
    header(HeaderNames.accessControlAllowOrigin.toString(), TextCodec.string)
      .transform(
        AccessControlAllowOrigin.toAccessControlAllowOrigin,
        AccessControlAllowOrigin.fromAccessControlAllowOrigin,
      )
  final val accessControlExposeHeaders: HeaderCodec[AccessControlExposeHeaders]       =
    header(HeaderNames.accessControlExposeHeaders.toString(), TextCodec.string)
      .transform(
        AccessControlExposeHeaders.toAccessControlExposeHeaders,
        AccessControlExposeHeaders.fromAccessControlExposeHeaders,
      )
  final val accessControlMaxAge: HeaderCodec[AccessControlMaxAge]                     =
    header(HeaderNames.accessControlMaxAge.toString(), TextCodec.string)
      .transform[AccessControlMaxAge](
        AccessControlMaxAge.toAccessControlMaxAge,
        AccessControlMaxAge.fromAccessControlMaxAge,
      )
  final val accessControlRequestHeaders: HeaderCodec[AccessControlRequestHeaders]     =
    header(HeaderNames.accessControlRequestHeaders.toString(), TextCodec.string)
      .transform(
        AccessControlRequestHeaders.toAccessControlRequestHeaders,
        AccessControlRequestHeaders.fromAccessControlRequestHeaders,
      )
  final val accessControlRequestMethod: HeaderCodec[AccessControlRequestMethod]       =
    header(HeaderNames.accessControlRequestMethod.toString(), TextCodec.string)
      .transform(
        AccessControlRequestMethod.toAccessControlRequestMethod,
        AccessControlRequestMethod.fromAccessControlRequestMethod,
      )
  final val age: HeaderCodec[Age]                                                     =
    header(HeaderNames.age.toString(), TextCodec.string).transform(Age.toAge, Age.fromAge)
  final val allow: HeaderCodec[Allow]                                                 =
    header(HeaderNames.allow.toString(), TextCodec.string)
      .transform[Allow](Allow.toAllow, Allow.fromAllow)
  final val authorization: HeaderCodec[String]                                        =
    header(HeaderNames.authorization.toString(), TextCodec.string)
  final val cacheControl: HeaderCodec[CacheControl]                                   =
    header(HeaderNames.cacheControl.toString(), TextCodec.string)
      .transform[CacheControl](CacheControl.toCacheControl, CacheControl.fromCacheControl)
  final val connection: HeaderCodec[Connection]          = header(HeaderNames.connection.toString(), TextCodec.string)
    .transform[Connection](Connection.toConnection, Connection.fromConnection)
  final val contentBase: HeaderCodec[String]             =
    header(HeaderNames.contentBase.toString(), TextCodec.string)
  final val contentEncoding: HeaderCodec[String]         =
    header(HeaderNames.contentEncoding.toString(), TextCodec.string)
  final val contentLanguage: HeaderCodec[String]         =
    header(HeaderNames.contentLanguage.toString(), TextCodec.string)
  final val contentLength: HeaderCodec[ContentLength]    =
    header(HeaderNames.contentLength.toString(), TextCodec.string)
      .transform(ContentLength.toContentLength, ContentLength.fromContentLength)
  final val contentLocation: HeaderCodec[String]         =
    header(HeaderNames.contentLocation.toString(), TextCodec.string)
  final val contentTransferEncoding: HeaderCodec[String] =
    header(HeaderNames.contentTransferEncoding.toString(), TextCodec.string)
  final val contentDisposition: HeaderCodec[String]      =
    header(HeaderNames.contentDisposition.toString(), TextCodec.string)
  final val contentMd5: HeaderCodec[String]              =
    header(HeaderNames.contentMd5.toString(), TextCodec.string)
  final val contentRange: HeaderCodec[String]            =
    header(HeaderNames.contentRange.toString(), TextCodec.string)
  final val contentSecurityPolicy: HeaderCodec[String]   =
    header(HeaderNames.contentSecurityPolicy.toString(), TextCodec.string)
  final val contentType: HeaderCodec[String]             =
    header(HeaderNames.contentType.toString(), TextCodec.string)
  final val date: HeaderCodec[Date]                      = header(HeaderNames.date.toString(), TextCodec.string)
    .transform(Date.toDate, Date.fromDate)
  final val cookie: HeaderCodec[RequestCookie]   = header(HeaderNames.cookie.toString(), TextCodec.string).transform(
    RequestCookie.toCookie,
    RequestCookie.fromCookie,
  )
  final val dnt: HeaderCodec[DNT]                = header(HeaderNames.dnt.toString(), TextCodec.string)
    .transform(DNT.toDNT(_), DNT.fromDNT(_))
  final val etag: HeaderCodec[ETag]              = header(HeaderNames.etag.toString(), TextCodec.string)
    .transform(ETag.toETag(_), ETag.fromETag(_))
  final val expect: HeaderCodec[Expect]          =
    header(HeaderNames.expect.toString(), TextCodec.string)
      .transform(Expect.toExpect, Expect.fromExpect)
  final val expires: HeaderCodec[Expires]        =
    header(HeaderNames.expires.toString(), TextCodec.string).transform[Expires](Expires.toExpires, Expires.fromExpires)
  final val from: HeaderCodec[From]              = header(HeaderNames.from.toString(), TextCodec.string)
    .transform(From.toFrom, From.fromFrom)
  final val host: HeaderCodec[Host]              = header(HeaderNames.host.toString(), TextCodec.string)
    .transform(Host.toHost(_), Host.fromHost(_))
  final val ifMatch: HeaderCodec[IfMatch]        = header(HeaderNames.ifMatch.toString(), TextCodec.string)
    .transform(IfMatch.toIfMatch, IfMatch.fromIfMatch)
  final val ifModifiedSince: HeaderCodec[String] =
    header(HeaderNames.ifModifiedSince.toString(), TextCodec.string)
  final val ifNoneMatch: HeaderCodec[String]     =
    header(HeaderNames.ifNoneMatch.toString(), TextCodec.string)
  final val ifRange: HeaderCodec[IfRange]        =
    header(HeaderNames.ifRange.toString(), TextCodec.string)
      .transform(IfRange.toIfRange, IfRange.fromIfRange)
  final val ifUnmodifiedSince: HeaderCodec[IfUnmodifiedSince] =
    header(HeaderNames.ifUnmodifiedSince.toString(), TextCodec.string)
      .transform(IfUnmodifiedSince.toIfUnmodifiedSince, IfUnmodifiedSince.fromIfUnmodifiedSince)
  final val lastModified: HeaderCodec[String]                 =
    header(HeaderNames.lastModified.toString(), TextCodec.string)
  final val location: HeaderCodec[Location]                   =
    header(HeaderNames.location.toString(), TextCodec.string).transform(Location.toLocation, Location.fromLocation)
  final val maxForwards: HeaderCodec[MaxForwards]             =
    header(HeaderNames.maxForwards.toString(), TextCodec.string)
      .transform(MaxForwards.toMaxForwards(_), MaxForwards.fromMaxForwards(_))
  final val origin: HeaderCodec[Origin]                       =
    header(HeaderNames.origin.toString(), TextCodec.string)
      .transform(Origin.toOrigin, Origin.fromOrigin)
  final val pragma: HeaderCodec[Pragma]                       = header(HeaderNames.pragma.toString(), TextCodec.string)
    .transform(Pragma.toPragma, Pragma.fromPragma)
  final val proxyAuthenticate: HeaderCodec[String]            =
    header(HeaderNames.proxyAuthenticate.toString(), TextCodec.string)
  final val proxyAuthorization: HeaderCodec[String]           =
    header(HeaderNames.proxyAuthorization.toString(), TextCodec.string)
  final val range: HeaderCodec[String]                        = header(HeaderNames.range.toString(), TextCodec.string)
  final val referer: HeaderCodec[Referer]                     = header(HeaderNames.referer.toString(), TextCodec.string)
    .transform(Referer.toReferer, Referer.fromReferer)
  final val retryAfter: HeaderCodec[String]                   =
    header(HeaderNames.retryAfter.toString(), TextCodec.string)
<<<<<<< HEAD
  final val secWebSocketLocation: HeaderCodec[SecWebSocketLocation]     =
    header(HeaderNames.secWebSocketLocation.toString(), TextCodec.string)
      .transform(SecWebSocketLocation.toSecWebSocketLocation, SecWebSocketLocation.fromSecWebSocketLocation)
  final val secWebSocketOrigin: HeaderCodec[SecWebSocketOrigin]         =
    header(HeaderNames.secWebSocketOrigin.toString(), TextCodec.string)
      .transform(SecWebSocketOrigin.toSecWebSocketOrigin, SecWebSocketOrigin.fromSecWebSocketOrigin)
  final val secWebSocketProtocol: HeaderCodec[SecWebSocketProtocol]     =
    header(HeaderNames.secWebSocketProtocol.toString(), TextCodec.string).transform(
      SecWebSocketProtocol.toSecWebSocketProtocol,
      SecWebSocketProtocol.fromSecWebSocketProtocol,
    )
  final val secWebSocketVersion: HeaderCodec[SecWebSocketVersion]       =
    header(HeaderNames.secWebSocketVersion.toString(), TextCodec.string).transform(
      SecWebSocketVersion.toSecWebSocketVersion,
      SecWebSocketVersion.fromSecWebSocketVersion,
    )
  final val secWebSocketKey: HeaderCodec[SecWebSocketKey]               =
    header(HeaderNames.secWebSocketKey.toString(), TextCodec.string).transform(
      SecWebSocketKey.toSecWebSocketKey,
      SecWebSocketKey.fromSecWebSocketKey,
    )
  final val secWebSocketAccept: HeaderCodec[SecWebSocketAccept]         =
    header(HeaderNames.secWebSocketAccept.toString(), TextCodec.string).transform(
      SecWebSocketAccept.toSecWebSocketAccept,
      SecWebSocketAccept.fromSecWebSocketAccept,
    )
  final val secWebSocketExtensions: HeaderCodec[SecWebSocketExtensions] =
    header(HeaderNames.secWebSocketExtensions.toString(), TextCodec.string).transform(
      SecWebSocketExtensions.toSecWebSocketExtensions,
      SecWebSocketExtensions.fromSecWebSocketExtensions,
    )
  final val server: HeaderCodec[Server]                                 =
=======
  final val secWebSocketLocation: HeaderCodec[String]         =
    header(HeaderNames.secWebSocketLocation.toString(), TextCodec.string)
  final val secWebSocketOrigin: HeaderCodec[String]           =
    header(HeaderNames.secWebSocketOrigin.toString(), TextCodec.string)
  final val secWebSocketProtocol: HeaderCodec[String]         =
    header(HeaderNames.secWebSocketProtocol.toString(), TextCodec.string)
  final val secWebSocketVersion: HeaderCodec[String]          =
    header(HeaderNames.secWebSocketVersion.toString(), TextCodec.string)
  final val secWebSocketKey: HeaderCodec[String]              =
    header(HeaderNames.secWebSocketKey.toString(), TextCodec.string)
  final val secWebSocketAccept: HeaderCodec[String]           =
    header(HeaderNames.secWebSocketAccept.toString(), TextCodec.string)
  final val secWebSocketExtensions: HeaderCodec[String]       =
    header(HeaderNames.secWebSocketExtensions.toString(), TextCodec.string)
  final val server: HeaderCodec[Server]                       =
>>>>>>> 84d4b103
    header(HeaderNames.server.toString(), TextCodec.string).transform(Server.toServer, Server.fromServer)
  final val setCookie: HeaderCodec[ResponseCookie]          = header(HeaderNames.setCookie.toString(), TextCodec.string)
    .transform(ResponseCookie.toCookie, ResponseCookie.fromCookie)
  final val te: HeaderCodec[String]                         = header(HeaderNames.te.toString(), TextCodec.string)
  final val trailer: HeaderCodec[Trailer]                   = header(HeaderNames.trailer.toString(), TextCodec.string)
    .transform(Trailer.toTrailer, Trailer.fromTrailer)
  final val transferEncoding: HeaderCodec[TransferEncoding] = header(
    HeaderNames.transferEncoding.toString(),
    TextCodec.string,
  ).transform(TransferEncoding.toTransferEncoding, TransferEncoding.fromTransferEncoding)
  final val upgrade: HeaderCodec[Upgrade]                   = header(HeaderNames.upgrade.toString(), TextCodec.string)
    .transform(Upgrade.toUpgrade, Upgrade.fromUpgrade)
  final val upgradeInsecureRequests: HeaderCodec[UpgradeInsecureRequests] =
    header(HeaderNames.upgradeInsecureRequests.toString(), TextCodec.string)
      .transform(UpgradeInsecureRequests.toUpgradeInsecureRequests, UpgradeInsecureRequests.fromUpgradeInsecureRequests)
  final val userAgent: HeaderCodec[UserAgent]                             =
    header(HeaderNames.userAgent.toString(), TextCodec.string).transform(UserAgent.toUserAgent, UserAgent.fromUserAgent)
  final val vary: HeaderCodec[Vary]                = header(HeaderNames.vary.toString(), TextCodec.string)
    .transform(Vary.toVary, Vary.fromVary)
<<<<<<< HEAD
  final val via: HeaderCodec[String]                        = header(HeaderNames.via.toString(), TextCodec.string)
  final val warning: HeaderCodec[String]                    = header(HeaderNames.warning.toString(), TextCodec.string)
  final val webSocketLocation: HeaderCodec[SecWebSocketLocation] =
    header(HeaderNames.webSocketLocation.toString(), TextCodec.string).transform(
      SecWebSocketLocation.toSecWebSocketLocation,
      SecWebSocketLocation.fromSecWebSocketLocation,
    )
  final val webSocketOrigin: HeaderCodec[SecWebSocketOrigin]     =
    header(HeaderNames.webSocketOrigin.toString(), TextCodec.string).transform(
      SecWebSocketOrigin.toSecWebSocketOrigin,
      SecWebSocketOrigin.fromSecWebSocketOrigin,
    )
  final val webSocketProtocol: HeaderCodec[SecWebSocketProtocol] =
    header(HeaderNames.webSocketProtocol.toString(), TextCodec.string).transform(
      SecWebSocketProtocol.toSecWebSocketProtocol,
      SecWebSocketProtocol.fromSecWebSocketProtocol,
    )
  final val wwwAuthenticate: HeaderCodec[String]                 =
    header(HeaderNames.wwwAuthenticate.toString(), TextCodec.string)
  final val xFrameOptions: HeaderCodec[String]                   =
    header(HeaderNames.xFrameOptions.toString(), TextCodec.string)
  final val xRequestedWith: HeaderCodec[String]                  =
=======
  final val via: HeaderCodec[String]               = header(HeaderNames.via.toString(), TextCodec.string)
  final val warning: HeaderCodec[String]           = header(HeaderNames.warning.toString(), TextCodec.string)
  final val webSocketLocation: HeaderCodec[String] =
    header(HeaderNames.webSocketLocation.toString(), TextCodec.string)
  final val webSocketOrigin: HeaderCodec[String]   =
    header(HeaderNames.webSocketOrigin.toString(), TextCodec.string)
  final val webSocketProtocol: HeaderCodec[String] =
    header(HeaderNames.webSocketProtocol.toString(), TextCodec.string)
  final val wwwAuthenticate: HeaderCodec[String]   =
    header(HeaderNames.wwwAuthenticate.toString(), TextCodec.string)
  final val xFrameOptions: HeaderCodec[String]     =
    header(HeaderNames.xFrameOptions.toString(), TextCodec.string)
  final val xRequestedWith: HeaderCodec[String]    =
>>>>>>> 84d4b103
    header(HeaderNames.xRequestedWith.toString(), TextCodec.string)
}<|MERGE_RESOLUTION|>--- conflicted
+++ resolved
@@ -159,7 +159,6 @@
     .transform(Referer.toReferer, Referer.fromReferer)
   final val retryAfter: HeaderCodec[String]                   =
     header(HeaderNames.retryAfter.toString(), TextCodec.string)
-<<<<<<< HEAD
   final val secWebSocketLocation: HeaderCodec[SecWebSocketLocation]     =
     header(HeaderNames.secWebSocketLocation.toString(), TextCodec.string)
       .transform(SecWebSocketLocation.toSecWebSocketLocation, SecWebSocketLocation.fromSecWebSocketLocation)
@@ -192,28 +191,14 @@
       SecWebSocketExtensions.fromSecWebSocketExtensions,
     )
   final val server: HeaderCodec[Server]                                 =
-=======
-  final val secWebSocketLocation: HeaderCodec[String]         =
-    header(HeaderNames.secWebSocketLocation.toString(), TextCodec.string)
-  final val secWebSocketOrigin: HeaderCodec[String]           =
-    header(HeaderNames.secWebSocketOrigin.toString(), TextCodec.string)
-  final val secWebSocketProtocol: HeaderCodec[String]         =
-    header(HeaderNames.secWebSocketProtocol.toString(), TextCodec.string)
-  final val secWebSocketVersion: HeaderCodec[String]          =
-    header(HeaderNames.secWebSocketVersion.toString(), TextCodec.string)
-  final val secWebSocketKey: HeaderCodec[String]              =
-    header(HeaderNames.secWebSocketKey.toString(), TextCodec.string)
-  final val secWebSocketAccept: HeaderCodec[String]           =
-    header(HeaderNames.secWebSocketAccept.toString(), TextCodec.string)
-  final val secWebSocketExtensions: HeaderCodec[String]       =
-    header(HeaderNames.secWebSocketExtensions.toString(), TextCodec.string)
-  final val server: HeaderCodec[Server]                       =
->>>>>>> 84d4b103
     header(HeaderNames.server.toString(), TextCodec.string).transform(Server.toServer, Server.fromServer)
-  final val setCookie: HeaderCodec[ResponseCookie]          = header(HeaderNames.setCookie.toString(), TextCodec.string)
+  final val setCookie: HeaderCodec[ResponseCookie] = header(HeaderNames.setCookie.toString(), TextCodec.string)
     .transform(ResponseCookie.toCookie, ResponseCookie.fromCookie)
-  final val te: HeaderCodec[String]                         = header(HeaderNames.te.toString(), TextCodec.string)
-  final val trailer: HeaderCodec[Trailer]                   = header(HeaderNames.trailer.toString(), TextCodec.string)
+  final val te: HeaderCodec[Te]                    = header(HeaderNames.te.toString(), TextCodec.string).transform(
+    Te.toTe,
+    Te.fromTe,
+  )
+  final val trailer: HeaderCodec[Trailer]          = header(HeaderNames.trailer.toString(), TextCodec.string)
     .transform(Trailer.toTrailer, Trailer.fromTrailer)
   final val transferEncoding: HeaderCodec[TransferEncoding] = header(
     HeaderNames.transferEncoding.toString(),
@@ -226,11 +211,10 @@
       .transform(UpgradeInsecureRequests.toUpgradeInsecureRequests, UpgradeInsecureRequests.fromUpgradeInsecureRequests)
   final val userAgent: HeaderCodec[UserAgent]                             =
     header(HeaderNames.userAgent.toString(), TextCodec.string).transform(UserAgent.toUserAgent, UserAgent.fromUserAgent)
-  final val vary: HeaderCodec[Vary]                = header(HeaderNames.vary.toString(), TextCodec.string)
+  final val vary: HeaderCodec[Vary]      = header(HeaderNames.vary.toString(), TextCodec.string)
     .transform(Vary.toVary, Vary.fromVary)
-<<<<<<< HEAD
-  final val via: HeaderCodec[String]                        = header(HeaderNames.via.toString(), TextCodec.string)
-  final val warning: HeaderCodec[String]                    = header(HeaderNames.warning.toString(), TextCodec.string)
+  final val via: HeaderCodec[String]     = header(HeaderNames.via.toString(), TextCodec.string)
+  final val warning: HeaderCodec[String] = header(HeaderNames.warning.toString(), TextCodec.string)
   final val webSocketLocation: HeaderCodec[SecWebSocketLocation] =
     header(HeaderNames.webSocketLocation.toString(), TextCodec.string).transform(
       SecWebSocketLocation.toSecWebSocketLocation,
@@ -251,20 +235,5 @@
   final val xFrameOptions: HeaderCodec[String]                   =
     header(HeaderNames.xFrameOptions.toString(), TextCodec.string)
   final val xRequestedWith: HeaderCodec[String]                  =
-=======
-  final val via: HeaderCodec[String]               = header(HeaderNames.via.toString(), TextCodec.string)
-  final val warning: HeaderCodec[String]           = header(HeaderNames.warning.toString(), TextCodec.string)
-  final val webSocketLocation: HeaderCodec[String] =
-    header(HeaderNames.webSocketLocation.toString(), TextCodec.string)
-  final val webSocketOrigin: HeaderCodec[String]   =
-    header(HeaderNames.webSocketOrigin.toString(), TextCodec.string)
-  final val webSocketProtocol: HeaderCodec[String] =
-    header(HeaderNames.webSocketProtocol.toString(), TextCodec.string)
-  final val wwwAuthenticate: HeaderCodec[String]   =
-    header(HeaderNames.wwwAuthenticate.toString(), TextCodec.string)
-  final val xFrameOptions: HeaderCodec[String]     =
-    header(HeaderNames.xFrameOptions.toString(), TextCodec.string)
-  final val xRequestedWith: HeaderCodec[String]    =
->>>>>>> 84d4b103
     header(HeaderNames.xRequestedWith.toString(), TextCodec.string)
 }