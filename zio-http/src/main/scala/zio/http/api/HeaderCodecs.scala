package zio.http.api

import zio.http.model.HeaderNames
import zio.http.model.headers.values._
import zio.http.api.internal.TextCodec
import zio.stacktracer.TracingImplicits.disableAutoTrace // scalafix:ok;

trait HeaderCodecs {
  private[api] def header[A](name: String, value: TextCodec[A]): HeaderCodec[A] =
    HttpCodec.Header(name, value, optional = false)

  final val accept: HeaderCodec[Accept] =
    header(HeaderNames.accept.toString(), TextCodec.string)
      .transform(Accept.toAccept, Accept.fromAccept)

  final val acceptEncoding: HeaderCodec[AcceptEncoding] =
    header(HeaderNames.acceptEncoding.toString(), TextCodec.string)
      .transform(AcceptEncoding.toAcceptEncoding, AcceptEncoding.fromAcceptEncoding)

  final val acceptLanguage: HeaderCodec[AcceptLanguage] =
    header(HeaderNames.acceptLanguage.toString(), TextCodec.string)
      .transform(AcceptLanguage.toAcceptLanguage, AcceptLanguage.fromAcceptLanguage)

  final val acceptRanges: HeaderCodec[AcceptRanges] =
    header(HeaderNames.acceptRanges.toString(), TextCodec.string)
      .transform(AcceptRanges.to, AcceptRanges.from)

  final val acceptPatch: HeaderCodec[AcceptPatch] =
    header(HeaderNames.acceptPatch.toString(), TextCodec.string)
      .transform(AcceptPatch.toAcceptPatch, AcceptPatch.fromAcceptPatch)

  final val accessControlAllowCredentials: HeaderCodec[AccessControlAllowCredentials] =
    header(HeaderNames.accessControlAllowCredentials.toString(), TextCodec.string)
      .transform(
        AccessControlAllowCredentials.toAccessControlAllowCredentials,
        AccessControlAllowCredentials.fromAccessControlAllowCredentials,
      )

  final val accessControlAllowHeaders: HeaderCodec[AccessControlAllowHeaders] =
    header(HeaderNames.accessControlAllowHeaders.toString(), TextCodec.string)
      .transform(
        AccessControlAllowHeaders.toAccessControlAllowHeaders,
        AccessControlAllowHeaders.fromAccessControlAllowHeaders,
      )

  final val accessControlAllowMethods: HeaderCodec[AccessControlAllowMethods] =
    header(HeaderNames.accessControlAllowMethods.toString(), TextCodec.string)
      .transform(
        AccessControlAllowMethods.toAccessControlAllowMethods,
        AccessControlAllowMethods.fromAccessControlAllowMethods,
      )

  final val accessControlAllowOrigin: HeaderCodec[AccessControlAllowOrigin] =
    header(HeaderNames.accessControlAllowOrigin.toString(), TextCodec.string)
      .transform(
        AccessControlAllowOrigin.toAccessControlAllowOrigin,
        AccessControlAllowOrigin.fromAccessControlAllowOrigin,
      )

  final val accessControlExposeHeaders: HeaderCodec[AccessControlExposeHeaders] =
    header(HeaderNames.accessControlExposeHeaders.toString(), TextCodec.string)
      .transform(
        AccessControlExposeHeaders.toAccessControlExposeHeaders,
        AccessControlExposeHeaders.fromAccessControlExposeHeaders,
      )
  final val accessControlMaxAge: HeaderCodec[AccessControlMaxAge]               =
    header(HeaderNames.accessControlMaxAge.toString(), TextCodec.string)
      .transform[AccessControlMaxAge](
        AccessControlMaxAge.toAccessControlMaxAge,
        AccessControlMaxAge.fromAccessControlMaxAge,
      )

  final val accessControlRequestHeaders: HeaderCodec[AccessControlRequestHeaders] =
    header(HeaderNames.accessControlRequestHeaders.toString(), TextCodec.string)
      .transform(
        AccessControlRequestHeaders.toAccessControlRequestHeaders,
        AccessControlRequestHeaders.fromAccessControlRequestHeaders,
      )

  final val accessControlRequestMethod: HeaderCodec[AccessControlRequestMethod] =
    header(HeaderNames.accessControlRequestMethod.toString(), TextCodec.string)
      .transform(
        AccessControlRequestMethod.toAccessControlRequestMethod,
        AccessControlRequestMethod.fromAccessControlRequestMethod,
      )

  final val age: HeaderCodec[Age] =
    header(HeaderNames.age.toString(), TextCodec.string).transform(Age.toAge, Age.fromAge)

  final val allow: HeaderCodec[Allow] =
    header(HeaderNames.allow.toString(), TextCodec.string)
      .transform[Allow](Allow.toAllow, Allow.fromAllow)

  final val authorization: HeaderCodec[String] =
    header(HeaderNames.authorization.toString(), TextCodec.string)

  final val cacheControl: HeaderCodec[CacheControl] =
    header(HeaderNames.cacheControl.toString(), TextCodec.string)
      .transform[CacheControl](CacheControl.toCacheControl, CacheControl.fromCacheControl)

  final val connection: HeaderCodec[Connection] = header(HeaderNames.connection.toString(), TextCodec.string)
    .transform[Connection](Connection.toConnection, Connection.fromConnection)

  final val contentBase: HeaderCodec[String] =
    header(HeaderNames.contentBase.toString(), TextCodec.string)

  final val contentEncoding: HeaderCodec[String] =
    header(HeaderNames.contentEncoding.toString(), TextCodec.string)

  final val contentLanguage: HeaderCodec[String] =
    header(HeaderNames.contentLanguage.toString(), TextCodec.string)

  final val contentLength: HeaderCodec[ContentLength] =
    header(HeaderNames.contentLength.toString(), TextCodec.string)
      .transform(ContentLength.toContentLength, ContentLength.fromContentLength)

  final val contentLocation: HeaderCodec[String] =
    header(HeaderNames.contentLocation.toString(), TextCodec.string)

  final val contentTransferEncoding: HeaderCodec[String] =
    header(HeaderNames.contentTransferEncoding.toString(), TextCodec.string)

  final val contentDisposition: HeaderCodec[String] =
    header(HeaderNames.contentDisposition.toString(), TextCodec.string)

  final val contentMd5: HeaderCodec[String] =
    header(HeaderNames.contentMd5.toString(), TextCodec.string)

  final val contentRange: HeaderCodec[String] =
    header(HeaderNames.contentRange.toString(), TextCodec.string)

  final val contentSecurityPolicy: HeaderCodec[String] =
    header(HeaderNames.contentSecurityPolicy.toString(), TextCodec.string)

  final val contentType: HeaderCodec[String] =
    header(HeaderNames.contentType.toString(), TextCodec.string)

  final val cookie: HeaderCodec[RequestCookie] = header(HeaderNames.cookie.toString(), TextCodec.string).transform(
    RequestCookie.toCookie,
    RequestCookie.fromCookie,
  )

  final val date: HeaderCodec[Date] = header(HeaderNames.date.toString(), TextCodec.string)
    .transform(Date.toDate, Date.fromDate)

  final val dnt: HeaderCodec[DNT] = header(HeaderNames.dnt.toString(), TextCodec.string)
    .transform(DNT.toDNT(_), DNT.fromDNT(_))

  final val etag: HeaderCodec[ETag] = header(HeaderNames.etag.toString(), TextCodec.string)
    .transform(ETag.toETag(_), ETag.fromETag(_))

  final val expect: HeaderCodec[Expect] =
    header(HeaderNames.expect.toString(), TextCodec.string)
      .transform(Expect.toExpect, Expect.fromExpect)

  final val expires: HeaderCodec[Expires] =
    header(HeaderNames.expires.toString(), TextCodec.string).transform[Expires](Expires.toExpires, Expires.fromExpires)

  final val from: HeaderCodec[From] = header(HeaderNames.from.toString(), TextCodec.string)
    .transform(From.toFrom, From.fromFrom)

  final val host: HeaderCodec[Host] = header(HeaderNames.host.toString(), TextCodec.string)
    .transform(Host.toHost(_), Host.fromHost(_))

  final val ifMatch: HeaderCodec[IfMatch] = header(HeaderNames.ifMatch.toString(), TextCodec.string)
    .transform(IfMatch.toIfMatch, IfMatch.fromIfMatch)

  final val ifModifiedSince: HeaderCodec[IfModifiedSince] =
    header(HeaderNames.ifModifiedSince.toString(), TextCodec.string)
<<<<<<< HEAD
  final val ifNoneMatch: HeaderCodec[IfNoneMatch]   =
    header(HeaderNames.ifNoneMatch.toString(), TextCodec.string).transform(
      IfNoneMatch.toIfNoneMatch,
      IfNoneMatch.fromIfNoneMatch,
    )
  final val ifRange: HeaderCodec[IfRange]           =
=======
      .transform[IfModifiedSince](
        IfModifiedSince.toIfModifiedSince,
        IfModifiedSince.fromIfModifiedSince,
      )

  final val ifNoneMatch: HeaderCodec[String] =
    header(HeaderNames.ifNoneMatch.toString(), TextCodec.string)

  final val ifRange: HeaderCodec[IfRange] =
>>>>>>> ddf9e19a
    header(HeaderNames.ifRange.toString(), TextCodec.string)
      .transform(IfRange.toIfRange, IfRange.fromIfRange)

  final val ifUnmodifiedSince: HeaderCodec[IfUnmodifiedSince] =
    header(HeaderNames.ifUnmodifiedSince.toString(), TextCodec.string)
      .transform(
        IfUnmodifiedSince.toIfUnmodifiedSince,
        IfUnmodifiedSince.fromIfUnmodifiedSince,
      )

  final val lastModified: HeaderCodec[LastModified] =
    header(HeaderNames.lastModified.toString(), TextCodec.string)
      .transform(LastModified.toLastModified, LastModified.fromLastModified)

  final val location: HeaderCodec[Location] =
    header(HeaderNames.location.toString(), TextCodec.string).transform(Location.toLocation, Location.fromLocation)

  final val maxForwards: HeaderCodec[MaxForwards] =
    header(HeaderNames.maxForwards.toString(), TextCodec.string)
      .transform(MaxForwards.toMaxForwards(_), MaxForwards.fromMaxForwards(_))

  final val origin: HeaderCodec[Origin] =
    header(HeaderNames.origin.toString(), TextCodec.string)
      .transform(Origin.toOrigin, Origin.fromOrigin)

  final val pragma: HeaderCodec[Pragma] = header(HeaderNames.pragma.toString(), TextCodec.string)
    .transform(Pragma.toPragma, Pragma.fromPragma)

  final val proxyAuthenticate: HeaderCodec[String] =
    header(HeaderNames.proxyAuthenticate.toString(), TextCodec.string)

  final val proxyAuthorization: HeaderCodec[String] =
    header(HeaderNames.proxyAuthorization.toString(), TextCodec.string)

  final val range: HeaderCodec[String] = header(HeaderNames.range.toString(), TextCodec.string)

  final val referer: HeaderCodec[Referer] = header(HeaderNames.referer.toString(), TextCodec.string)
    .transform(Referer.toReferer, Referer.fromReferer)

  final val retryAfter: HeaderCodec[String] =
    header(HeaderNames.retryAfter.toString(), TextCodec.string)

  final val secWebSocketLocation: HeaderCodec[SecWebSocketLocation] =
    header(HeaderNames.secWebSocketLocation.toString(), TextCodec.string)
      .transform(SecWebSocketLocation.toSecWebSocketLocation, SecWebSocketLocation.fromSecWebSocketLocation)

  final val secWebSocketOrigin: HeaderCodec[SecWebSocketOrigin] =
    header(HeaderNames.secWebSocketOrigin.toString(), TextCodec.string)
      .transform(SecWebSocketOrigin.toSecWebSocketOrigin, SecWebSocketOrigin.fromSecWebSocketOrigin)

  final val secWebSocketProtocol: HeaderCodec[SecWebSocketProtocol] =
    header(HeaderNames.secWebSocketProtocol.toString(), TextCodec.string).transform(
      SecWebSocketProtocol.toSecWebSocketProtocol,
      SecWebSocketProtocol.fromSecWebSocketProtocol,
    )

  final val secWebSocketVersion: HeaderCodec[SecWebSocketVersion] =
    header(HeaderNames.secWebSocketVersion.toString(), TextCodec.string).transform(
      SecWebSocketVersion.toSecWebSocketVersion,
      SecWebSocketVersion.fromSecWebSocketVersion,
    )

  final val secWebSocketKey: HeaderCodec[SecWebSocketKey] =
    header(HeaderNames.secWebSocketKey.toString(), TextCodec.string).transform(
      SecWebSocketKey.toSecWebSocketKey,
      SecWebSocketKey.fromSecWebSocketKey,
    )

  final val secWebSocketAccept: HeaderCodec[SecWebSocketAccept] =
    header(HeaderNames.secWebSocketAccept.toString(), TextCodec.string).transform(
      SecWebSocketAccept.toSecWebSocketAccept,
      SecWebSocketAccept.fromSecWebSocketAccept,
    )

  final val secWebSocketExtensions: HeaderCodec[SecWebSocketExtensions] =
    header(HeaderNames.secWebSocketExtensions.toString(), TextCodec.string).transform(
      SecWebSocketExtensions.toSecWebSocketExtensions,
      SecWebSocketExtensions.fromSecWebSocketExtensions,
    )

  final val server: HeaderCodec[Server] =
    header(HeaderNames.server.toString(), TextCodec.string).transform(Server.toServer, Server.fromServer)

  final val setCookie: HeaderCodec[ResponseCookie] = header(HeaderNames.setCookie.toString(), TextCodec.string)
    .transform(ResponseCookie.toCookie, ResponseCookie.fromCookie)

  final val te: HeaderCodec[Te] = header(HeaderNames.te.toString(), TextCodec.string).transform(
    Te.toTe,
    Te.fromTe,
  )

  final val trailer: HeaderCodec[Trailer] = header(HeaderNames.trailer.toString(), TextCodec.string)
    .transform(Trailer.toTrailer, Trailer.fromTrailer)

  final val transferEncoding: HeaderCodec[TransferEncoding] = header(
    HeaderNames.transferEncoding.toString(),
    TextCodec.string,
  ).transform(TransferEncoding.toTransferEncoding, TransferEncoding.fromTransferEncoding)

  final val upgrade: HeaderCodec[Upgrade] = header(HeaderNames.upgrade.toString(), TextCodec.string)
    .transform(Upgrade.toUpgrade, Upgrade.fromUpgrade)

  final val upgradeInsecureRequests: HeaderCodec[UpgradeInsecureRequests] =
    header(HeaderNames.upgradeInsecureRequests.toString(), TextCodec.string)
      .transform(UpgradeInsecureRequests.toUpgradeInsecureRequests, UpgradeInsecureRequests.fromUpgradeInsecureRequests)

  final val userAgent: HeaderCodec[UserAgent] =
    header(HeaderNames.userAgent.toString(), TextCodec.string).transform(UserAgent.toUserAgent, UserAgent.fromUserAgent)

  final val vary: HeaderCodec[Vary] = header(HeaderNames.vary.toString(), TextCodec.string)
    .transform(Vary.toVary, Vary.fromVary)

  final val via: HeaderCodec[String] = header(HeaderNames.via.toString(), TextCodec.string)

  final val warning: HeaderCodec[String] = header(HeaderNames.warning.toString(), TextCodec.string)

  final val webSocketLocation: HeaderCodec[SecWebSocketLocation] =
    header(HeaderNames.webSocketLocation.toString(), TextCodec.string).transform(
      SecWebSocketLocation.toSecWebSocketLocation,
      SecWebSocketLocation.fromSecWebSocketLocation,
    )

  final val webSocketOrigin: HeaderCodec[SecWebSocketOrigin] =
    header(HeaderNames.webSocketOrigin.toString(), TextCodec.string).transform(
      SecWebSocketOrigin.toSecWebSocketOrigin,
      SecWebSocketOrigin.fromSecWebSocketOrigin,
    )

  final val webSocketProtocol: HeaderCodec[SecWebSocketProtocol] =
    header(HeaderNames.webSocketProtocol.toString(), TextCodec.string).transform(
      SecWebSocketProtocol.toSecWebSocketProtocol,
      SecWebSocketProtocol.fromSecWebSocketProtocol,
    )

  final val wwwAuthenticate: HeaderCodec[String] =
    header(HeaderNames.wwwAuthenticate.toString(), TextCodec.string)

  final val xFrameOptions: HeaderCodec[String] =
    header(HeaderNames.xFrameOptions.toString(), TextCodec.string)

  final val xRequestedWith: HeaderCodec[String] =
    header(HeaderNames.xRequestedWith.toString(), TextCodec.string)
}<|MERGE_RESOLUTION|>--- conflicted
+++ resolved
@@ -167,24 +167,18 @@
 
   final val ifModifiedSince: HeaderCodec[IfModifiedSince] =
     header(HeaderNames.ifModifiedSince.toString(), TextCodec.string)
-<<<<<<< HEAD
-  final val ifNoneMatch: HeaderCodec[IfNoneMatch]   =
+      .transform[IfModifiedSince](
+        IfModifiedSince.toIfModifiedSince,
+        IfModifiedSince.fromIfModifiedSince,
+      )
+
+  final val ifNoneMatch: HeaderCodec[IfNoneMatch] =
     header(HeaderNames.ifNoneMatch.toString(), TextCodec.string).transform(
       IfNoneMatch.toIfNoneMatch,
       IfNoneMatch.fromIfNoneMatch,
     )
-  final val ifRange: HeaderCodec[IfRange]           =
-=======
-      .transform[IfModifiedSince](
-        IfModifiedSince.toIfModifiedSince,
-        IfModifiedSince.fromIfModifiedSince,
-      )
-
-  final val ifNoneMatch: HeaderCodec[String] =
-    header(HeaderNames.ifNoneMatch.toString(), TextCodec.string)
 
   final val ifRange: HeaderCodec[IfRange] =
->>>>>>> ddf9e19a
     header(HeaderNames.ifRange.toString(), TextCodec.string)
       .transform(IfRange.toIfRange, IfRange.fromIfRange)
 
