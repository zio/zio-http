package zio.http.api

import zio.http.api.internal.TextCodec
import zio.http.model.HeaderNames
import zio.http.model.headers.values._
import zio.stacktracer.TracingImplicits.disableAutoTrace // scalafix:ok;

trait HeaderCodecs {
  private[api] def header[A](name: String, value: TextCodec[A]): HeaderCodec[A] =
    HttpCodec.Header(name, value, optional = false)

  final val accept: HeaderCodec[Accept]                           =
    header(HeaderNames.accept.toString, TextCodec.string)
      .transform(Accept.toAccept, Accept.fromAccept)
  final val acceptEncoding: HeaderCodec[AcceptEncoding]           =
    header(HeaderNames.acceptEncoding.toString, TextCodec.string)
      .transform(AcceptEncoding.toAcceptEncoding, AcceptEncoding.fromAcceptEncoding)
  final val acceptLanguage: HeaderCodec[AcceptLanguage]           =
    header(HeaderNames.acceptLanguage.toString, TextCodec.string)
      .transform(AcceptLanguage.toAcceptLanguage, AcceptLanguage.fromAcceptLanguage)
<<<<<<< HEAD
  final val acceptRanges: HeaderCodec[AcceptRanges]               =
    header(HeaderNames.acceptRanges.toString, TextCodec.string)
      .transform(AcceptRanges.to, AcceptRanges.from)
=======
  final val acceptRanges: HeaderCodec[String]                     =
    header(HeaderNames.acceptRanges.toString, TextCodec.string)
>>>>>>> 7608289d
  final val acceptPatch: HeaderCodec[AcceptPatch]                 =
    header(HeaderNames.acceptPatch.toString, TextCodec.string)
      .transform(AcceptPatch.toAcceptPatch, AcceptPatch.fromAcceptPatch)
  final val accessControlAllowCredentials: HeaderCodec[String]    =
    header(HeaderNames.accessControlAllowCredentials.toString, TextCodec.string)
  final val accessControlAllowHeaders: HeaderCodec[String]        =
    header(HeaderNames.accessControlAllowHeaders.toString, TextCodec.string)
  final val accessControlAllowMethods: HeaderCodec[String]        =
    header(HeaderNames.accessControlAllowMethods.toString, TextCodec.string)
  final val accessControlAllowOrigin: HeaderCodec[String]         =
    header(HeaderNames.accessControlAllowOrigin.toString, TextCodec.string)
  final val accessControlExposeHeaders: HeaderCodec[String]       =
    header(HeaderNames.accessControlExposeHeaders.toString, TextCodec.string)
  final val accessControlMaxAge: HeaderCodec[AccessControlMaxAge] =
    header(HeaderNames.accessControlMaxAge.toString, TextCodec.string)
      .transform[AccessControlMaxAge](
        AccessControlMaxAge.toAccessControlMaxAge,
        AccessControlMaxAge.fromAccessControlMaxAge,
      )
  final val accessControlRequestHeaders: HeaderCodec[String]      =
    header(HeaderNames.accessControlRequestHeaders.toString, TextCodec.string)
  final val accessControlRequestMethod: HeaderCodec[String]       =
    header(HeaderNames.accessControlRequestMethod.toString, TextCodec.string)
  final val age: HeaderCodec[Age]                                 =
    header(HeaderNames.age.toString, TextCodec.string).transform(Age.toAge, Age.fromAge)
  final val allow: HeaderCodec[Allow]                             =
    header(HeaderNames.allow.toString, TextCodec.string)
      .transform[Allow](Allow.toAllow, Allow.fromAllow)
  final val authorization: HeaderCodec[String]                    =
    header(HeaderNames.authorization.toString, TextCodec.string)
  final val cacheControl: HeaderCodec[CacheControl]               =
    header(HeaderNames.cacheControl.toString, TextCodec.string)
      .transform[CacheControl](CacheControl.toCacheControl, CacheControl.fromCacheControl)
  final val connection: HeaderCodec[Connection]           = header(HeaderNames.connection.toString, TextCodec.string)
    .transform[Connection](Connection.toConnection, Connection.fromConnection)
  final val contentBase: HeaderCodec[ContentBase]         =
    header(HeaderNames.contentBase.toString, TextCodec.string)
      .transform(ContentBase.toContentBase, ContentBase.fromContentBase)
  final val contentEncoding: HeaderCodec[ContentEncoding] =
    header(HeaderNames.contentEncoding.toString, TextCodec.string)
      .transform[ContentEncoding](ContentEncoding.toContentEncoding, ContentEncoding.fromContentEncoding)
  final val contentLanguage: HeaderCodec[ContentLanguage] =
    header(HeaderNames.contentLanguage.toString, TextCodec.string)
      .transform[ContentLanguage](ContentLanguage.toContentLanguage, ContentLanguage.fromContentLanguage)
  final val contentLength: HeaderCodec[ContentLength]     =
    header(HeaderNames.contentLength.toString, TextCodec.string)
      .transform(ContentLength.toContentLength, ContentLength.fromContentLength)
  final val contentLocation: HeaderCodec[ContentLocation] =
    header(HeaderNames.contentLocation.toString, TextCodec.string)
      .transform(ContentLocation.toContentLocation, ContentLocation.fromContentLocation)
  final val contentTransferEncoding: HeaderCodec[ContentTransferEncoding] =
    header(HeaderNames.contentTransferEncoding.toString, TextCodec.string)
      .transform[ContentTransferEncoding](
        ContentTransferEncoding.toContentTransferEncoding,
        ContentTransferEncoding.fromContentTransferEncoding,
      )
  final val contentDisposition: HeaderCodec[ContentDisposition]           =
    header(HeaderNames.contentDisposition.toString, TextCodec.string)
      .transform[ContentDisposition](
        ContentDisposition.toContentDisposition,
        ContentDisposition.fromContentDisposition,
      )
  final val contentMd5: HeaderCodec[ContentMd5]                           =
    header(HeaderNames.contentMd5.toString, TextCodec.string)
      .transform[ContentMd5](ContentMd5.toContentMd5, ContentMd5.fromContentMd5)
  final val contentRange: HeaderCodec[ContentRange]                       =
    header(HeaderNames.contentRange.toString, TextCodec.string)
      .transform[ContentRange](ContentRange.toContentRange, ContentRange.fromContentRange)
  final val contentSecurityPolicy: HeaderCodec[ContentSecurityPolicy]     =
    header(HeaderNames.contentSecurityPolicy.toString, TextCodec.string)
      .transform[ContentSecurityPolicy](
        ContentSecurityPolicy.toContentSecurityPolicy,
        ContentSecurityPolicy.fromContentSecurityPolicy,
      )
  final val contentType: HeaderCodec[ContentType]                         =
    header(HeaderNames.contentType.toString, TextCodec.string)
      .transform(ContentType.toContentType, ContentType.fromContentType)
  final val cookie: HeaderCodec[String]                  = header(HeaderNames.cookie.toString, TextCodec.string)
  final val date: HeaderCodec[String]                    = header(HeaderNames.date.toString, TextCodec.string)
  final val dnt: HeaderCodec[DNT]                        = header(HeaderNames.dnt.toString, TextCodec.string)
    .transform(DNT.toDNT, DNT.fromDNT)
  final val etag: HeaderCodec[ETag]                      = header(HeaderNames.etag.toString, TextCodec.string)
    .transform(ETag.toETag, ETag.fromETag)
<<<<<<< HEAD
  final val expect: HeaderCodec[Expect]                  =
    header(HeaderNames.expect.toString, TextCodec.string)
      .transform(Expect.toExpect, Expect.fromExpect)
=======
  final val expect: HeaderCodec[String]                  = header(HeaderNames.expect.toString, TextCodec.string)
>>>>>>> 7608289d
  final val expires: HeaderCodec[Expires]                =
    header(HeaderNames.expires.toString, TextCodec.string).transform[Expires](Expires.toExpires, Expires.fromExpires)
  final val from: HeaderCodec[String]                    = header(HeaderNames.from.toString, TextCodec.string)
  final val host: HeaderCodec[Host]                      = header(HeaderNames.host.toString, TextCodec.string)
    .transform(Host.toHost, Host.fromHost)
  final val ifMatch: HeaderCodec[String]                 = header(HeaderNames.ifMatch.toString, TextCodec.string)
  final val ifModifiedSince: HeaderCodec[String]         =
    header(HeaderNames.ifModifiedSince.toString, TextCodec.string)
  final val ifNoneMatch: HeaderCodec[String]             =
    header(HeaderNames.ifNoneMatch.toString, TextCodec.string)
<<<<<<< HEAD
  final val ifRange: HeaderCodec[IfRange]                =
    header(HeaderNames.ifRange.toString, TextCodec.string)
      .transform(IfRange.toIfRange, IfRange.fromIfRange)
=======
  final val ifRange: HeaderCodec[String]                 = header(HeaderNames.ifRange.toString, TextCodec.string)
>>>>>>> 7608289d
  final val ifUnmodifiedSince: HeaderCodec[String]       =
    header(HeaderNames.ifUnmodifiedSince.toString, TextCodec.string)
  final val lastModified: HeaderCodec[String]            =
    header(HeaderNames.lastModified.toString, TextCodec.string)
<<<<<<< HEAD
  final val location: HeaderCodec[Location]              =
    header(HeaderNames.location.toString, TextCodec.string).transform(Location.toLocation, Location.fromLocation)
=======
  final val location: HeaderCodec[String]                = header(HeaderNames.location.toString, TextCodec.string)
>>>>>>> 7608289d
  final val maxForwards: HeaderCodec[MaxForwards]        =
    header(HeaderNames.maxForwards.toString, TextCodec.string)
      .transform(MaxForwards.toMaxForwards, MaxForwards.fromMaxForwards)
  final val origin: HeaderCodec[Origin]                  =
    header(HeaderNames.origin.toString, TextCodec.string)
      .transform(Origin.toOrigin, Origin.fromOrigin)
  final val pragma: HeaderCodec[String]                  = header(HeaderNames.pragma.toString, TextCodec.string)
  final val proxyAuthenticate: HeaderCodec[String]       =
    header(HeaderNames.proxyAuthenticate.toString, TextCodec.string)
  final val proxyAuthorization: HeaderCodec[String]      =
    header(HeaderNames.proxyAuthorization.toString, TextCodec.string)
  final val range: HeaderCodec[String]                   = header(HeaderNames.range.toString, TextCodec.string)
  final val referer: HeaderCodec[String]                 = header(HeaderNames.referer.toString, TextCodec.string)
  final val retryAfter: HeaderCodec[String]              =
    header(HeaderNames.retryAfter.toString, TextCodec.string)
  final val secWebSocketLocation: HeaderCodec[String]    =
    header(HeaderNames.secWebSocketLocation.toString, TextCodec.string)
  final val secWebSocketOrigin: HeaderCodec[String]      =
    header(HeaderNames.secWebSocketOrigin.toString, TextCodec.string)
  final val secWebSocketProtocol: HeaderCodec[String]    =
    header(HeaderNames.secWebSocketProtocol.toString, TextCodec.string)
  final val secWebSocketVersion: HeaderCodec[String]     =
    header(HeaderNames.secWebSocketVersion.toString, TextCodec.string)
  final val secWebSocketKey: HeaderCodec[String]         =
    header(HeaderNames.secWebSocketKey.toString, TextCodec.string)
  final val secWebSocketAccept: HeaderCodec[String]      =
    header(HeaderNames.secWebSocketAccept.toString, TextCodec.string)
  final val secWebSocketExtensions: HeaderCodec[String]  =
    header(HeaderNames.secWebSocketExtensions.toString, TextCodec.string)
  final val server: HeaderCodec[String]                  = header(HeaderNames.server.toString, TextCodec.string)
  final val setCookie: HeaderCodec[String]               = header(HeaderNames.setCookie.toString, TextCodec.string)
  final val te: HeaderCodec[String]                      = header(HeaderNames.te.toString, TextCodec.string)
  final val trailer: HeaderCodec[String]                 = header(HeaderNames.trailer.toString, TextCodec.string)
  final val transferEncoding: HeaderCodec[String]        =
    header(HeaderNames.transferEncoding.toString, TextCodec.string)
  final val upgrade: HeaderCodec[String]                 = header(HeaderNames.upgrade.toString, TextCodec.string)
  final val upgradeInsecureRequests: HeaderCodec[String] =
    header(HeaderNames.upgradeInsecureRequests.toString, TextCodec.string)
  final val userAgent: HeaderCodec[String]               = header(HeaderNames.userAgent.toString, TextCodec.string)
  final val vary: HeaderCodec[String]                    = header(HeaderNames.vary.toString, TextCodec.string)
  final val via: HeaderCodec[String]                     = header(HeaderNames.via.toString, TextCodec.string)
  final val warning: HeaderCodec[String]                 = header(HeaderNames.warning.toString, TextCodec.string)
  final val webSocketLocation: HeaderCodec[String]       =
    header(HeaderNames.webSocketLocation.toString, TextCodec.string)
  final val webSocketOrigin: HeaderCodec[String]         =
    header(HeaderNames.webSocketOrigin.toString, TextCodec.string)
  final val webSocketProtocol: HeaderCodec[String]       =
    header(HeaderNames.webSocketProtocol.toString, TextCodec.string)
  final val wwwAuthenticate: HeaderCodec[String]         =
    header(HeaderNames.wwwAuthenticate.toString, TextCodec.string)
  final val xFrameOptions: HeaderCodec[String]           =
    header(HeaderNames.xFrameOptions.toString, TextCodec.string)
  final val xRequestedWith: HeaderCodec[String]          =
    header(HeaderNames.xRequestedWith.toString, TextCodec.string)
}<|MERGE_RESOLUTION|>--- conflicted
+++ resolved
@@ -18,14 +18,9 @@
   final val acceptLanguage: HeaderCodec[AcceptLanguage]           =
     header(HeaderNames.acceptLanguage.toString, TextCodec.string)
       .transform(AcceptLanguage.toAcceptLanguage, AcceptLanguage.fromAcceptLanguage)
-<<<<<<< HEAD
   final val acceptRanges: HeaderCodec[AcceptRanges]               =
     header(HeaderNames.acceptRanges.toString, TextCodec.string)
       .transform(AcceptRanges.to, AcceptRanges.from)
-=======
-  final val acceptRanges: HeaderCodec[String]                     =
-    header(HeaderNames.acceptRanges.toString, TextCodec.string)
->>>>>>> 7608289d
   final val acceptPatch: HeaderCodec[AcceptPatch]                 =
     header(HeaderNames.acceptPatch.toString, TextCodec.string)
       .transform(AcceptPatch.toAcceptPatch, AcceptPatch.fromAcceptPatch)
@@ -76,6 +71,7 @@
   final val contentLocation: HeaderCodec[ContentLocation] =
     header(HeaderNames.contentLocation.toString, TextCodec.string)
       .transform(ContentLocation.toContentLocation, ContentLocation.fromContentLocation)
+      .transform(ContentLocation.toContentLocation, ContentLocation.fromContentLocation)
   final val contentTransferEncoding: HeaderCodec[ContentTransferEncoding] =
     header(HeaderNames.contentTransferEncoding.toString, TextCodec.string)
       .transform[ContentTransferEncoding](
@@ -94,6 +90,7 @@
   final val contentRange: HeaderCodec[ContentRange]                       =
     header(HeaderNames.contentRange.toString, TextCodec.string)
       .transform[ContentRange](ContentRange.toContentRange, ContentRange.fromContentRange)
+      .transform[ContentRange](ContentRange.toContentRange, ContentRange.fromContentRange)
   final val contentSecurityPolicy: HeaderCodec[ContentSecurityPolicy]     =
     header(HeaderNames.contentSecurityPolicy.toString, TextCodec.string)
       .transform[ContentSecurityPolicy](
@@ -103,19 +100,16 @@
   final val contentType: HeaderCodec[ContentType]                         =
     header(HeaderNames.contentType.toString, TextCodec.string)
       .transform(ContentType.toContentType, ContentType.fromContentType)
+      .transform(ContentType.toContentType, ContentType.fromContentType)
   final val cookie: HeaderCodec[String]                  = header(HeaderNames.cookie.toString, TextCodec.string)
   final val date: HeaderCodec[String]                    = header(HeaderNames.date.toString, TextCodec.string)
   final val dnt: HeaderCodec[DNT]                        = header(HeaderNames.dnt.toString, TextCodec.string)
     .transform(DNT.toDNT, DNT.fromDNT)
   final val etag: HeaderCodec[ETag]                      = header(HeaderNames.etag.toString, TextCodec.string)
     .transform(ETag.toETag, ETag.fromETag)
-<<<<<<< HEAD
   final val expect: HeaderCodec[Expect]                  =
     header(HeaderNames.expect.toString, TextCodec.string)
       .transform(Expect.toExpect, Expect.fromExpect)
-=======
-  final val expect: HeaderCodec[String]                  = header(HeaderNames.expect.toString, TextCodec.string)
->>>>>>> 7608289d
   final val expires: HeaderCodec[Expires]                =
     header(HeaderNames.expires.toString, TextCodec.string).transform[Expires](Expires.toExpires, Expires.fromExpires)
   final val from: HeaderCodec[String]                    = header(HeaderNames.from.toString, TextCodec.string)
@@ -126,23 +120,15 @@
     header(HeaderNames.ifModifiedSince.toString, TextCodec.string)
   final val ifNoneMatch: HeaderCodec[String]             =
     header(HeaderNames.ifNoneMatch.toString, TextCodec.string)
-<<<<<<< HEAD
   final val ifRange: HeaderCodec[IfRange]                =
     header(HeaderNames.ifRange.toString, TextCodec.string)
       .transform(IfRange.toIfRange, IfRange.fromIfRange)
-=======
-  final val ifRange: HeaderCodec[String]                 = header(HeaderNames.ifRange.toString, TextCodec.string)
->>>>>>> 7608289d
   final val ifUnmodifiedSince: HeaderCodec[String]       =
     header(HeaderNames.ifUnmodifiedSince.toString, TextCodec.string)
   final val lastModified: HeaderCodec[String]            =
     header(HeaderNames.lastModified.toString, TextCodec.string)
-<<<<<<< HEAD
   final val location: HeaderCodec[Location]              =
     header(HeaderNames.location.toString, TextCodec.string).transform(Location.toLocation, Location.fromLocation)
-=======
-  final val location: HeaderCodec[String]                = header(HeaderNames.location.toString, TextCodec.string)
->>>>>>> 7608289d
   final val maxForwards: HeaderCodec[MaxForwards]        =
     header(HeaderNames.maxForwards.toString, TextCodec.string)
       .transform(MaxForwards.toMaxForwards, MaxForwards.fromMaxForwards)
