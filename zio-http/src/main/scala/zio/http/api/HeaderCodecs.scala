package zio.http.api

import zio.http.model.HeaderNames
import zio.http.model.headers.values._
import zio.http.api.internal.TextCodec
import zio.stacktracer.TracingImplicits.disableAutoTrace // scalafix:ok;

trait HeaderCodecs {
  private[api] def header[A](name: String, value: TextCodec[A]): HeaderCodec[A] =
    HttpCodec.Header(name, value, optional = false)

  final val accept: HeaderCodec[Accept]                                               =
    header(HeaderNames.accept.toString(), TextCodec.string)
      .transform(Accept.toAccept, Accept.fromAccept)
  final val acceptEncoding: HeaderCodec[AcceptEncoding]                               =
    header(HeaderNames.acceptEncoding.toString(), TextCodec.string)
      .transform(AcceptEncoding.toAcceptEncoding, AcceptEncoding.fromAcceptEncoding)
  final val acceptLanguage: HeaderCodec[AcceptLanguage]                               =
    header(HeaderNames.acceptLanguage.toString(), TextCodec.string)
      .transform(AcceptLanguage.toAcceptLanguage, AcceptLanguage.fromAcceptLanguage)
  final val acceptRanges: HeaderCodec[AcceptRanges]                                   =
    header(HeaderNames.acceptRanges.toString(), TextCodec.string)
      .transform(AcceptRanges.to, AcceptRanges.from)
  final val acceptPatch: HeaderCodec[AcceptPatch]                                     =
    header(HeaderNames.acceptPatch.toString(), TextCodec.string)
      .transform(AcceptPatch.toAcceptPatch, AcceptPatch.fromAcceptPatch)
  final val accessControlAllowCredentials: HeaderCodec[AccessControlAllowCredentials] =
    header(HeaderNames.accessControlAllowCredentials.toString(), TextCodec.string)
      .transform(
        AccessControlAllowCredentials.toAccessControlAllowCredentials,
        AccessControlAllowCredentials.fromAccessControlAllowCredentials,
      )
  final val accessControlAllowHeaders: HeaderCodec[AccessControlAllowHeaders]         =
    header(HeaderNames.accessControlAllowHeaders.toString(), TextCodec.string)
      .transform(
        AccessControlAllowHeaders.toAccessControlAllowHeaders,
        AccessControlAllowHeaders.fromAccessControlAllowHeaders,
      )
  final val accessControlAllowMethods: HeaderCodec[AccessControlAllowMethods]         =
    header(HeaderNames.accessControlAllowMethods.toString(), TextCodec.string)
      .transform(
        AccessControlAllowMethods.toAccessControlAllowMethods,
        AccessControlAllowMethods.fromAccessControlAllowMethods,
      )
  final val accessControlAllowOrigin: HeaderCodec[AccessControlAllowOrigin]           =
    header(HeaderNames.accessControlAllowOrigin.toString(), TextCodec.string)
      .transform(
        AccessControlAllowOrigin.toAccessControlAllowOrigin,
        AccessControlAllowOrigin.fromAccessControlAllowOrigin,
      )
  final val accessControlExposeHeaders: HeaderCodec[AccessControlExposeHeaders]       =
    header(HeaderNames.accessControlExposeHeaders.toString(), TextCodec.string)
      .transform(
        AccessControlExposeHeaders.toAccessControlExposeHeaders,
        AccessControlExposeHeaders.fromAccessControlExposeHeaders,
      )
  final val accessControlMaxAge: HeaderCodec[AccessControlMaxAge]                     =
    header(HeaderNames.accessControlMaxAge.toString(), TextCodec.string)
      .transform[AccessControlMaxAge](
        AccessControlMaxAge.toAccessControlMaxAge,
        AccessControlMaxAge.fromAccessControlMaxAge,
      )
  final val accessControlRequestHeaders: HeaderCodec[AccessControlRequestHeaders]     =
    header(HeaderNames.accessControlRequestHeaders.toString(), TextCodec.string)
      .transform(
        AccessControlRequestHeaders.toAccessControlRequestHeaders,
        AccessControlRequestHeaders.fromAccessControlRequestHeaders,
      )
  final val accessControlRequestMethod: HeaderCodec[AccessControlRequestMethod]       =
    header(HeaderNames.accessControlRequestMethod.toString(), TextCodec.string)
      .transform(
        AccessControlRequestMethod.toAccessControlRequestMethod,
        AccessControlRequestMethod.fromAccessControlRequestMethod,
      )
  final val age: HeaderCodec[Age]                                                     =
    header(HeaderNames.age.toString(), TextCodec.string).transform(Age.toAge, Age.fromAge)
  final val allow: HeaderCodec[Allow]                                                 =
    header(HeaderNames.allow.toString(), TextCodec.string)
      .transform[Allow](Allow.toAllow, Allow.fromAllow)
  final val authorization: HeaderCodec[String]                                        =
    header(HeaderNames.authorization.toString(), TextCodec.string)
  final val cacheControl: HeaderCodec[CacheControl]                                   =
    header(HeaderNames.cacheControl.toString(), TextCodec.string)
      .transform[CacheControl](CacheControl.toCacheControl, CacheControl.fromCacheControl)
  final val connection: HeaderCodec[Connection]          = header(HeaderNames.connection.toString(), TextCodec.string)
    .transform[Connection](Connection.toConnection, Connection.fromConnection)
  final val contentBase: HeaderCodec[String]             =
    header(HeaderNames.contentBase.toString(), TextCodec.string)
  final val contentEncoding: HeaderCodec[String]         =
    header(HeaderNames.contentEncoding.toString(), TextCodec.string)
  final val contentLanguage: HeaderCodec[String]         =
    header(HeaderNames.contentLanguage.toString(), TextCodec.string)
  final val contentLength: HeaderCodec[ContentLength]    =
    header(HeaderNames.contentLength.toString(), TextCodec.string)
      .transform(ContentLength.toContentLength, ContentLength.fromContentLength)
  final val contentLocation: HeaderCodec[String]         =
    header(HeaderNames.contentLocation.toString(), TextCodec.string)
  final val contentTransferEncoding: HeaderCodec[String] =
    header(HeaderNames.contentTransferEncoding.toString(), TextCodec.string)
  final val contentDisposition: HeaderCodec[String]      =
    header(HeaderNames.contentDisposition.toString(), TextCodec.string)
  final val contentMd5: HeaderCodec[String]              =
    header(HeaderNames.contentMd5.toString(), TextCodec.string)
  final val contentRange: HeaderCodec[String]            =
    header(HeaderNames.contentRange.toString(), TextCodec.string)
  final val contentSecurityPolicy: HeaderCodec[String]   =
    header(HeaderNames.contentSecurityPolicy.toString(), TextCodec.string)
  final val contentType: HeaderCodec[String]             =
    header(HeaderNames.contentType.toString(), TextCodec.string)
  final val date: HeaderCodec[Date]                      = header(HeaderNames.date.toString(), TextCodec.string)
    .transform(Date.toDate, Date.fromDate)
  final val cookie: HeaderCodec[RequestCookie]      = header(HeaderNames.cookie.toString(), TextCodec.string).transform(
    RequestCookie.toCookie,
    RequestCookie.fromCookie,
  )
  final val dnt: HeaderCodec[DNT]                   = header(HeaderNames.dnt.toString(), TextCodec.string)
    .transform(DNT.toDNT(_), DNT.fromDNT(_))
  final val etag: HeaderCodec[ETag]                 = header(HeaderNames.etag.toString(), TextCodec.string)
    .transform(ETag.toETag(_), ETag.fromETag(_))
  final val expect: HeaderCodec[Expect]             =
    header(HeaderNames.expect.toString(), TextCodec.string)
      .transform(Expect.toExpect, Expect.fromExpect)
  final val expires: HeaderCodec[Expires]           =
    header(HeaderNames.expires.toString(), TextCodec.string).transform[Expires](Expires.toExpires, Expires.fromExpires)
  final val from: HeaderCodec[From]                 = header(HeaderNames.from.toString(), TextCodec.string)
    .transform(From.toFrom, From.fromFrom)
  final val host: HeaderCodec[Host]                 = header(HeaderNames.host.toString(), TextCodec.string)
    .transform(Host.toHost(_), Host.fromHost(_))
<<<<<<< HEAD
  final val ifMatch: HeaderCodec[IfMatch]                = header(HeaderNames.ifMatch.toString(), TextCodec.string)
    .transform(IfMatch.toIfMatch, IfMatch.fromIfMatch)
  final val ifModifiedSince: HeaderCodec[String]         =
=======
  final val ifMatch: HeaderCodec[String]            = header(HeaderNames.ifMatch.toString(), TextCodec.string)
  final val ifModifiedSince: HeaderCodec[String]    =
>>>>>>> 66462d2b
    header(HeaderNames.ifModifiedSince.toString(), TextCodec.string)
  final val ifNoneMatch: HeaderCodec[String]        =
    header(HeaderNames.ifNoneMatch.toString(), TextCodec.string)
  final val ifRange: HeaderCodec[IfRange]           =
    header(HeaderNames.ifRange.toString(), TextCodec.string)
      .transform(IfRange.toIfRange, IfRange.fromIfRange)
  final val ifUnmodifiedSince: HeaderCodec[String]  =
    header(HeaderNames.ifUnmodifiedSince.toString(), TextCodec.string)
  final val lastModified: HeaderCodec[String]       =
    header(HeaderNames.lastModified.toString(), TextCodec.string)
  final val location: HeaderCodec[Location]         =
    header(HeaderNames.location.toString(), TextCodec.string).transform(Location.toLocation, Location.fromLocation)
  final val maxForwards: HeaderCodec[MaxForwards]   =
    header(HeaderNames.maxForwards.toString(), TextCodec.string)
      .transform(MaxForwards.toMaxForwards(_), MaxForwards.fromMaxForwards(_))
  final val origin: HeaderCodec[Origin]             =
    header(HeaderNames.origin.toString(), TextCodec.string)
      .transform(Origin.toOrigin, Origin.fromOrigin)
  final val pragma: HeaderCodec[Pragma]             = header(HeaderNames.pragma.toString(), TextCodec.string)
    .transform(Pragma.toPragma, Pragma.fromPragma)
  final val proxyAuthenticate: HeaderCodec[String]  =
    header(HeaderNames.proxyAuthenticate.toString(), TextCodec.string)
  final val proxyAuthorization: HeaderCodec[String] =
    header(HeaderNames.proxyAuthorization.toString(), TextCodec.string)
  final val range: HeaderCodec[String]              = header(HeaderNames.range.toString(), TextCodec.string)
  final val referer: HeaderCodec[Referer]           = header(HeaderNames.referer.toString(), TextCodec.string)
    .transform(Referer.toReferer, Referer.fromReferer)
  final val retryAfter: HeaderCodec[String]         =
    header(HeaderNames.retryAfter.toString(), TextCodec.string)
  final val secWebSocketLocation: HeaderCodec[String]       =
    header(HeaderNames.secWebSocketLocation.toString(), TextCodec.string)
  final val secWebSocketOrigin: HeaderCodec[String]         =
    header(HeaderNames.secWebSocketOrigin.toString(), TextCodec.string)
  final val secWebSocketProtocol: HeaderCodec[String]       =
    header(HeaderNames.secWebSocketProtocol.toString(), TextCodec.string)
  final val secWebSocketVersion: HeaderCodec[String]        =
    header(HeaderNames.secWebSocketVersion.toString(), TextCodec.string)
  final val secWebSocketKey: HeaderCodec[String]            =
    header(HeaderNames.secWebSocketKey.toString(), TextCodec.string)
  final val secWebSocketAccept: HeaderCodec[String]         =
    header(HeaderNames.secWebSocketAccept.toString(), TextCodec.string)
  final val secWebSocketExtensions: HeaderCodec[String]     =
    header(HeaderNames.secWebSocketExtensions.toString(), TextCodec.string)
  final val server: HeaderCodec[Server]                     =
    header(HeaderNames.server.toString(), TextCodec.string).transform(Server.toServer, Server.fromServer)
  final val setCookie: HeaderCodec[ResponseCookie]          = header(HeaderNames.setCookie.toString(), TextCodec.string)
    .transform(ResponseCookie.toCookie, ResponseCookie.fromCookie)
  final val te: HeaderCodec[String]                         = header(HeaderNames.te.toString(), TextCodec.string)
  final val trailer: HeaderCodec[Trailer]                   = header(HeaderNames.trailer.toString(), TextCodec.string)
    .transform(Trailer.toTrailer, Trailer.fromTrailer)
  final val transferEncoding: HeaderCodec[TransferEncoding] = header(
    HeaderNames.transferEncoding.toString(),
    TextCodec.string,
  ).transform(TransferEncoding.toTransferEncoding, TransferEncoding.fromTransferEncoding)
  final val upgrade: HeaderCodec[String]                    = header(HeaderNames.upgrade.toString(), TextCodec.string)
  final val upgradeInsecureRequests: HeaderCodec[String]    =
    header(HeaderNames.upgradeInsecureRequests.toString(), TextCodec.string)
  final val userAgent: HeaderCodec[String]                  = header(HeaderNames.userAgent.toString(), TextCodec.string)
  final val vary: HeaderCodec[Vary]                         = header(HeaderNames.vary.toString(), TextCodec.string)
    .transform(Vary.toVary, Vary.fromVary)
  final val via: HeaderCodec[String]                        = header(HeaderNames.via.toString(), TextCodec.string)
  final val warning: HeaderCodec[String]                    = header(HeaderNames.warning.toString(), TextCodec.string)
  final val webSocketLocation: HeaderCodec[String]          =
    header(HeaderNames.webSocketLocation.toString(), TextCodec.string)
  final val webSocketOrigin: HeaderCodec[String]            =
    header(HeaderNames.webSocketOrigin.toString(), TextCodec.string)
  final val webSocketProtocol: HeaderCodec[String]          =
    header(HeaderNames.webSocketProtocol.toString(), TextCodec.string)
  final val wwwAuthenticate: HeaderCodec[String]            =
    header(HeaderNames.wwwAuthenticate.toString(), TextCodec.string)
  final val xFrameOptions: HeaderCodec[String]              =
    header(HeaderNames.xFrameOptions.toString(), TextCodec.string)
  final val xRequestedWith: HeaderCodec[String]             =
    header(HeaderNames.xRequestedWith.toString(), TextCodec.string)
}<|MERGE_RESOLUTION|>--- conflicted
+++ resolved
@@ -126,14 +126,9 @@
     .transform(From.toFrom, From.fromFrom)
   final val host: HeaderCodec[Host]                 = header(HeaderNames.host.toString(), TextCodec.string)
     .transform(Host.toHost(_), Host.fromHost(_))
-<<<<<<< HEAD
   final val ifMatch: HeaderCodec[IfMatch]                = header(HeaderNames.ifMatch.toString(), TextCodec.string)
     .transform(IfMatch.toIfMatch, IfMatch.fromIfMatch)
-  final val ifModifiedSince: HeaderCodec[String]         =
-=======
-  final val ifMatch: HeaderCodec[String]            = header(HeaderNames.ifMatch.toString(), TextCodec.string)
   final val ifModifiedSince: HeaderCodec[String]    =
->>>>>>> 66462d2b
     header(HeaderNames.ifModifiedSince.toString(), TextCodec.string)
   final val ifNoneMatch: HeaderCodec[String]        =
     header(HeaderNames.ifNoneMatch.toString(), TextCodec.string)
