package zio.http.api

import zio._
import zio.http.model.{Header, Headers, Method}
import zio.schema._
import zio.stream.ZStream
import zio.stacktracer.TracingImplicits.disableAutoTrace // scalafix:ok;

/**
 * An [[zio.http.api.API]] represents an API endpoint for the HTTP protocol.
 * Every `API` has an input, which comes from a combination of the HTTP path,
 * query string parameters, and headers, and an output, which is the data
 * computed by the handler of the API.
 *
 * MiddlewareInput : Example: A subset of `In[Input]` that doesn't give access
 * to `Input` MiddlwareOutput: Example: A subset of `Out[Output]` that doesn't
 * give access to `Output` Input: Example: Int Output: Example: User
 *
 * As [[zio.http.api.API]] is a purely declarative encoding of an endpoint, it
 * is possible to use this model to generate a [[zio.http.HttpApp]] (by
 * supplying a handler for the endpoint), to generate OpenAPI documentation, to
 * generate a type-safe Scala client for the endpoint, and possibly, to generate
 * client libraries in other programming languages.
 */
final case class API[MiddlewareIn, MiddlewareOut, Input, Output](
  method: Method,
  input: In[In.RouteType with In.HeaderType with In.BodyType with In.QueryType, Input],
  output: In[In.BodyType, Output],
  doc: Doc,
  middlewareSpec: MiddlewareSpec[MiddlewareIn, MiddlewareOut],
) { self =>
  type Id

  // TODO; Use combine
  def @@[MI, MO](mid: MiddlewareSpec[MI, MO]): API[MI, MO, Input, Output] =
    copy(middlewareSpec = mid)

  /**
   * Combines this API and another group of APIs.
   */
  def ++[Ids](that: APIs[Ids]): APIs[Id with Ids] = APIs(self).++[Ids](that)

  /**
   * Combines this API with another API.
   */
  def ++(that: API[_, _, _, _]): APIs[Id with that.Id] = APIs(self).++[that.Id](APIs(that))

  def apply(input: Input): Invocation[Id, Input, Output] =
    Invocation(self, input)

  def apply[A, B](a: A, b: B)(implicit ev: (A, B) <:< Input): Invocation[Id, Input, Output] =
    Invocation(self, ev((a, b)))

  def apply[A, B, C](a: A, b: B, c: C)(implicit ev: (A, B, C) <:< Input): Invocation[Id, Input, Output] =
    Invocation(self, ev((a, b, c)))

  def apply[A, B, C, D](a: A, b: B, c: C, d: D)(implicit ev: (A, B, C, D) <:< Input): Invocation[Id, Input, Output] =
    Invocation(self, ev((a, b, c, d)))

  def apply[A, B, C, D, E](a: A, b: B, c: C, d: D, e: E)(implicit
    ev: (A, B, C, D, E) <:< Input,
  ): Invocation[Id, Input, Output] =
    Invocation(self, ev((a, b, c, d, e)))

  def apply[A, B, C, D, E, F](a: A, b: B, c: C, d: D, e: E, f: F)(implicit
    ev: (A, B, C, D, E, F) <:< Input,
  ): Invocation[Id, Input, Output] =
    Invocation(self, ev((a, b, c, d, e, f)))

  def apply[A, B, C, D, E, F, G](a: A, b: B, c: C, d: D, e: E, f: F, g: G)(implicit
    ev: (A, B, C, D, E, F, G) <:< Input,
  ): Invocation[Id, Input, Output] =
    Invocation(self, ev((a, b, c, d, e, f, g)))

  def apply[A, B, C, D, E, F, G, H](a: A, b: B, c: C, d: D, e: E, f: F, g: G, h: H)(implicit
    ev: (A, B, C, D, E, F, G, H) <:< Input,
  ): Invocation[Id, Input, Output] =
    Invocation(self, ev((a, b, c, d, e, f, g, h)))

  def apply[A, B, C, D, E, F, G, H, I](a: A, b: B, c: C, d: D, e: E, f: F, g: G, h: H, i: I)(implicit
    ev: (A, B, C, D, E, F, G, H, I) <:< Input,
  ): Invocation[Id, Input, Output] =
    Invocation(self, ev((a, b, c, d, e, f, g, h, i)))

  /**
   * Returns a new API that is derived from this one, but which includes
   * additional documentation that will be included in OpenAPI generation.
   */
  def ??(that: Doc): API[MiddlewareIn, MiddlewareOut, Input, Output] = copy(doc = self.doc + that)

  /**
   * Converts this API, which is an abstract description of an endpoint, into a
   * service, which is a concrete implementation of the endpoint. In order to
   * convert an API into a service, you must specify a function which handles
   * the input, and returns the output.
   */
  def handle[R, E](f: Input => ZIO[R, E, Output]): Service[R, E, Id] =
    Service.HandledAPI[R, E, Input, Output, Id](self, f).withAllIds[Id]

  /**
   * Changes the identity of the API to the specified singleton string type.
   * Currently this is only used to "prettify" type signatures and, assuming
   * each API is uniquely identified, has no effect on behavior.
   */
  def id[I <: String with Singleton](i: I): API.WithId[MiddlewareIn, MiddlewareOut, Input, Output, I] = {
    val _ = i
    self.asInstanceOf[API.WithId[MiddlewareIn, MiddlewareOut, Input, Output, I]]
  }

  /**
   * Adds a new element of input to the API, which can come from the portion of
   * the HTTP path not yet consumed, the query string parameters, or the HTTP
   * headers of the request.
   */
  def in[Input2](in2: In[In.RouteType with In.HeaderType with In.BodyType with In.QueryType, Input2])(implicit
    combiner: Combiner[Input, Input2],
  ): API.WithId[MiddlewareIn, MiddlewareOut, combiner.Out, Output, Id] =
    copy(input = self.input ++ in2).withId[Id]

  /**
   * Changes the output type of the endpoint to the specified output type.
   */
  def out[Output2: Schema]: API.WithId[MiddlewareIn, MiddlewareOut, Input, Output2, Id] =
    copy(output = In.InputBody(implicitly[Schema[Output2]])).withId[Id]

  /**
   * Changes the output type of the endpoint to be a stream of the specified
   * output type.
   */
  def outStream[Output2: Schema]: API.WithId[MiddlewareIn, MiddlewareOut, Input, ZStream[Any, Throwable, Output2], Id] =
    copy(output = In.BodyStream(implicitly[Schema[Output2]])).withId[Id]

  private def withId[I]: API.WithId[MiddlewareIn, MiddlewareOut, Input, Output, I] =
    self.asInstanceOf[API.WithId[MiddlewareIn, MiddlewareOut, Input, Output, I]]
}

object API {
  type WithId[MI, MO, I, O, X] = API[MI, MO, I, O] { type Id = X }

  /**
   * Constructs an API for a DELETE endpoint, given the specified input. It is
   * not necessary to specify the full input to the endpoint upfront, as the
   * `API#in` method can be used to incrementally append additional input to the
   * definition of the API.
   */
<<<<<<< HEAD
  def delete[Input](route: In[In.RouteType, Input]): API[Unit, Unit, Input, Unit] =
    API(Method.GET, route, In.empty, Doc.empty, MiddlewareSpec.empty)
=======
  def delete[Input](route: In[Input]): API[Input, Unit] =
    API(Method.DELETE, route, Out.unit, Doc.empty)
>>>>>>> be769082

  /**
   * Constructs an API for a GET endpoint, given the specified input. It is not
   * necessary to specify the full input to the endpoint upfront, as the
   * `API#in` method can be used to incrementally append additional input to the
   * definition of the API.
   */
  def get[Input](route: In[In.RouteType, Input]): API[Unit, Unit, Input, Unit] =
    API(Method.GET, route, In.empty, Doc.empty, MiddlewareSpec.empty)

  /**
   * Constructs an API for a POST endpoint, given the specified input. It is not
   * necessary to specify the full input to the endpoint upfront, as the
   * `API#in` method can be used to incrementally append additional input to the
   * definition of the API.
   */
  def post[Input](route: In[In.RouteType, Input]): API[Unit, Unit, Input, Unit] =
    API(Method.POST, route, In.empty, Doc.empty, MiddlewareSpec.empty)

  /**
   * Constructs an API for a PUT endpoint, given the specified input. It is not
   * necessary to specify the full input to the endpoint upfront, as the
   * `API#in` method can be used to incrementally append additional input to the
   * definition of the API.
   */
  def put[Input](route: In[In.RouteType, Input]): API[Unit, Unit, Input, Unit] =
    API(Method.PUT, route, In.empty, Doc.empty, MiddlewareSpec.empty)
}<|MERGE_RESOLUTION|>--- conflicted
+++ resolved
@@ -143,13 +143,8 @@
    * `API#in` method can be used to incrementally append additional input to the
    * definition of the API.
    */
-<<<<<<< HEAD
   def delete[Input](route: In[In.RouteType, Input]): API[Unit, Unit, Input, Unit] =
-    API(Method.GET, route, In.empty, Doc.empty, MiddlewareSpec.empty)
-=======
-  def delete[Input](route: In[Input]): API[Input, Unit] =
-    API(Method.DELETE, route, Out.unit, Doc.empty)
->>>>>>> be769082
+    API(Method.DELETE, route, In.empty, Doc.empty, MiddlewareSpec.empty)
 
   /**
    * Constructs an API for a GET endpoint, given the specified input. It is not
