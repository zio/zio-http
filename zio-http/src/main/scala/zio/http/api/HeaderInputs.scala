--- conflicted
+++ resolved
@@ -5,18 +5,9 @@
 import zio.stacktracer.TracingImplicits.disableAutoTrace // scalafix:ok;
 
 private[api] trait HeaderInputs {
-  def header[A](name: String, value: TextCodec[A]): In[In.HeaderType, A] =
+  def header[A](name: String, value: TextCodec[A]): In[A] =
     In.Header(name, value)
 
-<<<<<<< HEAD
-  final val accept: In[In.HeaderType, String]         = header(HeaderNames.accept.toString(), TextCodec.string)
-  final val acceptCharset: In[In.HeaderType, String]  = header(HeaderNames.acceptCharset.toString(), TextCodec.string)
-  final val acceptEncoding: In[In.HeaderType, String] = header(HeaderNames.acceptEncoding.toString(), TextCodec.string)
-  final val acceptLanguage: In[In.HeaderType, String] = header(HeaderNames.acceptLanguage.toString(), TextCodec.string)
-  final val acceptRanges: In[In.HeaderType, String]   = header(HeaderNames.acceptRanges.toString(), TextCodec.string)
-  final val acceptPatch: In[In.HeaderType, String]    = header(HeaderNames.acceptPatch.toString(), TextCodec.string)
-  final val accessControlAllowCredentials: In[In.HeaderType, String] =
-=======
   final val accept: In[Accept]                        =
     header(HeaderNames.accept.toString(), TextCodec.string)
       .transform(Accept.toAccept, Accept.fromAccept)
@@ -25,95 +16,20 @@
   final val acceptRanges: In[String]                  = header(HeaderNames.acceptRanges.toString(), TextCodec.string)
   final val acceptPatch: In[String]                   = header(HeaderNames.acceptPatch.toString(), TextCodec.string)
   final val accessControlAllowCredentials: In[String] =
->>>>>>> be769082
     header(HeaderNames.accessControlAllowCredentials.toString(), TextCodec.string)
-  final val accessControlAllowHeaders: In[In.HeaderType, String]     =
+  final val accessControlAllowHeaders: In[String]     =
     header(HeaderNames.accessControlAllowHeaders.toString(), TextCodec.string)
-  final val accessControlAllowMethods: In[In.HeaderType, String]     =
+  final val accessControlAllowMethods: In[String]     =
     header(HeaderNames.accessControlAllowMethods.toString(), TextCodec.string)
-  final val accessControlAllowOrigin: In[In.HeaderType, String]      =
+  final val accessControlAllowOrigin: In[String]      =
     header(HeaderNames.accessControlAllowOrigin.toString(), TextCodec.string)
-  final val accessControlExposeHeaders: In[In.HeaderType, String]    =
+  final val accessControlExposeHeaders: In[String]    =
     header(HeaderNames.accessControlExposeHeaders.toString(), TextCodec.string)
-  final val accessControlMaxAge: In[In.HeaderType, String]           =
-    header(HeaderNames.accessControlMaxAge.toString(), TextCodec.string)
-  final val accessControlRequestHeaders: In[In.HeaderType, String]   =
+  final val accessControlMaxAge: In[String] = header(HeaderNames.accessControlMaxAge.toString(), TextCodec.string)
+  final val accessControlRequestHeaders: In[String] =
     header(HeaderNames.accessControlRequestHeaders.toString(), TextCodec.string)
-  final val accessControlRequestMethod: In[In.HeaderType, String]    =
+  final val accessControlRequestMethod: In[String]  =
     header(HeaderNames.accessControlRequestMethod.toString(), TextCodec.string)
-<<<<<<< HEAD
-  final val age: In[In.HeaderType, String]             = header(HeaderNames.age.toString(), TextCodec.string)
-  final val allow: In[In.HeaderType, String]           = header(HeaderNames.allow.toString(), TextCodec.string)
-  final val authorization: In[In.HeaderType, String]   = header(HeaderNames.authorization.toString(), TextCodec.string)
-  final val cacheControl: In[In.HeaderType, String]    = header(HeaderNames.cacheControl.toString(), TextCodec.string)
-  final val connection: In[In.HeaderType, String]      = header(HeaderNames.connection.toString(), TextCodec.string)
-  final val contentBase: In[In.HeaderType, String]     = header(HeaderNames.contentBase.toString(), TextCodec.string)
-  final val contentEncoding: In[In.HeaderType, String] =
-    header(HeaderNames.contentEncoding.toString(), TextCodec.string)
-  final val contentLanguage: In[In.HeaderType, String] =
-    header(HeaderNames.contentLanguage.toString(), TextCodec.string)
-  final val contentLength: In[In.HeaderType, String]   = header(HeaderNames.contentLength.toString(), TextCodec.string)
-  final val contentLocation: In[In.HeaderType, String] =
-    header(HeaderNames.contentLocation.toString(), TextCodec.string)
-  final val contentTransferEncoding: In[In.HeaderType, String] =
-    header(HeaderNames.contentTransferEncoding.toString(), TextCodec.string)
-  final val contentDisposition: In[In.HeaderType, String]      =
-    header(HeaderNames.contentDisposition.toString(), TextCodec.string)
-  final val contentMd5: In[In.HeaderType, String]   = header(HeaderNames.contentMd5.toString(), TextCodec.string)
-  final val contentRange: In[In.HeaderType, String] = header(HeaderNames.contentRange.toString(), TextCodec.string)
-  final val contentSecurityPolicy: In[In.HeaderType, String] =
-    header(HeaderNames.contentSecurityPolicy.toString(), TextCodec.string)
-  final val contentType: In[In.HeaderType, String]       = header(HeaderNames.contentType.toString(), TextCodec.string)
-  final val cookie: In[In.HeaderType, String]            = header(HeaderNames.cookie.toString(), TextCodec.string)
-  final val date: In[In.HeaderType, String]              = header(HeaderNames.date.toString(), TextCodec.string)
-  final val dnt: In[In.HeaderType, String]               = header(HeaderNames.dnt.toString(), TextCodec.string)
-  final val etag: In[In.HeaderType, String]              = header(HeaderNames.etag.toString(), TextCodec.string)
-  final val expect: In[In.HeaderType, String]            = header(HeaderNames.expect.toString(), TextCodec.string)
-  final val expires: In[In.HeaderType, String]           = header(HeaderNames.expires.toString(), TextCodec.string)
-  final val from: In[In.HeaderType, String]              = header(HeaderNames.from.toString(), TextCodec.string)
-  final val host: In[In.HeaderType, String]              = header(HeaderNames.host.toString(), TextCodec.string)
-  final val ifMatch: In[In.HeaderType, String]           = header(HeaderNames.ifMatch.toString(), TextCodec.string)
-  final val ifModifiedSince: In[In.HeaderType, String]   =
-    header(HeaderNames.ifModifiedSince.toString(), TextCodec.string)
-  final val ifNoneMatch: In[In.HeaderType, String]       = header(HeaderNames.ifNoneMatch.toString(), TextCodec.string)
-  final val ifRange: In[In.HeaderType, String]           = header(HeaderNames.ifRange.toString(), TextCodec.string)
-  final val ifUnmodifiedSince: In[In.HeaderType, String] =
-    header(HeaderNames.ifUnmodifiedSince.toString(), TextCodec.string)
-  final val lastModified: In[In.HeaderType, String]      = header(HeaderNames.lastModified.toString(), TextCodec.string)
-  final val location: In[In.HeaderType, String]          = header(HeaderNames.location.toString(), TextCodec.string)
-  final val maxForwards: In[In.HeaderType, String]       = header(HeaderNames.maxForwards.toString(), TextCodec.string)
-  final val origin: In[In.HeaderType, String]            = header(HeaderNames.origin.toString(), TextCodec.string)
-  final val pragma: In[In.HeaderType, String]            = header(HeaderNames.pragma.toString(), TextCodec.string)
-  final val proxyAuthenticate: In[In.HeaderType, String] =
-    header(HeaderNames.proxyAuthenticate.toString(), TextCodec.string)
-  final val proxyAuthorization: In[In.HeaderType, String] =
-    header(HeaderNames.proxyAuthorization.toString(), TextCodec.string)
-  final val range: In[In.HeaderType, String]              = header(HeaderNames.range.toString(), TextCodec.string)
-  final val referer: In[In.HeaderType, String]            = header(HeaderNames.referer.toString(), TextCodec.string)
-  final val retryAfter: In[In.HeaderType, String]         = header(HeaderNames.retryAfter.toString(), TextCodec.string)
-  final val secWebSocketLocation: In[In.HeaderType, String]   =
-    header(HeaderNames.secWebSocketLocation.toString(), TextCodec.string)
-  final val secWebSocketOrigin: In[In.HeaderType, String]     =
-    header(HeaderNames.secWebSocketOrigin.toString(), TextCodec.string)
-  final val secWebSocketProtocol: In[In.HeaderType, String]   =
-    header(HeaderNames.secWebSocketProtocol.toString(), TextCodec.string)
-  final val secWebSocketVersion: In[In.HeaderType, String]    =
-    header(HeaderNames.secWebSocketVersion.toString(), TextCodec.string)
-  final val secWebSocketKey: In[In.HeaderType, String]        =
-    header(HeaderNames.secWebSocketKey.toString(), TextCodec.string)
-  final val secWebSocketAccept: In[In.HeaderType, String]     =
-    header(HeaderNames.secWebSocketAccept.toString(), TextCodec.string)
-  final val secWebSocketExtensions: In[In.HeaderType, String] =
-    header(HeaderNames.secWebSocketExtensions.toString(), TextCodec.string)
-  final val server: In[In.HeaderType, String]                 = header(HeaderNames.server.toString(), TextCodec.string)
-  final val setCookie: In[In.HeaderType, String]        = header(HeaderNames.setCookie.toString(), TextCodec.string)
-  final val te: In[In.HeaderType, String]               = header(HeaderNames.te.toString(), TextCodec.string)
-  final val trailer: In[In.HeaderType, String]          = header(HeaderNames.trailer.toString(), TextCodec.string)
-  final val transferEncoding: In[In.HeaderType, String] =
-    header(HeaderNames.transferEncoding.toString(), TextCodec.string)
-  final val upgrade: In[In.HeaderType, String]          = header(HeaderNames.upgrade.toString(), TextCodec.string)
-  final val upgradeInsecureRequests: In[In.HeaderType, String] =
-=======
   final val age: In[Age]     = header(HeaderNames.age.toString(), TextCodec.string).transform(Age.toAge, Age.fromAge)
   final val allow: In[Allow] =
     header(HeaderNames.allow.toString(), TextCodec.string)
@@ -175,20 +91,15 @@
   final val transferEncoding: In[String]       = header(HeaderNames.transferEncoding.toString(), TextCodec.string)
   final val upgrade: In[String]                = header(HeaderNames.upgrade.toString(), TextCodec.string)
   final val upgradeInsecureRequests: In[String] =
->>>>>>> be769082
     header(HeaderNames.upgradeInsecureRequests.toString(), TextCodec.string)
-  final val userAgent: In[In.HeaderType, String]         = header(HeaderNames.userAgent.toString(), TextCodec.string)
-  final val vary: In[In.HeaderType, String]              = header(HeaderNames.vary.toString(), TextCodec.string)
-  final val via: In[In.HeaderType, String]               = header(HeaderNames.via.toString(), TextCodec.string)
-  final val warning: In[In.HeaderType, String]           = header(HeaderNames.warning.toString(), TextCodec.string)
-  final val webSocketLocation: In[In.HeaderType, String] =
-    header(HeaderNames.webSocketLocation.toString(), TextCodec.string)
-  final val webSocketOrigin: In[In.HeaderType, String]   =
-    header(HeaderNames.webSocketOrigin.toString(), TextCodec.string)
-  final val webSocketProtocol: In[In.HeaderType, String] =
-    header(HeaderNames.webSocketProtocol.toString(), TextCodec.string)
-  final val wwwAuthenticate: In[In.HeaderType, String]   =
-    header(HeaderNames.wwwAuthenticate.toString(), TextCodec.string)
-  final val xFrameOptions: In[In.HeaderType, String]  = header(HeaderNames.xFrameOptions.toString(), TextCodec.string)
-  final val xRequestedWith: In[In.HeaderType, String] = header(HeaderNames.xRequestedWith.toString(), TextCodec.string)
+  final val userAgent: In[String]               = header(HeaderNames.userAgent.toString(), TextCodec.string)
+  final val vary: In[String]                    = header(HeaderNames.vary.toString(), TextCodec.string)
+  final val via: In[String]                     = header(HeaderNames.via.toString(), TextCodec.string)
+  final val warning: In[String]                 = header(HeaderNames.warning.toString(), TextCodec.string)
+  final val webSocketLocation: In[String]       = header(HeaderNames.webSocketLocation.toString(), TextCodec.string)
+  final val webSocketOrigin: In[String]         = header(HeaderNames.webSocketOrigin.toString(), TextCodec.string)
+  final val webSocketProtocol: In[String]       = header(HeaderNames.webSocketProtocol.toString(), TextCodec.string)
+  final val wwwAuthenticate: In[String]         = header(HeaderNames.wwwAuthenticate.toString(), TextCodec.string)
+  final val xFrameOptions: In[String]           = header(HeaderNames.xFrameOptions.toString(), TextCodec.string)
+  final val xRequestedWith: In[String]          = header(HeaderNames.xRequestedWith.toString(), TextCodec.string)
 }