package zio.http.api

import zio._
import zio.http.api.CodecType.Route
import zio.http.model.{Header, Headers, Method}
import zio.schema._
import zio.stream.ZStream
import zio.stacktracer.TracingImplicits.disableAutoTrace // scalafix:ok;

/**
 * An [[zio.http.api.EndpointSpec]] represents an API endpoint for the HTTP
 * protocol. Every `API` has an input, which comes from a combination of the
 * HTTP path, query string parameters, and headers, and an output, which is the
 * data computed by the handler of the API.
 *
 * MiddlewareInput : Example: A subset of `HttpCodec[Input]` that doesn't give
 * access to `Input` MiddlwareOutput: Example: A subset of `Out[Output]` that
 * doesn't give access to `Output` Input: Example: Int Output: Example: User
 *
 * As [[zio.http.api.EndpointSpec]] is a purely declarative encoding of an
 * endpoint, it is possible to use this model to generate a [[zio.http.HttpApp]]
 * (by supplying a handler for the endpoint), to generate OpenAPI documentation,
 * to generate a type-safe Scala client for the endpoint, and possibly, to
 * generate client libraries in other programming languages.
 */
final case class EndpointSpec[Input, Output](
  input: HttpCodec[
    CodecType.RequestType,
    Input,
  ],
  output: HttpCodec[CodecType.ResponseType, Output],
  doc: Doc,
) { self =>

  def apply(input: Input): Invocation[this.type, Input, Output] =
    Invocation(self, input)

  def apply[A, B](a: A, b: B)(implicit
    ev: (A, B) <:< Input,
  ): Invocation[this.type, Input, Output] =
    Invocation(self, ev((a, b)))

  def apply[A, B, C](a: A, b: B, c: C)(implicit
    ev: (A, B, C) <:< Input,
  ): Invocation[this.type, Input, Output] =
    Invocation(self, ev((a, b, c)))

  def apply[A, B, C, D](a: A, b: B, c: C, d: D)(implicit
    ev: (A, B, C, D) <:< Input,
  ): Invocation[this.type, Input, Output] =
    Invocation(self, ev((a, b, c, d)))

  def apply[A, B, C, D, E](a: A, b: B, c: C, d: D, e: E)(implicit
    ev: (A, B, C, D, E) <:< Input,
  ): Invocation[this.type, Input, Output] =
    Invocation(self, ev((a, b, c, d, e)))

  def apply[A, B, C, D, E, F](a: A, b: B, c: C, d: D, e: E, f: F)(implicit
    ev: (A, B, C, D, E, F) <:< Input,
  ): Invocation[this.type, Input, Output] =
    Invocation(self, ev((a, b, c, d, e, f)))

  def apply[A, B, C, D, E, F, G](a: A, b: B, c: C, d: D, e: E, f: F, g: G)(implicit
    ev: (A, B, C, D, E, F, G) <:< Input,
  ): Invocation[this.type, Input, Output] =
    Invocation(self, ev((a, b, c, d, e, f, g)))

  def apply[A, B, C, D, E, F, G, H](a: A, b: B, c: C, d: D, e: E, f: F, g: G, h: H)(implicit
    ev: (A, B, C, D, E, F, G, H) <:< Input,
  ): Invocation[this.type, Input, Output] =
    Invocation(self, ev((a, b, c, d, e, f, g, h)))

  def apply[A, B, C, D, E, F, G, H, I](a: A, b: B, c: C, d: D, e: E, f: F, g: G, h: H, i: I)(implicit
    ev: (A, B, C, D, E, F, G, H, I) <:< Input,
  ): Invocation[this.type, Input, Output] =
    Invocation(self, ev((a, b, c, d, e, f, g, h, i)))

  /**
   * Returns a new API that is derived from this one, but which includes
   * additional documentation that will be included in OpenAPI generation.
   */
  def ??(that: Doc): EndpointSpec[Input, Output] = copy(doc = self.doc + that)

  /**
   * Converts this API, which is an abstract description of an endpoint, into a
   * service, which is a concrete implementation of the endpoint. In order to
   * convert an API into a service, you must specify a function which handles
   * the input, and returns the output.
   */
<<<<<<< HEAD
  def implement[R, E](f: Input => ZIO[R, E, Output]): Endpoints[R, E, Id] =
    Endpoints.HandledEndpoint[R, E, Input, Output, Id](self, f).withAllIds[Id]

  def header[A](codec: HeaderCodec[A])(implicit
    combiner: Combiner[Input, A],
  ): EndpointSpec[combiner.Out, Output] =
    copy(input = self.input ++ codec)

  /**
   * Changes the identity of the API to the specified singleton string type.
   * Currently this is only used to "prettify" type signatures and, assuming
   * each API is uniquely identified, has no effect on behavior.
   */
  def id[I <: String with Singleton](i: I): EndpointSpec.WithId[Input, Output, I] = {
    val _ = i
    self.asInstanceOf[EndpointSpec.WithId[Input, Output, I]]
  }
=======
  def implement[R, E](f: Input => ZIO[R, E, Output]): Endpoints[R, E, this.type] =
    Endpoints.HandledEndpoint[R, E, Input, Output, this.type](self, f)
>>>>>>> d7f451e0

  /**
   * Adds a new element of input to the API, which can come from the portion of
   * the HTTP path not yet consumed, the query string parameters, or the HTTP
   * headers of the request.
   */
  def in[Input2](
    in2: HttpCodec[CodecType.RequestType, Input2],
  )(implicit
    combiner: Combiner[Input, Input2],
  ): EndpointSpec[combiner.Out, Output] =
    copy(input = self.input ++ in2)

  /**
   * Convert API to a ServiceSpec.
   */
  def toServiceSpec: ServiceSpec[Unit, Unit, this.type] =
    ServiceSpec(self).middleware(MiddlewareSpec.none)

  /**
   * Changes the output type of the endpoint to the specified output type.
   */
  def out[Output2: Schema]: EndpointSpec[Input, Output2] =
    copy(output = HttpCodec.Body(implicitly[Schema[Output2]]))

  def out[Output2](out2: HttpCodec[CodecType.ResponseType, Output2])(implicit
    combiner: Combiner[Output, Output2],
  ): EndpointSpec[Input, combiner.Out] =
    copy(output = output ++ out2)

  /**
   * Changes the output type of the endpoint to be a stream of the specified
   * output type.
   */
<<<<<<< HEAD
  def outStream[Output2: Schema]: EndpointSpec.WithId[Input, ZStream[Any, Throwable, Output2], Id] =
    copy(output = HttpCodec.BodyStream(implicitly[Schema[Output2]])).withId[Id]

  def query[A](codec: QueryCodec[A])(implicit
    combiner: Combiner[Input, A],
  ): EndpointSpec[combiner.Out, Output] =
    copy(input = self.input ++ codec)

  def route[A](codec: RouteCodec[A])(implicit
    combiner: Combiner[Input, A],
  ): EndpointSpec[combiner.Out, Output] =
    copy(input = self.input ++ codec)

  private def withId[I]: EndpointSpec.WithId[Input, Output, I] =
    self.asInstanceOf[EndpointSpec.WithId[Input, Output, I]]
=======
  def outStream[Output2: Schema]: EndpointSpec[Input, ZStream[Any, Throwable, Output2]] =
    copy(output = HttpCodec.BodyStream(implicitly[Schema[Output2]]))
>>>>>>> d7f451e0
}

object EndpointSpec {

  /**
   * Constructs an API for a DELETE endpoint, given the specified input. It is
   * not necessary to specify the full input to the endpoint upfront, as the
   * `API#in` method can be used to incrementally append additional input to the
   * definition of the API.
   */
  def delete[Input](route: RouteCodec[Input]): EndpointSpec[Input, Unit] = {
    EndpointSpec(route ++ MethodCodec.delete, HttpCodec.empty, Doc.empty)
  }

  /**
   * Constructs an API for a GET endpoint, given the specified input. It is not
   * necessary to specify the full input to the endpoint upfront, as the
   * `API#in` method can be used to incrementally append additional input to the
   * definition of the API.
   */
  def get[Input](route: RouteCodec[Input]): EndpointSpec[Input, Unit] =
    EndpointSpec(route ++ MethodCodec.get, HttpCodec.empty, Doc.empty)

  /**
   * Constructs an API for a POST endpoint, given the specified input. It is not
   * necessary to specify the full input to the endpoint upfront, as the
   * `API#in` method can be used to incrementally append additional input to the
   * definition of the API.
   */
  def post[Input](route: RouteCodec[Input]): EndpointSpec[Input, Unit] =
    EndpointSpec(route ++ MethodCodec.post, HttpCodec.empty, Doc.empty)

  /**
   * Constructs an API for a PUT endpoint, given the specified input. It is not
   * necessary to specify the full input to the endpoint upfront, as the
   * `API#in` method can be used to incrementally append additional input to the
   * definition of the API.
   */
  def put[Input](route: RouteCodec[Input]): EndpointSpec[Input, Unit] =
    EndpointSpec(route ++ MethodCodec.put, HttpCodec.empty, Doc.empty)
}<|MERGE_RESOLUTION|>--- conflicted
+++ resolved
@@ -87,28 +87,13 @@
    * convert an API into a service, you must specify a function which handles
    * the input, and returns the output.
    */
-<<<<<<< HEAD
-  def implement[R, E](f: Input => ZIO[R, E, Output]): Endpoints[R, E, Id] =
-    Endpoints.HandledEndpoint[R, E, Input, Output, Id](self, f).withAllIds[Id]
+  def implement[R, E](f: Input => ZIO[R, E, Output]): Endpoints[R, E, this.type] =
+    Endpoints.HandledEndpoint[R, E, Input, Output, this.type](self, f)
 
   def header[A](codec: HeaderCodec[A])(implicit
     combiner: Combiner[Input, A],
   ): EndpointSpec[combiner.Out, Output] =
     copy(input = self.input ++ codec)
-
-  /**
-   * Changes the identity of the API to the specified singleton string type.
-   * Currently this is only used to "prettify" type signatures and, assuming
-   * each API is uniquely identified, has no effect on behavior.
-   */
-  def id[I <: String with Singleton](i: I): EndpointSpec.WithId[Input, Output, I] = {
-    val _ = i
-    self.asInstanceOf[EndpointSpec.WithId[Input, Output, I]]
-  }
-=======
-  def implement[R, E](f: Input => ZIO[R, E, Output]): Endpoints[R, E, this.type] =
-    Endpoints.HandledEndpoint[R, E, Input, Output, this.type](self, f)
->>>>>>> d7f451e0
 
   /**
    * Adds a new element of input to the API, which can come from the portion of
@@ -143,9 +128,8 @@
    * Changes the output type of the endpoint to be a stream of the specified
    * output type.
    */
-<<<<<<< HEAD
-  def outStream[Output2: Schema]: EndpointSpec.WithId[Input, ZStream[Any, Throwable, Output2], Id] =
-    copy(output = HttpCodec.BodyStream(implicitly[Schema[Output2]])).withId[Id]
+  def outStream[Output2: Schema]: EndpointSpec[Input, ZStream[Any, Throwable, Output2]] =
+    copy(output = HttpCodec.BodyStream(implicitly[Schema[Output2]]))
 
   def query[A](codec: QueryCodec[A])(implicit
     combiner: Combiner[Input, A],
@@ -156,13 +140,6 @@
     combiner: Combiner[Input, A],
   ): EndpointSpec[combiner.Out, Output] =
     copy(input = self.input ++ codec)
-
-  private def withId[I]: EndpointSpec.WithId[Input, Output, I] =
-    self.asInstanceOf[EndpointSpec.WithId[Input, Output, I]]
-=======
-  def outStream[Output2: Schema]: EndpointSpec[Input, ZStream[Any, Throwable, Output2]] =
-    copy(output = HttpCodec.BodyStream(implicitly[Schema[Output2]]))
->>>>>>> d7f451e0
 }
 
 object EndpointSpec {
