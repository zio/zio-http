--- conflicted
+++ resolved
@@ -41,7 +41,6 @@
       override def make(
         route: Endpoint[A],
         f: Request.ParameterizedRequest[A] => ZIO[R, E, Response[R, E]],
-<<<<<<< HEAD
       ): HttpApp[R, E] = {
         Http
           .collect[Request] { case req =>
@@ -49,13 +48,6 @@
               case Some(value) => Http.fromEffect(f(Request.ParameterizedRequest(req, value)))
               case None        => Http.empty
             }
-=======
-      ): HttpApp[R, E] =
-        Http.collectZIO[Request] { case req =>
-          route.extract(req) match {
-            case Some(value) => f(Request.ParameterizedRequest(req, value))
-            case None        => UIO(Response.fromHttpError(HttpError.NotFound(req.url.path)))
->>>>>>> 6e992c6f
           }
           .flatten
       }
