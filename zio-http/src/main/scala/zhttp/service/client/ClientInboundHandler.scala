--- conflicted
+++ resolved
@@ -3,6 +3,7 @@
 import io.netty.channel.{ChannelHandlerContext, SimpleChannelInboundHandler}
 import io.netty.handler.codec.http.{FullHttpRequest, FullHttpResponse}
 import zhttp.http.Response
+import zhttp.logging.Logger
 import zhttp.service.HttpRuntime
 import zio.Promise
 
@@ -16,11 +17,7 @@
   isWebSocket: Boolean,
 ) extends SimpleChannelInboundHandler[FullHttpResponse](true) {
 
-<<<<<<< HEAD
-  // private val log = Logger.getLogger("zhttp.service.client.ClientInboundHandler")
-=======
   private val log = Logger.make("zhttp.service.client.ClientInboundHandler")
->>>>>>> 98962870
 
   override def channelActive(ctx: ChannelHandlerContext): Unit = {
     if (isWebSocket) {
@@ -33,7 +30,7 @@
 
   override def channelRead0(ctx: ChannelHandlerContext, msg: FullHttpResponse): Unit = {
     msg.touch("handlers.ClientInboundHandler-channelRead0")
-    // log.trace(s"Received message: $msg")
+    log.trace(s"Received message: $msg")
     // NOTE: The promise is made uninterruptible to be able to complete the promise in a error situation.
     // It allows to avoid loosing the message from pipeline in case the channel pipeline is closed due to an error.
     zExec.unsafeRun(ctx)(promise.succeed(Response.unsafeFromJResponse(msg)).uninterruptible)
@@ -45,13 +42,13 @@
   }
 
   override def exceptionCaught(ctx: ChannelHandlerContext, error: Throwable): Unit = {
-    // log.error(s"Exception caught.", error)
+    log.error(s"Exception caught.", error)
     zExec.unsafeRun(ctx)(promise.fail(error).uninterruptible)
     releaseRequest()
   }
 
   private def releaseRequest(): Unit = {
-    // log.debug(s"Reference count: ${jReq.refCnt()}")
+    log.debug(s"Reference count: ${jReq.refCnt()}")
     if (jReq.refCnt() > 0) {
       jReq.release(jReq.refCnt()): Unit
     }
