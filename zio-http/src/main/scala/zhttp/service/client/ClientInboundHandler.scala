package zhttp.service.client

import io.netty.channel.{ChannelHandlerContext, SimpleChannelInboundHandler}
import io.netty.handler.codec.http.{FullHttpRequest, FullHttpResponse}
import zhttp.http.Response
import zhttp.service.HttpRuntime
import zio.Promise

/**
 * Handles HTTP response
 */
final class ClientInboundHandler[R](
  zExec: HttpRuntime[R],
  jReq: FullHttpRequest,
  promise: Promise[Throwable, Response],
  isWebSocket: Boolean,
) extends SimpleChannelInboundHandler[FullHttpResponse](true) {

  override def channelActive(ctx: ChannelHandlerContext): Unit = {
    if (isWebSocket) {
      ctx.fireChannelActive(): Unit
    } else {
      ctx.writeAndFlush(jReq)
      ()
    }
  }

  override def channelRead0(ctx: ChannelHandlerContext, msg: FullHttpResponse): Unit = {
    msg.touch("handlers.ClientInboundHandler-channelRead0")
<<<<<<< HEAD

    zExec.unsafeRunUninterruptible(ctx)(promise.succeed(Response.unsafeFromJResponse(msg)))
=======
    // NOTE: The promise is made uninterruptible to be able to complete the promise in a error situation.
    // It allows to avoid loosing the message from pipeline in case the channel pipeline is closed due to an error.
    zExec.unsafeRunUninterruptible(ctx)(promise.succeed(Response.unsafeFromJResponse(ctx, msg)))

>>>>>>> c1922868
    if (isWebSocket) {
      ctx.fireChannelRead(msg.retain())
      ctx.pipeline().remove(ctx.name()): Unit
    }
  }

  override def exceptionCaught(ctx: ChannelHandlerContext, error: Throwable): Unit = {
    zExec.unsafeRunUninterruptible(ctx)(promise.fail(error))
    releaseRequest()
  }

  private def releaseRequest(): Unit = {
    if (jReq.refCnt() > 0) {
      jReq.release(jReq.refCnt()): Unit
    }
  }
}<|MERGE_RESOLUTION|>--- conflicted
+++ resolved
@@ -27,15 +27,10 @@
 
   override def channelRead0(ctx: ChannelHandlerContext, msg: FullHttpResponse): Unit = {
     msg.touch("handlers.ClientInboundHandler-channelRead0")
-<<<<<<< HEAD
-
-    zExec.unsafeRunUninterruptible(ctx)(promise.succeed(Response.unsafeFromJResponse(msg)))
-=======
     // NOTE: The promise is made uninterruptible to be able to complete the promise in a error situation.
     // It allows to avoid loosing the message from pipeline in case the channel pipeline is closed due to an error.
     zExec.unsafeRunUninterruptible(ctx)(promise.succeed(Response.unsafeFromJResponse(ctx, msg)))
 
->>>>>>> c1922868
     if (isWebSocket) {
       ctx.fireChannelRead(msg.retain())
       ctx.pipeline().remove(ctx.name()): Unit
