package zhttp.service

<<<<<<< HEAD
import io.netty.channel.{ChannelHandlerContext => JChannelHandlerContext, EventLoopGroup => JEventLoopGroup}
import io.netty.util.concurrent.{EventExecutor => JEventExecutor}
import zio.internal.Executor
import zio.{Exit, Runtime, URIO, ZIO}

import scala.collection.mutable
import scala.concurrent.{ExecutionContext => JExecutionContext}
import scala.jdk.CollectionConverters._
=======
import io.netty.channel.ChannelHandlerContext
import io.netty.util.concurrent.{Future, GenericFutureListener}
import zio.{Exit, Fiber, URIO, ZIO}
>>>>>>> cead02be

/**
 * Provides basic ZIO based utilities for any ZIO based program to execute in a channel's context. It will automatically
 * cancel the execution when the channel closes.
 */
<<<<<<< HEAD
final class UnsafeChannelExecutor[R](runtime: UnsafeChannelExecutor.RuntimeMap[R]) {

  def unsafeExecute_(ctx: JChannelHandlerContext)(program: ZIO[R, Throwable, Any]): Unit = {
    unsafeExecute(ctx, program) {
=======
final class UnsafeChannelExecutor[R](runtime: zio.Runtime[R]) {
  def unsafeExecute_(ctx: ChannelHandlerContext)(program: ZIO[R, Throwable, Any]): Unit = {
    unsafeExecute(ctx, program)({
>>>>>>> cead02be
      case Exit.Success(_)     => ()
      case Exit.Failure(cause) =>
        cause.failureOption match {
          case Some(error: Throwable) => ctx.fireExceptionCaught(error)
          case _                      => ()
        }
        ctx.close()
    }
  }

  def unsafeExecute[E, A](ctx: ChannelHandlerContext, program: ZIO[R, E, A])(
    cb: Exit[E, A] => Any,
  ): Unit = {
    val rtm = runtime.getRuntime(ctx)
    rtm
      .unsafeRunAsync(for {
        fiber  <- program.fork
        _      <- ZIO.effectTotal {
          ctx.channel.closeFuture.addListener((_: AnyRef) => rtm.unsafeRunAsync_(fiber.interrupt): Unit)
        }
        result <- fiber.join
      } yield result)(cb)

  }
}

object UnsafeChannelExecutor {
  sealed trait RuntimeMap[R] {
    def getRuntime(ctx: JChannelHandlerContext): Runtime[R]
  }

  object RuntimeMap {

    case class Default[R](runtime: Runtime[R]) extends RuntimeMap[R] {
      override def getRuntime(ctx: JChannelHandlerContext): Runtime[R] = runtime
    }

    case class Group[R](runtime: Runtime[R], group: JEventLoopGroup) extends RuntimeMap[R] {
      private val localRuntime: mutable.Map[JEventExecutor, Runtime[R]] = {
        val map = mutable.Map.empty[JEventExecutor, Runtime[R]]
        for (exe <- group.asScala)
          map += exe -> runtime.withYieldOnStart(false).withExecutor {
            Executor.fromExecutionContext(runtime.platform.executor.yieldOpCount) {
              JExecutionContext.fromExecutor(exe)
            }
          }

        map
      }

      override def getRuntime(ctx: JChannelHandlerContext): Runtime[R] =
        localRuntime.getOrElse(ctx.executor(), runtime)
    }

    def make[R](group: JEventLoopGroup): ZIO[R, Nothing, RuntimeMap[R]] =
      ZIO.runtime[R].map(runtime => Group(runtime, group))

    def make[R](): ZIO[R, Nothing, RuntimeMap[R]] =
      ZIO.runtime[R].map(runtime => Default(runtime))
  }

  def make[R](group: JEventLoopGroup): URIO[R, UnsafeChannelExecutor[R]] =
    RuntimeMap.make(group).map(runtime => new UnsafeChannelExecutor[R](runtime))

  def make[R](): URIO[R, UnsafeChannelExecutor[R]] =
    RuntimeMap.make().map(runtime => new UnsafeChannelExecutor[R](runtime))
}<|MERGE_RESOLUTION|>--- conflicted
+++ resolved
@@ -1,34 +1,22 @@
 package zhttp.service
 
-<<<<<<< HEAD
-import io.netty.channel.{ChannelHandlerContext => JChannelHandlerContext, EventLoopGroup => JEventLoopGroup}
-import io.netty.util.concurrent.{EventExecutor => JEventExecutor}
+import io.netty.channel.{ChannelHandlerContext, EventLoopGroup}
+import io.netty.util.concurrent.EventExecutor
 import zio.internal.Executor
 import zio.{Exit, Runtime, URIO, ZIO}
 
 import scala.collection.mutable
 import scala.concurrent.{ExecutionContext => JExecutionContext}
 import scala.jdk.CollectionConverters._
-=======
-import io.netty.channel.ChannelHandlerContext
-import io.netty.util.concurrent.{Future, GenericFutureListener}
-import zio.{Exit, Fiber, URIO, ZIO}
->>>>>>> cead02be
 
 /**
  * Provides basic ZIO based utilities for any ZIO based program to execute in a channel's context. It will automatically
  * cancel the execution when the channel closes.
  */
-<<<<<<< HEAD
 final class UnsafeChannelExecutor[R](runtime: UnsafeChannelExecutor.RuntimeMap[R]) {
 
-  def unsafeExecute_(ctx: JChannelHandlerContext)(program: ZIO[R, Throwable, Any]): Unit = {
+  def unsafeExecute_(ctx: ChannelHandlerContext)(program: ZIO[R, Throwable, Any]): Unit = {
     unsafeExecute(ctx, program) {
-=======
-final class UnsafeChannelExecutor[R](runtime: zio.Runtime[R]) {
-  def unsafeExecute_(ctx: ChannelHandlerContext)(program: ZIO[R, Throwable, Any]): Unit = {
-    unsafeExecute(ctx, program)({
->>>>>>> cead02be
       case Exit.Success(_)     => ()
       case Exit.Failure(cause) =>
         cause.failureOption match {
@@ -57,18 +45,18 @@
 
 object UnsafeChannelExecutor {
   sealed trait RuntimeMap[R] {
-    def getRuntime(ctx: JChannelHandlerContext): Runtime[R]
+    def getRuntime(ctx: ChannelHandlerContext): Runtime[R]
   }
 
   object RuntimeMap {
 
     case class Default[R](runtime: Runtime[R]) extends RuntimeMap[R] {
-      override def getRuntime(ctx: JChannelHandlerContext): Runtime[R] = runtime
+      override def getRuntime(ctx: ChannelHandlerContext): Runtime[R] = runtime
     }
 
-    case class Group[R](runtime: Runtime[R], group: JEventLoopGroup) extends RuntimeMap[R] {
-      private val localRuntime: mutable.Map[JEventExecutor, Runtime[R]] = {
-        val map = mutable.Map.empty[JEventExecutor, Runtime[R]]
+    case class Group[R](runtime: Runtime[R], group: EventLoopGroup) extends RuntimeMap[R] {
+      private val localRuntime: mutable.Map[EventExecutor, Runtime[R]] = {
+        val map = mutable.Map.empty[EventExecutor, Runtime[R]]
         for (exe <- group.asScala)
           map += exe -> runtime.withYieldOnStart(false).withExecutor {
             Executor.fromExecutionContext(runtime.platform.executor.yieldOpCount) {
@@ -79,18 +67,18 @@
         map
       }
 
-      override def getRuntime(ctx: JChannelHandlerContext): Runtime[R] =
+      override def getRuntime(ctx: ChannelHandlerContext): Runtime[R] =
         localRuntime.getOrElse(ctx.executor(), runtime)
     }
 
-    def make[R](group: JEventLoopGroup): ZIO[R, Nothing, RuntimeMap[R]] =
+    def make[R](group: EventLoopGroup): ZIO[R, Nothing, RuntimeMap[R]] =
       ZIO.runtime[R].map(runtime => Group(runtime, group))
 
     def make[R](): ZIO[R, Nothing, RuntimeMap[R]] =
       ZIO.runtime[R].map(runtime => Default(runtime))
   }
 
-  def make[R](group: JEventLoopGroup): URIO[R, UnsafeChannelExecutor[R]] =
+  def make[R](group: EventLoopGroup): URIO[R, UnsafeChannelExecutor[R]] =
     RuntimeMap.make(group).map(runtime => new UnsafeChannelExecutor[R](runtime))
 
   def make[R](): URIO[R, UnsafeChannelExecutor[R]] =
