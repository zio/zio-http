--- conflicted
+++ resolved
@@ -4,20 +4,6 @@
 import zio.Has
 
 package object service {
-<<<<<<< HEAD
-  private[service] val AUTO_RELEASE_REQUEST        = false
-  private[service] val SERVER_CODEC_HANDLER        = "SERVER_CODEC"
-  private[service] val OBJECT_AGGREGATOR           = "OBJECT_AGGREGATOR"
-  private[service] val HTTP_REQUEST_HANDLER        = "HTTP_REQUEST"
-  private[service] val HTTP_RESPONSE_HANDLER       = "HTTP_RESPONSE"
-  private[service] val HTTP_KEEPALIVE_HANDLER      = "HTTP_KEEPALIVE"
-  private[service] val FLOW_CONTROL_HANDLER        = "FLOW_CONTROL_HANDLER"
-  private[service] val WEB_SOCKET_HANDLER          = "WEB_SOCKET_HANDLER"
-  private[service] val SSL_HANDLER                 = "SSL_HANDLER"
-  private[service] val HTTP_ON_HTTPS_HANDLER       = "HTTP_ON_HTTPS_HANDLER"
-  private[service] val HTTP_SERVER_CODEC           = "HTTP_SERVER_CODEC"
-  private[service] val HTTP_SERVER_EXPECT_CONTINUE = "HTTP_SERVER_EXPECT_CONTINUE"
-=======
   private[service] val AUTO_RELEASE_REQUEST            = false
   private[service] val SERVER_CODEC_HANDLER            = "SERVER_CODEC"
   private[service] val OBJECT_AGGREGATOR               = "OBJECT_AGGREGATOR"
@@ -30,7 +16,6 @@
   private[service] val HTTP_SERVER_CODEC               = "HTTP_SERVER_CODEC"
   private[service] val HTTP_SERVER_EXPECT_CONTINUE     = "HTTP_SERVER_EXPECT_CONTINUE"
   private[service] val HTTP_SERVER_FLUSH_CONSOLIDATION = "HTTP_SERVER_FLUSH_CONSOLIDATION"
->>>>>>> 63ab6222
 
   type ChannelFactory       = Has[JChannelFactory[Channel]]
   type EventLoopGroup       = Has[JEventLoopGroup]
