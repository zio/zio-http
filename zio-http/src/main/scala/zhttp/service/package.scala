package zhttp

<<<<<<< HEAD
import io.netty.channel.{Channel, ChannelFactory => JChannelFactory, EventLoopGroup => JEventLoopGroup, ServerChannel}

package object service {
  private[service] val AUTO_RELEASE_REQUEST               = false
  private[service] val SERVER_CODEC_HANDLER               = "SERVER_CODEC"
  private[service] val HTTP_OBJECT_AGGREGATOR             = "HTTP_OBJECT_AGGREGATOR"
  private[service] val HTTP_REQUEST_HANDLER               = "HTTP_REQUEST"
  private[service] val HTTP_RESPONSE_HANDLER              = "HTTP_RESPONSE"
  private[service] val HTTP_KEEPALIVE_HANDLER             = "HTTP_KEEPALIVE"
  private[service] val FLOW_CONTROL_HANDLER               = "FLOW_CONTROL_HANDLER"
  private[service] val WEB_SOCKET_HANDLER                 = "WEB_SOCKET_HANDLER"
  private[service] val SSL_HANDLER                        = "SSL_HANDLER"
  private[service] val HTTP_ON_HTTPS_HANDLER              = "HTTP_ON_HTTPS_HANDLER"
  private[service] val HTTP_SERVER_CODEC                  = "HTTP_SERVER_CODEC"
  private[service] val HTTP_CLIENT_CODEC                  = "HTTP_CLIENT_CODEC"
  private[service] val HTTP_SERVER_EXPECT_CONTINUE        = "HTTP_SERVER_EXPECT_CONTINUE"
  private[service] val HTTP_SERVER_FLUSH_CONSOLIDATION    = "HTTP_SERVER_FLUSH_CONSOLIDATION"
  private[service] val CLIENT_INBOUND_HANDLER             = "CLIENT_INBOUND_HANDLER"
  private[service] val WEB_SOCKET_CLIENT_PROTOCOL_HANDLER = "WEB_SOCKET_CLIENT_PROTOCOL_HANDLER"
  private[service] val HTTP_REQUEST_DECOMPRESSION         = "HTTP_REQUEST_DECOMPRESSION"
  private[zhttp] val HTTP_CONTENT_HANDLER                 = "HTTP_CONTENT_HANDLER"

  type ChannelFactory       = JChannelFactory[Channel]
  type EventLoopGroup       = JEventLoopGroup
  type ServerChannelFactory = JChannelFactory[ServerChannel]
=======
import io.netty.channel.{
  Channel,
  ChannelFactory => JChannelFactory,
  ChannelHandlerContext,
  EventLoopGroup => JEventLoopGroup,
  ServerChannel,
}
import zio.Has

package object service extends Logging {
  type ChannelFactory       = Has[JChannelFactory[Channel]]
  type EventLoopGroup       = Has[JEventLoopGroup]
  type ServerChannelFactory = Has[JChannelFactory[ServerChannel]]
>>>>>>> c1922868
  type UServer              = Server[Any, Nothing]
  private[zhttp] type Ctx   = ChannelHandlerContext
  private[service] val AUTO_RELEASE_REQUEST               = false
  private[service] val SERVER_CODEC_HANDLER               = "SERVER_CODEC"
  private[service] val HTTP_OBJECT_AGGREGATOR             = "HTTP_OBJECT_AGGREGATOR"
  private[service] val HTTP_REQUEST_HANDLER               = "HTTP_REQUEST"
  private[service] val HTTP_RESPONSE_HANDLER              = "HTTP_RESPONSE"
  private[service] val HTTP_KEEPALIVE_HANDLER             = "HTTP_KEEPALIVE"
  private[service] val FLOW_CONTROL_HANDLER               = "FLOW_CONTROL_HANDLER"
  private[service] val WEB_SOCKET_HANDLER                 = "WEB_SOCKET_HANDLER"
  private[service] val SSL_HANDLER                        = "SSL_HANDLER"
  private[service] val HTTP_ON_HTTPS_HANDLER              = "HTTP_ON_HTTPS_HANDLER"
  private[service] val HTTP_SERVER_CODEC                  = "HTTP_SERVER_CODEC"
  private[service] val HTTP_CLIENT_CODEC                  = "HTTP_CLIENT_CODEC"
  private[service] val HTTP_SERVER_EXPECT_CONTINUE        = "HTTP_SERVER_EXPECT_CONTINUE"
  private[service] val HTTP_SERVER_FLUSH_CONSOLIDATION    = "HTTP_SERVER_FLUSH_CONSOLIDATION"
  private[service] val CLIENT_INBOUND_HANDLER             = "CLIENT_INBOUND_HANDLER"
  private[service] val WEB_SOCKET_CLIENT_PROTOCOL_HANDLER = "WEB_SOCKET_CLIENT_PROTOCOL_HANDLER"
  private[service] val HTTP_REQUEST_DECOMPRESSION         = "HTTP_REQUEST_DECOMPRESSION"
  private[service] val LOW_LEVEL_LOGGING                  = "LOW_LEVEL_LOGGING"
  private[zhttp] val HTTP_CONTENT_HANDLER                 = "HTTP_CONTENT_HANDLER"

}<|MERGE_RESOLUTION|>--- conflicted
+++ resolved
@@ -1,32 +1,5 @@
 package zhttp
 
-<<<<<<< HEAD
-import io.netty.channel.{Channel, ChannelFactory => JChannelFactory, EventLoopGroup => JEventLoopGroup, ServerChannel}
-
-package object service {
-  private[service] val AUTO_RELEASE_REQUEST               = false
-  private[service] val SERVER_CODEC_HANDLER               = "SERVER_CODEC"
-  private[service] val HTTP_OBJECT_AGGREGATOR             = "HTTP_OBJECT_AGGREGATOR"
-  private[service] val HTTP_REQUEST_HANDLER               = "HTTP_REQUEST"
-  private[service] val HTTP_RESPONSE_HANDLER              = "HTTP_RESPONSE"
-  private[service] val HTTP_KEEPALIVE_HANDLER             = "HTTP_KEEPALIVE"
-  private[service] val FLOW_CONTROL_HANDLER               = "FLOW_CONTROL_HANDLER"
-  private[service] val WEB_SOCKET_HANDLER                 = "WEB_SOCKET_HANDLER"
-  private[service] val SSL_HANDLER                        = "SSL_HANDLER"
-  private[service] val HTTP_ON_HTTPS_HANDLER              = "HTTP_ON_HTTPS_HANDLER"
-  private[service] val HTTP_SERVER_CODEC                  = "HTTP_SERVER_CODEC"
-  private[service] val HTTP_CLIENT_CODEC                  = "HTTP_CLIENT_CODEC"
-  private[service] val HTTP_SERVER_EXPECT_CONTINUE        = "HTTP_SERVER_EXPECT_CONTINUE"
-  private[service] val HTTP_SERVER_FLUSH_CONSOLIDATION    = "HTTP_SERVER_FLUSH_CONSOLIDATION"
-  private[service] val CLIENT_INBOUND_HANDLER             = "CLIENT_INBOUND_HANDLER"
-  private[service] val WEB_SOCKET_CLIENT_PROTOCOL_HANDLER = "WEB_SOCKET_CLIENT_PROTOCOL_HANDLER"
-  private[service] val HTTP_REQUEST_DECOMPRESSION         = "HTTP_REQUEST_DECOMPRESSION"
-  private[zhttp] val HTTP_CONTENT_HANDLER                 = "HTTP_CONTENT_HANDLER"
-
-  type ChannelFactory       = JChannelFactory[Channel]
-  type EventLoopGroup       = JEventLoopGroup
-  type ServerChannelFactory = JChannelFactory[ServerChannel]
-=======
 import io.netty.channel.{
   Channel,
   ChannelFactory => JChannelFactory,
@@ -34,13 +7,11 @@
   EventLoopGroup => JEventLoopGroup,
   ServerChannel,
 }
-import zio.Has
 
 package object service extends Logging {
-  type ChannelFactory       = Has[JChannelFactory[Channel]]
-  type EventLoopGroup       = Has[JEventLoopGroup]
-  type ServerChannelFactory = Has[JChannelFactory[ServerChannel]]
->>>>>>> c1922868
+  type ChannelFactory       = JChannelFactory[Channel]
+  type EventLoopGroup       = JEventLoopGroup
+  type ServerChannelFactory = JChannelFactory[ServerChannel]
   type UServer              = Server[Any, Nothing]
   private[zhttp] type Ctx   = ChannelHandlerContext
   private[service] val AUTO_RELEASE_REQUEST               = false
