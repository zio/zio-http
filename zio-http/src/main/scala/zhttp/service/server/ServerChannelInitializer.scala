package zhttp.service.server

import io.netty.channel.ChannelHandler.Sharable
import io.netty.channel.{Channel, ChannelHandler, ChannelInitializer}
import io.netty.handler.codec.http.HttpObjectDecoder.{
  DEFAULT_MAX_CHUNK_SIZE,
  DEFAULT_MAX_HEADER_SIZE,
  DEFAULT_MAX_INITIAL_LINE_LENGTH,
}
import io.netty.handler.codec.http._
import io.netty.handler.flow.FlowControlHandler
import io.netty.handler.flush.FlushConsolidationHandler
import zhttp.service.Server.Config
import zhttp.service._

/**
 * Initializes the netty channel with default handlers
 */
@Sharable
final case class ServerChannelInitializer[R](
  zExec: HttpRuntime[R],
  cfg: Config[R, Throwable],
  reqHandler: ChannelHandler,
  respHandler: ChannelHandler,
) extends ChannelInitializer[Channel] {
  override def initChannel(channel: Channel): Unit = {
    // !! IMPORTANT !!
    // Order of handlers are critical to make this work
    val pipeline = channel.pipeline()

    // SSL
    // Add SSL Handler if CTX is available
    val sslctx = if (cfg.sslOption == null) null else cfg.sslOption.sslContext
    if (sslctx != null)
      pipeline
        .addFirst(SSL_HANDLER, new OptionalSSLHandler(sslctx, cfg.sslOption.httpBehaviour, cfg))

    // ServerCodec
    // Instead of ServerCodec, we should use Decoder and Encoder separately to have more granular control over performance.
    pipeline.addLast(
      "decoder",
      new HttpRequestDecoder(DEFAULT_MAX_INITIAL_LINE_LENGTH, DEFAULT_MAX_HEADER_SIZE, DEFAULT_MAX_CHUNK_SIZE, false),
    )
    pipeline.addLast("encoder", new HttpResponseEncoder())

    // TODO: See if server codec is really required

    // ObjectAggregator
    // Always add ObjectAggregator
    pipeline.addLast(OBJECT_AGGREGATOR, new HttpObjectAggregator(cfg.maxRequestSize))

    // ExpectContinueHandler
    // Add expect continue handler is settings is true
    if (cfg.acceptContinue) pipeline.addLast(HTTP_SERVER_EXPECT_CONTINUE, new HttpServerExpectContinueHandler())

    // KeepAliveHandler
    // Add Keep-Alive handler is settings is true
    if (cfg.keepAlive) pipeline.addLast(HTTP_KEEPALIVE_HANDLER, new HttpServerKeepAliveHandler)

    // FlowControlHandler
    // Required because HttpObjectDecoder fires an HttpRequest that is immediately followed by a LastHttpContent event.
    // For reference: https://netty.io/4.1/api/io/netty/handler/flow/FlowControlHandler.html
<<<<<<< HEAD
    pipeline.addLast(FLOW_CONTROL_HANDLER, new FlowControlHandler())
=======
    if (cfg.flowControl) pipeline.addLast(FLOW_CONTROL_HANDLER, new FlowControlHandler())
>>>>>>> 2ce084c4

    // FlushConsolidationHandler
    // Flushing content is done in batches. Can potentially improve performance.
    if (cfg.consolidateFlush) pipeline.addLast(HTTP_SERVER_FLUSH_CONSOLIDATION, new FlushConsolidationHandler)

    // RequestHandler
    // Always add ZIO Http Request Handler
    pipeline.addLast(HTTP_REQUEST_HANDLER, reqHandler)

    // ServerResponseHandler - transforms Response to HttpResponse
    pipeline.addLast(HTTP_RESPONSE_HANDLER, respHandler)

    ()
  }

}<|MERGE_RESOLUTION|>--- conflicted
+++ resolved
@@ -60,11 +60,7 @@
     // FlowControlHandler
     // Required because HttpObjectDecoder fires an HttpRequest that is immediately followed by a LastHttpContent event.
     // For reference: https://netty.io/4.1/api/io/netty/handler/flow/FlowControlHandler.html
-<<<<<<< HEAD
-    pipeline.addLast(FLOW_CONTROL_HANDLER, new FlowControlHandler())
-=======
     if (cfg.flowControl) pipeline.addLast(FLOW_CONTROL_HANDLER, new FlowControlHandler())
->>>>>>> 2ce084c4
 
     // FlushConsolidationHandler
     // Flushing content is done in batches. Can potentially improve performance.
