--- conflicted
+++ resolved
@@ -19,33 +19,18 @@
 
   type Ctx = ChannelHandlerContext
 
-<<<<<<< HEAD
-  override def channelRead0(ctx: Ctx, msg: (Response, FullHttpRequest)): Unit = {
-    implicit val iCtx: ChannelHandlerContext = ctx
-    val response                             = msg._1
-    val jRequest                             = msg._2
-    ctx.write(encodeResponse(response))
-    response.data match {
-      case HttpData.BinaryStream(stream)  =>
-        runtime.unsafeRun(ctx) {
-          writeStreamContent(stream).ensuring(UIO(releaseRequest(jRequest)))
-        }
-      case HttpData.RandomAccessFile(raf) =>
-        unsafeWriteFileContent(raf())
-        releaseRequest(jRequest)
-      case _                              =>
-=======
   def writeResponse(msg: Response, jReq: FullHttpRequest)(implicit ctx: Ctx): Unit = {
 
     ctx.write(encodeResponse(msg))
     msg.data match {
-      case HttpData.BinaryStream(stream) =>
-        rt.unsafeRun(ctx) { writeStreamContent(stream).ensuring(UIO(releaseRequest(jReq))) }
-      case HttpData.File(file)           =>
-        unsafeWriteFileContent(file)
+      case HttpData.BinaryStream(stream)  =>
+        rt.unsafeRun(ctx) {
+          writeStreamContent(stream).ensuring(UIO(releaseRequest(jReq)))
+        }
+      case HttpData.RandomAccessFile(raf) =>
+        unsafeWriteFileContent(raf())
         releaseRequest(jReq)
-      case _                             =>
->>>>>>> b57aa888
+      case _                              =>
         ctx.flush()
         releaseRequest(jReq)
     }
