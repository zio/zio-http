--- conflicted
+++ resolved
@@ -28,21 +28,15 @@
     ctx.write(encodeResponse(response))
     response.data match {
       case HttpData.BinaryStream(stream) =>
-<<<<<<< HEAD
         runtime.unsafeRun(ctx) {
-          writeStreamContent(stream)
+          writeStreamContent(stream).ensuring(UIO(releaseRequest(jRequest)))
         }
-      case HttpData.File(raf, _)         => unsafeWriteFileContent2(raf)
-      case _                             => ctx.flush()
-=======
-        runtime.unsafeRun(ctx) { writeStreamContent(stream).ensuring(UIO(releaseRequest(jRequest))) }
-      case HttpData.File(file)           =>
-        unsafeWriteFileContent(file)
+      case HttpData.File(raf, _)         =>
+        unsafeWriteFileContent(raf)
         releaseRequest(jRequest)
       case _                             =>
         ctx.flush()
         releaseRequest(jRequest)
->>>>>>> dfd11acb
     }
     ()
   }
@@ -100,7 +94,7 @@
    * Writes file content to the Channel. Does not use Chunked transfer encoding
    */
 
-  private def unsafeWriteFileContent2(raf: RandomAccessFile)(implicit ctx: ChannelHandlerContext): Unit = {
+  private def unsafeWriteFileContent(raf: RandomAccessFile)(implicit ctx: ChannelHandlerContext): Unit = {
     val fileLength = raf.length()
     // Write the content.
     ctx.write(new DefaultFileRegion(raf.getChannel, 0, fileLength))
