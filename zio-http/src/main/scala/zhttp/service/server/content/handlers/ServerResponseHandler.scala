--- conflicted
+++ resolved
@@ -95,11 +95,7 @@
   private def writeData(data: HttpData.Complete, jReq: HttpRequest)(implicit ctx: Ctx): Unit = {
     data match {
 
-<<<<<<< HEAD
       case _: HttpData.FromAsciiString => flushReleaseAndRead(jReq)
-=======
-      case _: HttpData.Text => flushReleaseAndRead(jReq)
->>>>>>> 6e5008ad
 
       case _: HttpData.BinaryChunk => flushReleaseAndRead(jReq)
 
