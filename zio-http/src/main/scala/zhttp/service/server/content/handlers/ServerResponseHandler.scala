--- conflicted
+++ resolved
@@ -105,17 +105,7 @@
 
       case HttpData.BinaryStream(stream) =>
         rt.unsafeRun(ctx) {
-<<<<<<< HEAD
-          writeStreamContent(stream).ensuring(ZIO.succeed {
-            releaseRequest(jReq)
-            if (!config.useAggregator && !ctx.channel().config().isAutoRead) {
-              ctx.channel().config().setAutoRead(true)
-              ctx.read(): Unit
-            } // read next HttpContent
-          })
-=======
-          writeStreamContent(stream).ensuring(UIO(releaseAndRead(jReq)))
->>>>>>> f3c0db54
+          writeStreamContent(stream).ensuring(ZIO.succeed(releaseAndRead(jReq)))
         }
 
       case HttpData.JavaFile(unsafeGet) =>
