--- conflicted
+++ resolved
@@ -4,6 +4,7 @@
 import io.netty.channel.{ChannelHandlerContext, DefaultFileRegion}
 import io.netty.handler.codec.http._
 import zhttp.http.{HttpData, Response}
+import zhttp.logging.Logger
 import zhttp.service.server.ServerTime
 import zhttp.service.{ChannelFuture, HttpRuntime, Server}
 import zio.stream.ZStream
@@ -18,14 +19,10 @@
 
   def serverTime: ServerTime
 
-<<<<<<< HEAD
-  // private val log = Logger.getLogger("zhttp.service.server.content.handlers.ServerResponseHandler")
-=======
   private val log = Logger.make("zhttp.service.server.content.handlers.ServerResponseHandler")
->>>>>>> 98962870
 
   def writeResponse(msg: Response, jReq: HttpRequest)(implicit ctx: Ctx): Unit = {
-    //   log.trace(s"Sending response $msg")
+    log.trace(s"Sending response $msg")
     ctx.write(encodeResponse(msg))
     writeData(msg.data.asInstanceOf[HttpData.Complete], jReq)
     ()
@@ -82,7 +79,7 @@
   private def releaseRequest(jReq: HttpRequest)(implicit ctx: Ctx): Unit = {
     jReq match {
       case jReq: FullHttpRequest if jReq.refCnt() > 0 =>
-        //     log.debug(s"Releasing request refCount: ${jReq.refCnt()}")
+        log.debug(s"Releasing request refCount: ${jReq.refCnt()}")
         jReq.release(jReq.refCnt()): Unit
       case _                                          => ()
     }
@@ -92,7 +89,7 @@
    * Writes file content to the Channel. Does not use Chunked transfer encoding
    */
   private def unsafeWriteFileContent(file: File)(implicit ctx: ChannelHandlerContext): Unit = {
-    // log.trace(s"Sending file as response.")
+    log.trace(s"Sending file as response.")
     // Write the content.
     ctx.write(new DefaultFileRegion(file, 0, file.length()))
     // Write the end marker.
