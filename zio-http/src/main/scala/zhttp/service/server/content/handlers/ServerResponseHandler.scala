package zhttp.service.server.content.handlers

import io.netty.buffer.ByteBuf
import io.netty.channel.{ChannelHandlerContext, DefaultFileRegion}
import io.netty.handler.codec.http._
import zhttp.http.{HttpData, Response}
import zhttp.service.server.ServerTime
import zhttp.service.{ChannelFuture, HttpRuntime, Server}
import zio.stream.ZStream
import zio.{UIO, ZIO}

<<<<<<< HEAD
import java.io.RandomAccessFile
=======
import java.io.File
>>>>>>> d978571b

private[zhttp] trait ServerResponseHandler[R] {
  type Ctx = ChannelHandlerContext
  val rt: HttpRuntime[R]
  val config: Server.Config[R, Throwable]

  def serverTime: ServerTime

  def writeResponse(msg: Response, jReq: HttpRequest)(implicit ctx: Ctx): Unit = {
    ctx.write(encodeResponse(msg))
<<<<<<< HEAD
    writeData(msg.data.asInstanceOf[HttpData.Outgoing], jReq)
    ()
  }

=======
    writeData(msg.data.asInstanceOf[HttpData.Complete], jReq)
    ()
  }

  /**
   * Enables auto-read if possible. Also performs the first read.
   */
  private def attemptAutoRead()(implicit ctx: Ctx): Unit = {
    if (!config.useAggregator && !ctx.channel().config().isAutoRead) {
      ctx.channel().config().setAutoRead(true)
      ctx.read(): Unit
    }
  }

>>>>>>> d978571b
  /**
   * Checks if an encoded version of the response exists, uses it if it does.
   * Otherwise, it will return a fresh response. It will also set the server
   * time if requested by the client.
   */
  private def encodeResponse(res: Response): HttpResponse = {

    val jResponse = res.attribute.encoded match {

      // Check if the encoded response exists and/or was modified.
      case Some((oRes, jResponse)) if oRes eq res =>
        jResponse match {
          // Duplicate the response without allocating much memory
          case response: FullHttpResponse => response.retainedDuplicate()

          case response => response
        }

      case _ => res.unsafeEncode()
    }
    // Identify if the server time should be set and update if required.
    if (res.attribute.serverTime) jResponse.headers().set(HttpHeaderNames.DATE, serverTime.refreshAndGet())
    jResponse
  }

  private def flushReleaseAndRead(jReq: HttpRequest)(implicit ctx: Ctx): Unit = {
    ctx.flush()
    releaseAndRead(jReq)
  }

  private def releaseAndRead(jReq: HttpRequest)(implicit ctx: Ctx): Unit = {
    releaseRequest(jReq)
    attemptAutoRead()
  }

  /**
   * Releases the FullHttpRequest safely.
   */
  private def releaseRequest(jReq: HttpRequest)(implicit ctx: Ctx): Unit = {
    jReq match {
      case jReq: FullHttpRequest if jReq.refCnt() > 0 => jReq.release(jReq.refCnt()): Unit
      case _                                          => ()
    }
  }

  /**
   * Writes file content to the Channel. Does not use Chunked transfer encoding
   */
<<<<<<< HEAD
  private def unsafeWriteFileContent(raf: RandomAccessFile)(implicit ctx: ChannelHandlerContext): Unit = {
    val fileLength = raf.length()
=======
  private def unsafeWriteFileContent(file: File)(implicit ctx: ChannelHandlerContext): Unit = {
>>>>>>> d978571b
    // Write the content.
    ctx.write(new DefaultFileRegion(file, 0, file.length()))
    // Write the end marker.
    ctx.writeAndFlush(LastHttpContent.EMPTY_LAST_CONTENT): Unit
  }

  /**
   * Writes data on the channel
   */
<<<<<<< HEAD
  private def writeData(data: HttpData.Outgoing, jReq: HttpRequest)(implicit ctx: Ctx): Unit = {
    data match {
      case HttpData.BinaryStream(stream)  =>
        rt.unsafeRun(ctx) {
          writeStreamContent(stream).ensuring(UIO {
            releaseRequest(jReq)
            if (!config.useAggregator && !ctx.channel().config().isAutoRead) {
              ctx.channel().config().setAutoRead(true)
              ctx.read(): Unit
            } // read next HttpContent
          })
        }
      case HttpData.RandomAccessFile(raf) =>
        unsafeWriteFileContent(raf())
        releaseRequest(jReq)
        if (!config.useAggregator && !ctx.channel().config().isAutoRead) {
          ctx.channel().config().setAutoRead(true)
          ctx.read(): Unit
        } // read next HttpContent
      case _                              =>
        ctx.flush()
        releaseRequest(jReq)
        if (!config.useAggregator && !ctx.channel().config().isAutoRead) {
          ctx.channel().config().setAutoRead(true)
          ctx.read(): Unit
        } // read next HttpContent
=======
  private def writeData(data: HttpData.Complete, jReq: HttpRequest)(implicit ctx: Ctx): Unit = {
    data match {

      case _: HttpData.FromAsciiString => flushReleaseAndRead(jReq)

      case _: HttpData.BinaryChunk => flushReleaseAndRead(jReq)

      case _: HttpData.BinaryByteBuf => flushReleaseAndRead(jReq)

      case HttpData.Empty => flushReleaseAndRead(jReq)

      case HttpData.BinaryStream(stream) =>
        rt.unsafeRun(ctx) {
          writeStreamContent(stream).ensuring(UIO(releaseAndRead(jReq)))
        }

      case HttpData.JavaFile(unsafeGet) =>
        unsafeWriteFileContent(unsafeGet())
        releaseAndRead(jReq)
>>>>>>> d978571b
    }
  }

  /**
   * Writes Binary Stream data to the Channel
   */
  private def writeStreamContent[A](
    stream: ZStream[R, Throwable, ByteBuf],
  )(implicit ctx: Ctx): ZIO[R, Throwable, Unit] = {
    for {
      _ <- stream.foreach(c => UIO(ctx.writeAndFlush(c)))
      _ <- ChannelFuture.unit(ctx.writeAndFlush(LastHttpContent.EMPTY_LAST_CONTENT))
    } yield ()
  }
}<|MERGE_RESOLUTION|>--- conflicted
+++ resolved
@@ -9,11 +9,7 @@
 import zio.stream.ZStream
 import zio.{UIO, ZIO}
 
-<<<<<<< HEAD
-import java.io.RandomAccessFile
-=======
 import java.io.File
->>>>>>> d978571b
 
 private[zhttp] trait ServerResponseHandler[R] {
   type Ctx = ChannelHandlerContext
@@ -24,12 +20,6 @@
 
   def writeResponse(msg: Response, jReq: HttpRequest)(implicit ctx: Ctx): Unit = {
     ctx.write(encodeResponse(msg))
-<<<<<<< HEAD
-    writeData(msg.data.asInstanceOf[HttpData.Outgoing], jReq)
-    ()
-  }
-
-=======
     writeData(msg.data.asInstanceOf[HttpData.Complete], jReq)
     ()
   }
@@ -44,7 +34,6 @@
     }
   }
 
->>>>>>> d978571b
   /**
    * Checks if an encoded version of the response exists, uses it if it does.
    * Otherwise, it will return a fresh response. It will also set the server
@@ -93,12 +82,7 @@
   /**
    * Writes file content to the Channel. Does not use Chunked transfer encoding
    */
-<<<<<<< HEAD
-  private def unsafeWriteFileContent(raf: RandomAccessFile)(implicit ctx: ChannelHandlerContext): Unit = {
-    val fileLength = raf.length()
-=======
   private def unsafeWriteFileContent(file: File)(implicit ctx: ChannelHandlerContext): Unit = {
->>>>>>> d978571b
     // Write the content.
     ctx.write(new DefaultFileRegion(file, 0, file.length()))
     // Write the end marker.
@@ -108,34 +92,6 @@
   /**
    * Writes data on the channel
    */
-<<<<<<< HEAD
-  private def writeData(data: HttpData.Outgoing, jReq: HttpRequest)(implicit ctx: Ctx): Unit = {
-    data match {
-      case HttpData.BinaryStream(stream)  =>
-        rt.unsafeRun(ctx) {
-          writeStreamContent(stream).ensuring(UIO {
-            releaseRequest(jReq)
-            if (!config.useAggregator && !ctx.channel().config().isAutoRead) {
-              ctx.channel().config().setAutoRead(true)
-              ctx.read(): Unit
-            } // read next HttpContent
-          })
-        }
-      case HttpData.RandomAccessFile(raf) =>
-        unsafeWriteFileContent(raf())
-        releaseRequest(jReq)
-        if (!config.useAggregator && !ctx.channel().config().isAutoRead) {
-          ctx.channel().config().setAutoRead(true)
-          ctx.read(): Unit
-        } // read next HttpContent
-      case _                              =>
-        ctx.flush()
-        releaseRequest(jReq)
-        if (!config.useAggregator && !ctx.channel().config().isAutoRead) {
-          ctx.channel().config().setAutoRead(true)
-          ctx.read(): Unit
-        } // read next HttpContent
-=======
   private def writeData(data: HttpData.Complete, jReq: HttpRequest)(implicit ctx: Ctx): Unit = {
     data match {
 
@@ -155,7 +111,6 @@
       case HttpData.JavaFile(unsafeGet) =>
         unsafeWriteFileContent(unsafeGet())
         releaseAndRead(jReq)
->>>>>>> d978571b
     }
   }
 
