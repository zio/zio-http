package zhttp.service.server.content.handlers

import io.netty.buffer.ByteBuf
import io.netty.channel.ChannelHandler.Sharable
import io.netty.channel.{ChannelHandlerContext, DefaultFileRegion}
import io.netty.handler.codec.http._
import zhttp.http.{HttpData, Response}
import zhttp.service.server.ServerTime
import zhttp.service.{ChannelFuture, HttpRuntime}
import zio.stream.ZStream
import zio.{UIO, ZIO}

import java.io.RandomAccessFile

@Sharable
<<<<<<< HEAD
private[zhttp] case class ServerResponseHandler[R](
  runtime: HttpRuntime[R],
  config: Server.Config[R, Throwable],
  serverTime: ServerTimeGenerator,
) extends SimpleChannelInboundHandler[(Response, FullHttpRequest)](false) {

  type Ctx = ChannelHandlerContext

  override def channelRead0(ctx: Ctx, msg: (Response, FullHttpRequest)): Unit = {
    implicit val iCtx: ChannelHandlerContext = ctx
    val response                             = msg._1
    val jRequest                             = msg._2
    ctx.write(encodeResponse(response))
    response.data match {
      case HttpData.BinaryStream(stream) =>
        runtime.unsafeRun(ctx) { writeStreamContent(stream).ensuring(UIO(releaseRequest(jRequest))) }
      case HttpData.File(file)           =>
        unsafeWriteFileContent(file)
        releaseRequest(jRequest)
      case _                             =>
        ctx.flush()
        releaseRequest(jRequest)
=======
private[zhttp] trait ServerResponseHandler[R] {
  def serverTime: ServerTime
  val rt: HttpRuntime[R]

  type Ctx = ChannelHandlerContext

  def writeResponse(msg: Response, jReq: FullHttpRequest)(implicit ctx: Ctx): Unit = {

    ctx.write(encodeResponse(msg))
    msg.data match {
      case HttpData.BinaryStream(stream)  =>
        rt.unsafeRun(ctx) {
          writeStreamContent(stream).ensuring(UIO(releaseRequest(jReq)))
        }
      case HttpData.RandomAccessFile(raf) =>
        unsafeWriteFileContent(raf())
        releaseRequest(jReq)
      case _                              =>
        ctx.flush()
        releaseRequest(jReq)
>>>>>>> f632f58a
    }
    ()
  }

  /**
<<<<<<< HEAD
   * Releases the FullHttpRequest safely.
   */
  private def releaseRequest(jReq: FullHttpRequest): Unit = {
    if (jReq.refCnt() > 0) {
      jReq.release(jReq.refCnt()): Unit
    }
  }

  /**
=======
>>>>>>> f632f58a
   * Checks if an encoded version of the response exists, uses it if it does.
   * Otherwise, it will return a fresh response. It will also set the server
   * time if requested by the client.
   */
  private def encodeResponse(res: Response): HttpResponse = {

    val jResponse = res.attribute.encoded match {

      // Check if the encoded response exists and/or was modified.
      case Some((oRes, jResponse)) if oRes eq res =>
        jResponse match {
          // Duplicate the response without allocating much memory
          case response: FullHttpResponse => response.retainedDuplicate()

          case response => response
        }

      case _ => res.unsafeEncode()
    }
    // Identify if the server time should be set and update if required.
    if (res.attribute.serverTime) jResponse.headers().set(HttpHeaderNames.DATE, serverTime.refreshAndGet())
    jResponse
  }

  /**
   * Releases the FullHttpRequest safely.
   */
  private def releaseRequest(jReq: FullHttpRequest): Unit = {
    if (jReq.refCnt() > 0) {
      jReq.release(jReq.refCnt()): Unit
    }
  }

  /**
   * Writes Binary Stream data to the Channel
   */
  private def writeStreamContent[A](
    stream: ZStream[R, Throwable, ByteBuf],
  )(implicit ctx: Ctx): ZIO[R, Throwable, Unit] = {
    for {
      _ <- stream.foreach(c => UIO(ctx.writeAndFlush(c)))
      _ <- ChannelFuture.unit(ctx.writeAndFlush(LastHttpContent.EMPTY_LAST_CONTENT))
    } yield ()
  }

  /**
   * Writes file content to the Channel. Does not use Chunked transfer encoding
   */

  private def unsafeWriteFileContent(raf: RandomAccessFile)(implicit ctx: ChannelHandlerContext): Unit = {
    val fileLength = raf.length()
    // Write the content.
    ctx.write(new DefaultFileRegion(raf.getChannel, 0, fileLength))
    // Write the end marker.
    ctx.writeAndFlush(LastHttpContent.EMPTY_LAST_CONTENT): Unit
  }
}<|MERGE_RESOLUTION|>--- conflicted
+++ resolved
@@ -13,30 +13,6 @@
 import java.io.RandomAccessFile
 
 @Sharable
-<<<<<<< HEAD
-private[zhttp] case class ServerResponseHandler[R](
-  runtime: HttpRuntime[R],
-  config: Server.Config[R, Throwable],
-  serverTime: ServerTimeGenerator,
-) extends SimpleChannelInboundHandler[(Response, FullHttpRequest)](false) {
-
-  type Ctx = ChannelHandlerContext
-
-  override def channelRead0(ctx: Ctx, msg: (Response, FullHttpRequest)): Unit = {
-    implicit val iCtx: ChannelHandlerContext = ctx
-    val response                             = msg._1
-    val jRequest                             = msg._2
-    ctx.write(encodeResponse(response))
-    response.data match {
-      case HttpData.BinaryStream(stream) =>
-        runtime.unsafeRun(ctx) { writeStreamContent(stream).ensuring(UIO(releaseRequest(jRequest))) }
-      case HttpData.File(file)           =>
-        unsafeWriteFileContent(file)
-        releaseRequest(jRequest)
-      case _                             =>
-        ctx.flush()
-        releaseRequest(jRequest)
-=======
 private[zhttp] trait ServerResponseHandler[R] {
   def serverTime: ServerTime
   val rt: HttpRuntime[R]
@@ -57,24 +33,11 @@
       case _                              =>
         ctx.flush()
         releaseRequest(jReq)
->>>>>>> f632f58a
     }
     ()
   }
 
   /**
-<<<<<<< HEAD
-   * Releases the FullHttpRequest safely.
-   */
-  private def releaseRequest(jReq: FullHttpRequest): Unit = {
-    if (jReq.refCnt() > 0) {
-      jReq.release(jReq.refCnt()): Unit
-    }
-  }
-
-  /**
-=======
->>>>>>> f632f58a
    * Checks if an encoded version of the response exists, uses it if it does.
    * Otherwise, it will return a fresh response. It will also set the server
    * time if requested by the client.
