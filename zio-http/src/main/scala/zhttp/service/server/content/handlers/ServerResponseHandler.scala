--- conflicted
+++ resolved
@@ -79,26 +79,15 @@
         rt.unsafeRun(ctx) {
           writeStreamContent(stream).ensuring(UIO {
             releaseRequest(jReq)
-<<<<<<< HEAD
-            if (!config.useAggregator) ctx.read(): Unit // read LastHttpContent
-=======
             if (!config.useAggregator && !ctx.channel().config().isAutoRead) {
               ctx.channel().config().setAutoRead(true)
               ctx.read(): Unit
             } // read next HttpContent
->>>>>>> 8e4f6bf3
           })
         }
       case HttpData.RandomAccessFile(raf) =>
         unsafeWriteFileContent(raf())
         releaseRequest(jReq)
-<<<<<<< HEAD
-        if (!config.useAggregator) ctx.read(): Unit // read LastHttpContent
-      case _                              =>
-        ctx.flush()
-        releaseRequest(jReq)
-        if (!config.useAggregator) ctx.read(): Unit // read LastHttpContent
-=======
         if (!config.useAggregator && !ctx.channel().config().isAutoRead) {
           ctx.channel().config().setAutoRead(true)
           ctx.read(): Unit
@@ -110,7 +99,6 @@
           ctx.channel().config().setAutoRead(true)
           ctx.read(): Unit
         } // read next HttpContent
->>>>>>> 8e4f6bf3
     }
   }
 
