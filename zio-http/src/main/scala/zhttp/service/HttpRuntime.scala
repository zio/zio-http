--- conflicted
+++ resolved
@@ -3,10 +3,6 @@
 import io.netty.channel.{ChannelHandlerContext, EventLoopGroup => JEventLoopGroup}
 import io.netty.util.concurrent.{EventExecutor, Future, GenericFutureListener}
 import zio._
-<<<<<<< HEAD
-=======
-import zio.internal.Executor
->>>>>>> 3fdcd400
 
 import scala.concurrent.{ExecutionContext => JExecutionContext}
 import scala.jdk.CollectionConverters._
@@ -17,43 +13,21 @@
  * channel closes.
  */
 final class HttpRuntime[+R](strategy: HttpRuntime.Strategy[R]) {
-<<<<<<< HEAD
   def unsafeRun(ctx: ChannelHandlerContext)(program: ZIO[R, Throwable, Any]): Unit = {
 
-=======
-
-  private def closeListener(rtm: Runtime[Any], fiber: Fiber.Runtime[_, _]): GenericFutureListener[Future[_ >: Void]] =
-    (_: Future[_ >: Void]) => rtm.unsafeRunAsync_(fiber.interrupt): Unit
-
-  private def onFailure(ctx: ChannelHandlerContext, cause: Cause[Throwable]) = {
-    cause.failureOption.orElse(cause.dieOption) match {
-      case None    => ()
-      case Some(_) => Log.error("HttpRuntimeException:" + cause.prettyPrint)
-    }
-    if (ctx.channel().isOpen) ctx.close()
-  }
-
-  def unsafeRun(ctx: ChannelHandlerContext)(program: ZIO[R, Throwable, Any]): Unit = {
->>>>>>> 3fdcd400
     val rtm = strategy.runtime(ctx)
 
     // Close the connection if the program fails
     // When connection closes, interrupt the program
-
     rtm
       .unsafeRunAsyncWith(for {
         fiber <- program.fork
-<<<<<<< HEAD
         close <- ZIO.succeed {
-=======
-        close <- UIO {
->>>>>>> 3fdcd400
           val close = closeListener(rtm, fiber)
           ctx.channel().closeFuture.addListener(close)
           close
         }
         _     <- fiber.join
-<<<<<<< HEAD
         _     <- ZIO.succeed(ctx.channel().closeFuture().removeListener(close))
       } yield ()) {
         case Exit.Success(_)     => ()
@@ -76,23 +50,6 @@
             case Some(_) => java.lang.System.err.println(cause.prettyPrint)
           }
           if (ctx.channel().isOpen) ctx.close()
-=======
-        _     <- UIO(ctx.channel().closeFuture().removeListener(close))
-      } yield ()) {
-        case Exit.Success(_)     => ()
-        case Exit.Failure(cause) => onFailure(ctx, cause)
-      }
-  }
-
-  def unsafeRunUninterruptible(ctx: ChannelHandlerContext)(program: ZIO[R, Throwable, Any]): Unit = {
-    val rtm = strategy.runtime(ctx)
-
-    rtm
-      .unsafeRunAsync(program) {
-        case Exit.Success(_)     => ()
-        case Exit.Failure(cause) => onFailure(ctx, cause)
-
->>>>>>> 3fdcd400
       }
   }
 
@@ -117,26 +74,8 @@
   object Strategy {
 
     def dedicated[R](group: JEventLoopGroup): ZIO[R, Nothing, Strategy[R]] =
-<<<<<<< HEAD
       ZIO.executorWith { executor =>
         val dedicatedExecutor = Executor.fromExecutionContext(executor.yieldOpCount) {
-=======
-      ZIO.runtime[R].map(runtime => Dedicated(runtime, group))
-
-    def default[R](): ZIO[R, Nothing, Strategy[R]] =
-      ZIO.runtime[R].map(runtime => Default(runtime))
-
-    def sticky[R](group: JEventLoopGroup): ZIO[R, Nothing, Strategy[R]] =
-      ZIO.runtime[R].map(runtime => Group(runtime, group))
-
-    case class Default[R](runtime: Runtime[R]) extends Strategy[R] {
-      override def runtime(ctx: ChannelHandlerContext): Runtime[R] = runtime
-    }
-
-    case class Dedicated[R](runtime: Runtime[R], group: JEventLoopGroup) extends Strategy[R] {
-      private val localRuntime: Runtime[R] = runtime.withYieldOnStart(false).withExecutor {
-        Executor.fromExecutionContext(runtime.platform.executor.yieldOpCount) {
->>>>>>> 3fdcd400
           JExecutionContext.fromExecutor(group)
         }
         ZIO.onExecutor(dedicatedExecutor) {
@@ -144,13 +83,8 @@
         }
       }
 
-<<<<<<< HEAD
     def default[R](): ZIO[R, Nothing, Strategy[R]] =
       ZIO.runtime[R].map(runtime => Default(runtime))
-=======
-      override def runtime(ctx: ChannelHandlerContext): Runtime[R] = localRuntime
-    }
->>>>>>> 3fdcd400
 
     def sticky[R](group: JEventLoopGroup): ZIO[R, Nothing, Strategy[R]] =
       ZIO.runtime[R].flatMap { default =>
@@ -166,7 +100,6 @@
           .map(group => Group(default, group.toMap))
       }
 
-<<<<<<< HEAD
     case class Default[R](default: Runtime[R]) extends Strategy[R] {
       override def runtime(ctx: ChannelHandlerContext): Runtime[R] = default
     }
@@ -179,10 +112,5 @@
       override def runtime(ctx: ChannelHandlerContext): Runtime[R] =
         group.getOrElse(ctx.executor(), default)
     }
-=======
-      override def runtime(ctx: ChannelHandlerContext): Runtime[R] =
-        localRuntime.getOrElse(ctx.executor(), runtime)
-    }
->>>>>>> 3fdcd400
   }
 }