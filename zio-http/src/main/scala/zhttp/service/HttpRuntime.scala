package zhttp.service

import io.netty.channel.{ChannelHandlerContext, EventLoopGroup => JEventLoopGroup}
import io.netty.util.concurrent.{EventExecutor, Future, GenericFutureListener}
import zio._
<<<<<<< HEAD
=======
import zio.internal.Executor
>>>>>>> f632f58a

import scala.collection.mutable
import scala.concurrent.{ExecutionContext => JExecutionContext}
import scala.jdk.CollectionConverters._

/**
 * Provides basic ZIO based utilities for any ZIO based program to execute in a
 * channel's context. It will automatically cancel the execution when the
 * channel closes.
 */
final class HttpRuntime[+R](strategy: HttpRuntime.Strategy[R]) {
  def unsafeRun(ctx: ChannelHandlerContext)(program: ZIO[R, Throwable, Any]): Unit = {

    val rtm = strategy.runtime(ctx)

    // Close the connection if the program fails
    // When connection closes, interrupt the program

    rtm
      .unsafeRunAsyncWith(for {
        fiber <- program.fork
        close <- UIO {
          val close = closeListener(rtm, fiber)
          ctx.channel().closeFuture.addListener(close)
          close
        }
        _     <- fiber.join
        _     <- UIO(ctx.channel().closeFuture().removeListener(close))
      } yield ()) {
        case Exit.Success(_)     => ()
        case Exit.Failure(cause) =>
          cause.failureOption match {
            case None    => ()
            case Some(_) => java.lang.System.err.println(cause.prettyPrint)
          }
          if (ctx.channel().isOpen) ctx.close()
      }
  }
  def unsafeRunUninterruptible(ctx: ChannelHandlerContext)(program: ZIO[R, Throwable, Any]): Unit = {
    val rtm = strategy.runtime(ctx)
    rtm
      .unsafeRunAsyncWith(program) {
        case Exit.Success(_)     => ()
        case Exit.Failure(cause) =>
          cause.failureOption match {
            case None    => ()
            case Some(_) => java.lang.System.err.println(cause.prettyPrint)
          }
          if (ctx.channel().isOpen) ctx.close()
      }
  }

  private def closeListener(rtm: Runtime[Any], fiber: Fiber.Runtime[_, _]): GenericFutureListener[Future[_ >: Void]] =
<<<<<<< HEAD
    (_: Future[_ >: Void]) => rtm.unsafeRunAsync(fiber.interrupt): Unit
=======
    (_: Future[_ >: Void]) => rtm.unsafeRunAsync_(fiber.interrupt): Unit
>>>>>>> f632f58a
}

object HttpRuntime {
  def dedicated[R](group: JEventLoopGroup): URIO[R, HttpRuntime[R]] =
    Strategy.dedicated(group).map(runtime => new HttpRuntime[R](runtime))

  def default[R]: URIO[R, HttpRuntime[R]] =
    Strategy.default().map(runtime => new HttpRuntime[R](runtime))

  def sticky[R](group: JEventLoopGroup): URIO[R, HttpRuntime[R]] =
    Strategy.sticky(group).map(runtime => new HttpRuntime[R](runtime))

  sealed trait Strategy[R] {
    def runtime(ctx: ChannelHandlerContext): Runtime[R]
  }

  object Strategy {

    def dedicated[R](group: JEventLoopGroup): ZIO[R, Nothing, Strategy[R]] =
      ZIO.runtime[R].map(runtime => Dedicated(runtime, group))

    def default[R](): ZIO[R, Nothing, Strategy[R]] =
      ZIO.runtime[R].map(runtime => Default(runtime))

    def sticky[R](group: JEventLoopGroup): ZIO[R, Nothing, Strategy[R]] =
      ZIO.runtime[R].map(runtime => Group(runtime, group))

    case class Default[R](runtime: Runtime[R]) extends Strategy[R] {
      override def runtime(ctx: ChannelHandlerContext): Runtime[R] = runtime
    }

    case class Dedicated[R](runtime: Runtime[R], group: JEventLoopGroup) extends Strategy[R] {
      private val localRuntime: Runtime[R] = runtime.withExecutor {
        Executor.fromExecutionContext(runtime.runtimeConfig.executor.yieldOpCount) {
          JExecutionContext.fromExecutor(group)
        }
      }

      override def runtime(ctx: ChannelHandlerContext): Runtime[R] = localRuntime
    }

    case class Group[R](runtime: Runtime[R], group: JEventLoopGroup) extends Strategy[R] {
      private val localRuntime: mutable.Map[EventExecutor, Runtime[R]] = {
        val map = mutable.Map.empty[EventExecutor, Runtime[R]]
        for (exe <- group.asScala)
          map += exe -> runtime.withExecutor {
            Executor.fromExecutionContext(runtime.runtimeConfig.executor.yieldOpCount) {
              JExecutionContext.fromExecutor(exe)
            }
          }

        map
      }

      override def runtime(ctx: ChannelHandlerContext): Runtime[R] =
        localRuntime.getOrElse(ctx.executor(), runtime)
    }
  }
}<|MERGE_RESOLUTION|>--- conflicted
+++ resolved
@@ -3,10 +3,6 @@
 import io.netty.channel.{ChannelHandlerContext, EventLoopGroup => JEventLoopGroup}
 import io.netty.util.concurrent.{EventExecutor, Future, GenericFutureListener}
 import zio._
-<<<<<<< HEAD
-=======
-import zio.internal.Executor
->>>>>>> f632f58a
 
 import scala.collection.mutable
 import scala.concurrent.{ExecutionContext => JExecutionContext}
@@ -60,11 +56,7 @@
   }
 
   private def closeListener(rtm: Runtime[Any], fiber: Fiber.Runtime[_, _]): GenericFutureListener[Future[_ >: Void]] =
-<<<<<<< HEAD
     (_: Future[_ >: Void]) => rtm.unsafeRunAsync(fiber.interrupt): Unit
-=======
-    (_: Future[_ >: Void]) => rtm.unsafeRunAsync_(fiber.interrupt): Unit
->>>>>>> f632f58a
 }
 
 object HttpRuntime {
