package zhttp.service

import io.netty.bootstrap.ServerBootstrap
import io.netty.channel.ChannelPipeline
import io.netty.util.ResourceLeakDetector
import zhttp.http.Http._
import zhttp.http.{Http, HttpApp}
import zhttp.service.server.ServerSSLHandler._
import zhttp.service.server._
import zio.{ZManaged, _}

import java.net.{InetAddress, InetSocketAddress}

sealed trait Server[-R, +E] { self =>

  import Server._

  def ++[R1 <: R, E1 >: E](other: Server[R1, E1]): Server[R1, E1] =
    Concat(self, other)

  private def settings[R1 <: R, E1 >: E](s: Config[R1, E1] = Config()): Config[R1, E1] = self match {
<<<<<<< HEAD
    case Concat(self, other)              => other.settings(self.settings(s))
    case LeakDetection(level)             => s.copy(leakDetectionLevel = level)
    case Error(errorHandler)              => s.copy(error = Some(errorHandler))
    case Ssl(sslOption)                   => s.copy(sslOption = sslOption)
    case App(app)                         => s.copy(app = app)
    case Address(address)                 => s.copy(address = address)
    case AcceptContinue(enabled)          => s.copy(acceptContinue = enabled)
    case KeepAlive(enabled)               => s.copy(keepAlive = enabled)
    case FlowControl(enabled)             => s.copy(flowControl = enabled)
    case ConsolidateFlush(enabled)        => s.copy(consolidateFlush = enabled)
    case UnsafeChannelPipeline(init)      => s.copy(channelInitializer = init)
    case ObjectAggregator(maxRequestSize) => s.copy(objectAggregator = maxRequestSize)
=======
    case Concat(self, other)                   => other.settings(self.settings(s))
    case LeakDetection(level)                  => s.copy(leakDetectionLevel = level)
    case Error(errorHandler)                   => s.copy(error = Some(errorHandler))
    case Ssl(sslOption)                        => s.copy(sslOption = sslOption)
    case App(app)                              => s.copy(app = app)
    case Address(address)                      => s.copy(address = address)
    case AcceptContinue(enabled)               => s.copy(acceptContinue = enabled)
    case KeepAlive(enabled)                    => s.copy(keepAlive = enabled)
    case FlowControl(enabled)                  => s.copy(flowControl = enabled)
    case ConsolidateFlush(enabled)             => s.copy(consolidateFlush = enabled)
    case UnsafeChannelPipeline(init)           => s.copy(channelInitializer = init)
    case RequestDecompression(enabled, strict) => s.copy(requestDecompression = (enabled, strict))
    case ObjectAggregator(maxRequestSize)      => s.copy(objectAggregator = maxRequestSize)
>>>>>>> 8e4f6bf3
  }

  def make(implicit
    ev: E <:< Throwable,
  ): ZManaged[R with EventLoopGroup with ServerChannelFactory, Throwable, Start] =
    Server.make(self.asInstanceOf[Server[R, Throwable]])

  def start(implicit ev: E <:< Throwable): ZIO[R with EventLoopGroup with ServerChannelFactory, Throwable, Nothing] =
    make.useForever

  /**
   * Launches the app with current settings: default EventLoopGroup (nThreads =
   * 0) and ServerChannelFactory.auto.
   */
  def startDefault[R1 <: Has[_] with R](implicit ev: E <:< Throwable): ZIO[R1, Throwable, Nothing] =
    start.provideSomeLayer[R1](EventLoopGroup.auto(0) ++ ServerChannelFactory.auto)

  /**
   * Creates a new server listening on the provided port.
   */
  def withPort(port: Int): Server[R, E] = Concat(self, Server.Address(new InetSocketAddress(port)))

  /**
   * Creates a new server listening on the provided hostname and port.
   */
  def withBinding(hostname: String, port: Int): Server[R, E] =
    Concat(self, Server.Address(new InetSocketAddress(hostname, port)))

  /**
   * Creates a new server listening on the provided InetAddress and port.
   */
  def withBinding(address: InetAddress, port: Int): Server[R, E] =
    Concat(self, Server.Address(new InetSocketAddress(address, port)))

  /**
   * Creates a new server listening on the provided InetSocketAddress.
   */
  def withBinding(inetSocketAddress: InetSocketAddress): Server[R, E] = Concat(self, Server.Address(inetSocketAddress))

  /**
   * Creates a new server with the errorHandler provided.
   */
  def withError[R1](errorHandler: Throwable => ZIO[R1, Nothing, Unit]): Server[R with R1, E] =
    Concat(self, Server.Error(errorHandler))

  /**
   * Creates a new server with the following ssl options.
   */
  def withSsl(sslOptions: ServerSSLOptions): Server[R, E] = Concat(self, Server.Ssl(sslOptions))

  /**
   * Creates a new server using a HttpServerExpectContinueHandler to send a 100
   * HttpResponse if necessary.
   */
  def withAcceptContinue(enable: Boolean): Server[R, E] = Concat(self, Server.AcceptContinue(enable))

  /**
   * Creates a new server using netty FlowControlHandler if enable (@see <a
   * href="https://netty.io/4.1/api/io/netty/handler/flow/FlowControlHandler.html">FlowControlHandler</a>).
   */
  def withFlowControl(enable: Boolean): Server[R, E] = Concat(self, Server.FlowControl(enable))

  /**
   * Creates a new server with the leak detection level provided (@see <a
   * href="https://netty.io/4.1/api/io/netty/util/ResourceLeakDetector.Level.html">ResourceLeakDetector.Level</a>).
   */
  def withLeakDetection(level: LeakDetectionLevel): Server[R, E] = Concat(self, LeakDetection(level))

  /**
   * Creates a new server with netty's HttpServerKeepAliveHandler to close
   * persistent connections when enable is true (@see <a
   * href="https://netty.io/4.1/api/io/netty/handler/codec/http/HttpServerKeepAliveHandler.html">HttpServerKeepAliveHandler</a>).
   */
  def withKeepAlive(enable: Boolean): Server[R, E] = Concat(self, KeepAlive(enable))

  /**
   * Creates a new server with FlushConsolidationHandler to control the flush
   * operations in a more efficient way if enabled (@see <a
   * href="https://netty.io/4.1/api/io/netty/handler/flush/FlushConsolidationHandler.html">FlushConsolidationHandler<a>).
   */
  def withConsolidateFlush(enable: Boolean): Server[R, E] = Concat(self, ConsolidateFlush(enable))

  /**
   * Creates a new server by passing a function that modifies the channel
   * pipeline. This is generally not required as most of the features are
   * directly supported, however think of this as an escape hatch for more
   * advanced configurations that are not yet support by ZIO Http.
   *
   * NOTE: This method might be dropped in the future.
   */
  def withUnsafeChannelPipeline(unsafePipeline: ChannelPipeline => Unit): Server[R, E] =
    Concat(self, UnsafeChannelPipeline(unsafePipeline))

  /**
<<<<<<< HEAD
   * Creates a new server with HttpObjectAggregator with the specified max size
   * of the aggregated content.
   */

=======
   * Creates a new server with netty's HttpContentDecompressor to decompress
   * Http requests (@see <a href =
   * "https://netty.io/4.1/api/io/netty/handler/codec/http/HttpContentDecompressor.html">HttpContentDecompressor</a>).
   */
  def withRequestDecompression(enabled: Boolean, strict: Boolean): Server[R, E] =
    Concat(self, RequestDecompression(enabled, strict))

  /**
   * Creates a new server with HttpObjectAggregator with the specified max size
   * of the aggregated content.
   */
>>>>>>> 8e4f6bf3
  def withObjectAggregator(maxRequestSize: Int = Int.MaxValue): Server[R, E] =
    Concat(self, ObjectAggregator(maxRequestSize))
}

object Server {
  private[zhttp] final case class Config[-R, +E](
    leakDetectionLevel: LeakDetectionLevel = LeakDetectionLevel.SIMPLE,
    error: Option[Throwable => ZIO[R, Nothing, Unit]] = None,
    sslOption: ServerSSLOptions = null,

    // TODO: move app out of settings
    app: HttpApp[R, E] = Http.empty,
    address: InetSocketAddress = new InetSocketAddress(8080),
    acceptContinue: Boolean = false,
    keepAlive: Boolean = true,
    consolidateFlush: Boolean = false,
    flowControl: Boolean = true,
    channelInitializer: ChannelPipeline => Unit = null,
<<<<<<< HEAD
=======
    requestDecompression: (Boolean, Boolean) = (false, false),
>>>>>>> 8e4f6bf3
    objectAggregator: Int = -1,
  ) {
    def useAggregator: Boolean = objectAggregator >= 0
  }

  /**
   * Holds server start information.
   */
  final case class Start(port: Int = 0)

  private final case class Concat[R, E](self: Server[R, E], other: Server[R, E])      extends Server[R, E]
  private final case class LeakDetection(level: LeakDetectionLevel)                   extends UServer
  private final case class Error[R](errorHandler: Throwable => ZIO[R, Nothing, Unit]) extends Server[R, Nothing]
  private final case class Ssl(sslOptions: ServerSSLOptions)                          extends UServer
  private final case class Address(address: InetSocketAddress)                        extends UServer
  private final case class App[R, E](app: HttpApp[R, E])                              extends Server[R, E]
  private final case class KeepAlive(enabled: Boolean)                                extends Server[Any, Nothing]
  private final case class ConsolidateFlush(enabled: Boolean)                         extends Server[Any, Nothing]
  private final case class AcceptContinue(enabled: Boolean)                           extends UServer
  private final case class FlowControl(enabled: Boolean)                              extends UServer
  private final case class UnsafeChannelPipeline(init: ChannelPipeline => Unit)       extends UServer
<<<<<<< HEAD
=======
  private final case class RequestDecompression(enabled: Boolean, strict: Boolean)    extends UServer
>>>>>>> 8e4f6bf3
  private final case class ObjectAggregator(maxRequestSize: Int)                      extends UServer

  def app[R, E](http: HttpApp[R, E]): Server[R, E]        = Server.App(http)
  def port(port: Int): UServer                            = Server.Address(new InetSocketAddress(port))
  def bind(port: Int): UServer                            = Server.Address(new InetSocketAddress(port))
  def bind(hostname: String, port: Int): UServer          = Server.Address(new InetSocketAddress(hostname, port))
  def bind(inetAddress: InetAddress, port: Int): UServer  = Server.Address(new InetSocketAddress(inetAddress, port))
  def bind(inetSocketAddress: InetSocketAddress): UServer = Server.Address(inetSocketAddress)
  def error[R](errorHandler: Throwable => ZIO[R, Nothing, Unit]): Server[R, Nothing] = Server.Error(errorHandler)
  def ssl(sslOptions: ServerSSLOptions): UServer                                     = Server.Ssl(sslOptions)
  def acceptContinue: UServer                                                        = Server.AcceptContinue(true)
<<<<<<< HEAD
  val disableFlowControl: UServer                                                    = Server.FlowControl(false)
  val disableLeakDetection: UServer                                       = LeakDetection(LeakDetectionLevel.DISABLED)
  val simpleLeakDetection: UServer                                        = LeakDetection(LeakDetectionLevel.SIMPLE)
  val advancedLeakDetection: UServer                                      = LeakDetection(LeakDetectionLevel.ADVANCED)
  val paranoidLeakDetection: UServer                                      = LeakDetection(LeakDetectionLevel.PARANOID)
  val disableKeepAlive: UServer                                           = Server.KeepAlive(false)
  val consolidateFlush: UServer                                           = ConsolidateFlush(true)
=======
  def requestDecompression(strict: Boolean): UServer = Server.RequestDecompression(enabled = true, strict = strict)
  val disableFlowControl: UServer                    = Server.FlowControl(false)
  val disableLeakDetection: UServer                  = LeakDetection(LeakDetectionLevel.DISABLED)
  val simpleLeakDetection: UServer                   = LeakDetection(LeakDetectionLevel.SIMPLE)
  val advancedLeakDetection: UServer                 = LeakDetection(LeakDetectionLevel.ADVANCED)
  val paranoidLeakDetection: UServer                 = LeakDetection(LeakDetectionLevel.PARANOID)
  val disableKeepAlive: UServer                      = Server.KeepAlive(false)
  val consolidateFlush: UServer                      = ConsolidateFlush(true)
>>>>>>> 8e4f6bf3
  def unsafePipeline(pipeline: ChannelPipeline => Unit): UServer          = UnsafeChannelPipeline(pipeline)
  def enableObjectAggregator(maxRequestSize: Int = Int.MaxValue): UServer = ObjectAggregator(maxRequestSize)

  /**
   * Creates a server from a http app.
   */
  def apply[R, E](http: HttpApp[R, E]): Server[R, E] = Server.App(http)

  /**
   * Launches the app on the provided port.
   */
  def start[R <: Has[_]](
    port: Int,
    http: HttpApp[R, Throwable],
  ): ZIO[R, Throwable, Nothing] = {
    (Server(http)
      .withPort(port))
      .make
      .flatMap(start => ZManaged.succeed(println(s"Server started on port: ${start.port}")))
      .useForever
      .provideSomeLayer[R](EventLoopGroup.auto(0) ++ ServerChannelFactory.auto)
  }

  def start[R <: Has[_]](
    address: InetAddress,
    port: Int,
    http: HttpApp[R, Throwable],
  ): ZIO[R, Throwable, Nothing] =
    (Server(http)
      .withBinding(address, port))
      .make
      .useForever
      .provideSomeLayer[R](EventLoopGroup.auto(0) ++ ServerChannelFactory.auto)

  def start[R <: Has[_]](
    socketAddress: InetSocketAddress,
    http: HttpApp[R, Throwable],
  ): ZIO[R, Throwable, Nothing] =
    (Server(http)
      .withBinding(socketAddress))
      .make
      .useForever
      .provideSomeLayer[R](EventLoopGroup.auto(0) ++ ServerChannelFactory.auto)

  def make[R](
    server: Server[R, Throwable],
  ): ZManaged[R with EventLoopGroup with ServerChannelFactory, Throwable, Start] = {
    val settings = server.settings()
    for {
      channelFactory <- ZManaged.access[ServerChannelFactory](_.get)
      eventLoopGroup <- ZManaged.access[EventLoopGroup](_.get)
      zExec          <- HttpRuntime.sticky[R](eventLoopGroup).toManaged_
      reqHandler      = settings.app.compile(zExec, settings, ServerTime.make)
      init            = ServerChannelInitializer(zExec, settings, reqHandler)
      serverBootstrap = new ServerBootstrap().channelFactory(channelFactory).group(eventLoopGroup)
      chf  <- ZManaged.effect(serverBootstrap.childHandler(init).bind(settings.address))
      _    <- ChannelFuture.asManaged(chf)
      port <- ZManaged.effect(chf.channel().localAddress().asInstanceOf[InetSocketAddress].getPort)
    } yield {
      ResourceLeakDetector.setLevel(settings.leakDetectionLevel.jResourceLeakDetectionLevel)
      Start(port)
    }
  }
}<|MERGE_RESOLUTION|>--- conflicted
+++ resolved
@@ -19,20 +19,6 @@
     Concat(self, other)
 
   private def settings[R1 <: R, E1 >: E](s: Config[R1, E1] = Config()): Config[R1, E1] = self match {
-<<<<<<< HEAD
-    case Concat(self, other)              => other.settings(self.settings(s))
-    case LeakDetection(level)             => s.copy(leakDetectionLevel = level)
-    case Error(errorHandler)              => s.copy(error = Some(errorHandler))
-    case Ssl(sslOption)                   => s.copy(sslOption = sslOption)
-    case App(app)                         => s.copy(app = app)
-    case Address(address)                 => s.copy(address = address)
-    case AcceptContinue(enabled)          => s.copy(acceptContinue = enabled)
-    case KeepAlive(enabled)               => s.copy(keepAlive = enabled)
-    case FlowControl(enabled)             => s.copy(flowControl = enabled)
-    case ConsolidateFlush(enabled)        => s.copy(consolidateFlush = enabled)
-    case UnsafeChannelPipeline(init)      => s.copy(channelInitializer = init)
-    case ObjectAggregator(maxRequestSize) => s.copy(objectAggregator = maxRequestSize)
-=======
     case Concat(self, other)                   => other.settings(self.settings(s))
     case LeakDetection(level)                  => s.copy(leakDetectionLevel = level)
     case Error(errorHandler)                   => s.copy(error = Some(errorHandler))
@@ -46,7 +32,6 @@
     case UnsafeChannelPipeline(init)           => s.copy(channelInitializer = init)
     case RequestDecompression(enabled, strict) => s.copy(requestDecompression = (enabled, strict))
     case ObjectAggregator(maxRequestSize)      => s.copy(objectAggregator = maxRequestSize)
->>>>>>> 8e4f6bf3
   }
 
   def make(implicit
@@ -141,12 +126,6 @@
     Concat(self, UnsafeChannelPipeline(unsafePipeline))
 
   /**
-<<<<<<< HEAD
-   * Creates a new server with HttpObjectAggregator with the specified max size
-   * of the aggregated content.
-   */
-
-=======
    * Creates a new server with netty's HttpContentDecompressor to decompress
    * Http requests (@see <a href =
    * "https://netty.io/4.1/api/io/netty/handler/codec/http/HttpContentDecompressor.html">HttpContentDecompressor</a>).
@@ -158,7 +137,6 @@
    * Creates a new server with HttpObjectAggregator with the specified max size
    * of the aggregated content.
    */
->>>>>>> 8e4f6bf3
   def withObjectAggregator(maxRequestSize: Int = Int.MaxValue): Server[R, E] =
     Concat(self, ObjectAggregator(maxRequestSize))
 }
@@ -177,10 +155,7 @@
     consolidateFlush: Boolean = false,
     flowControl: Boolean = true,
     channelInitializer: ChannelPipeline => Unit = null,
-<<<<<<< HEAD
-=======
     requestDecompression: (Boolean, Boolean) = (false, false),
->>>>>>> 8e4f6bf3
     objectAggregator: Int = -1,
   ) {
     def useAggregator: Boolean = objectAggregator >= 0
@@ -202,10 +177,7 @@
   private final case class AcceptContinue(enabled: Boolean)                           extends UServer
   private final case class FlowControl(enabled: Boolean)                              extends UServer
   private final case class UnsafeChannelPipeline(init: ChannelPipeline => Unit)       extends UServer
-<<<<<<< HEAD
-=======
   private final case class RequestDecompression(enabled: Boolean, strict: Boolean)    extends UServer
->>>>>>> 8e4f6bf3
   private final case class ObjectAggregator(maxRequestSize: Int)                      extends UServer
 
   def app[R, E](http: HttpApp[R, E]): Server[R, E]        = Server.App(http)
@@ -217,15 +189,6 @@
   def error[R](errorHandler: Throwable => ZIO[R, Nothing, Unit]): Server[R, Nothing] = Server.Error(errorHandler)
   def ssl(sslOptions: ServerSSLOptions): UServer                                     = Server.Ssl(sslOptions)
   def acceptContinue: UServer                                                        = Server.AcceptContinue(true)
-<<<<<<< HEAD
-  val disableFlowControl: UServer                                                    = Server.FlowControl(false)
-  val disableLeakDetection: UServer                                       = LeakDetection(LeakDetectionLevel.DISABLED)
-  val simpleLeakDetection: UServer                                        = LeakDetection(LeakDetectionLevel.SIMPLE)
-  val advancedLeakDetection: UServer                                      = LeakDetection(LeakDetectionLevel.ADVANCED)
-  val paranoidLeakDetection: UServer                                      = LeakDetection(LeakDetectionLevel.PARANOID)
-  val disableKeepAlive: UServer                                           = Server.KeepAlive(false)
-  val consolidateFlush: UServer                                           = ConsolidateFlush(true)
-=======
   def requestDecompression(strict: Boolean): UServer = Server.RequestDecompression(enabled = true, strict = strict)
   val disableFlowControl: UServer                    = Server.FlowControl(false)
   val disableLeakDetection: UServer                  = LeakDetection(LeakDetectionLevel.DISABLED)
@@ -234,7 +197,6 @@
   val paranoidLeakDetection: UServer                 = LeakDetection(LeakDetectionLevel.PARANOID)
   val disableKeepAlive: UServer                      = Server.KeepAlive(false)
   val consolidateFlush: UServer                      = ConsolidateFlush(true)
->>>>>>> 8e4f6bf3
   def unsafePipeline(pipeline: ChannelPipeline => Unit): UServer          = UnsafeChannelPipeline(pipeline)
   def enableObjectAggregator(maxRequestSize: Int = Int.MaxValue): UServer = ObjectAggregator(maxRequestSize)
 
