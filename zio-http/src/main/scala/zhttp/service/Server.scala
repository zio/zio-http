package zhttp.service

import io.netty.bootstrap.ServerBootstrap
import io.netty.channel.ChannelPipeline
import io.netty.util.ResourceLeakDetector
import zhttp.http.Http._
import zhttp.http.{Http, HttpApp}
import zhttp.service.server.ServerSSLHandler._
import zhttp.service.server._
<<<<<<< HEAD
import zio._
=======
import zio.{ZManaged, _}
>>>>>>> c1922868

import java.net.{InetAddress, InetSocketAddress}

sealed trait Server[-R, +E] { self =>

  import Server._

  private def settings[R1 <: R, E1 >: E](s: Config[R1, E1] = Config()): Config[R1, E1] = self match {
    case Concat(self, other)                   => other.settings(self.settings(s))
    case LeakDetection(level)                  => s.copy(leakDetectionLevel = level)
    case Error(errorHandler)                   => s.copy(error = Some(errorHandler))
    case Ssl(sslOption)                        => s.copy(sslOption = sslOption)
    case App(app)                              => s.copy(app = app)
    case Address(address)                      => s.copy(address = address)
    case AcceptContinue(enabled)               => s.copy(acceptContinue = enabled)
    case KeepAlive(enabled)                    => s.copy(keepAlive = enabled)
    case FlowControl(enabled)                  => s.copy(flowControl = enabled)
    case ConsolidateFlush(enabled)             => s.copy(consolidateFlush = enabled)
    case UnsafeChannelPipeline(init)           => s.copy(channelInitializer = init)
    case RequestDecompression(enabled, strict) => s.copy(requestDecompression = (enabled, strict))
    case ObjectAggregator(maxRequestSize)      => s.copy(objectAggregator = maxRequestSize)
<<<<<<< HEAD
=======
    case UnsafeServerBootstrap(init)           => s.copy(serverBootstrapInitializer = init)
>>>>>>> c1922868
  }

  def ++[R1 <: R, E1 >: E](other: Server[R1, E1]): Server[R1, E1] =
    Concat(self, other)

  def make(implicit
    ev: E <:< Throwable,
  ): ZIO[R with EventLoopGroup with ServerChannelFactory with Scope, Throwable, Start] =
    Server.make(self.asInstanceOf[Server[R, Throwable]])

  def start(implicit ev: E <:< Throwable): ZIO[R with EventLoopGroup with ServerChannelFactory, Throwable, Nothing] =
<<<<<<< HEAD
    ZIO.scoped[R with EventLoopGroup with ServerChannelFactory](make *> ZIO.never)

  /**
   * Launches the app with current settings: default EventLoopGroup (nThreads =
   * 0) and ServerChannelFactory.auto.
   */
  def startDefault[R1 <: R](implicit ev: E <:< Throwable): ZIO[R1, Throwable, Nothing] =
    start.provideSomeLayer[R1](EventLoopGroup.auto(0) ++ ServerChannelFactory.auto)

  /**
   * Creates a new server listening on the provided port.
   */
  def withPort(port: Int): Server[R, E] = Concat(self, Server.Address(new InetSocketAddress(port)))

  /**
   * Creates a new server listening on the provided hostname and port.
   */
  def withBinding(hostname: String, port: Int): Server[R, E] =
    Concat(self, Server.Address(new InetSocketAddress(hostname, port)))

  /**
   * Creates a new server listening on the provided InetAddress and port.
   */
  def withBinding(address: InetAddress, port: Int): Server[R, E] =
    Concat(self, Server.Address(new InetSocketAddress(address, port)))

  /**
   * Creates a new server listening on the provided InetSocketAddress.
   */
  def withBinding(inetSocketAddress: InetSocketAddress): Server[R, E] = Concat(self, Server.Address(inetSocketAddress))

  /**
   * Creates a new server with the errorHandler provided.
   */
  def withError[R1](errorHandler: Throwable => ZIO[R1, Nothing, Unit]): Server[R with R1, E] =
    Concat(self, Server.Error(errorHandler))

  /**
   * Creates a new server with the following ssl options.
   */
  def withSsl(sslOptions: ServerSSLOptions): Server[R, E] = Concat(self, Server.Ssl(sslOptions))

  /**
   * Creates a new server using a HttpServerExpectContinueHandler to send a 100
   * HttpResponse if necessary.
   */
  def withAcceptContinue(enable: Boolean): Server[R, E] = Concat(self, Server.AcceptContinue(enable))

  /**
   * Creates a new server using netty FlowControlHandler if enable (@see <a
   * href="https://netty.io/4.1/api/io/netty/handler/flow/FlowControlHandler.html">FlowControlHandler</a>).
   */
  def withFlowControl(enable: Boolean): Server[R, E] = Concat(self, Server.FlowControl(enable))

  /**
   * Creates a new server with the leak detection level provided (@see <a
   * href="https://netty.io/4.1/api/io/netty/util/ResourceLeakDetector.Level.html">ResourceLeakDetector.Level</a>).
   */
  def withLeakDetection(level: LeakDetectionLevel): Server[R, E] = Concat(self, LeakDetection(level))

  /**
   * Creates a new server with netty's HttpServerKeepAliveHandler to close
   * persistent connections when enable is true (@see <a
   * href="https://netty.io/4.1/api/io/netty/handler/codec/http/HttpServerKeepAliveHandler.html">HttpServerKeepAliveHandler</a>).
   */
  def withKeepAlive(enable: Boolean): Server[R, E] = Concat(self, KeepAlive(enable))

  /**
   * Creates a new server with FlushConsolidationHandler to control the flush
   * operations in a more efficient way if enabled (@see <a
   * href="https://netty.io/4.1/api/io/netty/handler/flush/FlushConsolidationHandler.html">FlushConsolidationHandler<a>).
   */
  def withConsolidateFlush(enable: Boolean): Server[R, E] = Concat(self, ConsolidateFlush(enable))

  /**
   * Creates a new server by passing a function that modifies the channel
   * pipeline. This is generally not required as most of the features are
   * directly supported, however think of this as an escape hatch for more
   * advanced configurations that are not yet support by ZIO Http.
   *
   * NOTE: This method might be dropped in the future.
   */
  def withUnsafeChannelPipeline(unsafePipeline: ChannelPipeline => Unit): Server[R, E] =
    Concat(self, UnsafeChannelPipeline(unsafePipeline))

  /**
   * Creates a new server with netty's HttpContentDecompressor to decompress
   * Http requests (@see <a href =
   * "https://netty.io/4.1/api/io/netty/handler/codec/http/HttpContentDecompressor.html">HttpContentDecompressor</a>).
   */
  def withRequestDecompression(enabled: Boolean, strict: Boolean): Server[R, E] =
    Concat(self, RequestDecompression(enabled, strict))

  /**
   * Creates a new server with HttpObjectAggregator with the specified max size
   * of the aggregated content.
   */
  def withObjectAggregator(maxRequestSize: Int = Int.MaxValue): Server[R, E] =
    Concat(self, ObjectAggregator(maxRequestSize))
}

object Server {
  private[zhttp] final case class Config[-R, +E](
    leakDetectionLevel: LeakDetectionLevel = LeakDetectionLevel.SIMPLE,
    error: Option[Throwable => ZIO[R, Nothing, Unit]] = None,
    sslOption: ServerSSLOptions = null,

    // TODO: move app out of settings
    app: HttpApp[R, E] = Http.empty,
    address: InetSocketAddress = new InetSocketAddress(8080),
    acceptContinue: Boolean = false,
    keepAlive: Boolean = true,
    consolidateFlush: Boolean = false,
    flowControl: Boolean = true,
    channelInitializer: ChannelPipeline => Unit = null,
    requestDecompression: (Boolean, Boolean) = (false, false),
    objectAggregator: Int = -1,
  ) {
    def useAggregator: Boolean = objectAggregator >= 0
  }
=======
    make.useForever

  /**
   * Launches the app with current settings: default EventLoopGroup (nThreads =
   * 0) and ServerChannelFactory.auto.
   */
  def startDefault[R1 <: Has[_] with R](implicit ev: E <:< Throwable): ZIO[R1, Throwable, Nothing] =
    start.provideSomeLayer[R1](EventLoopGroup.auto(0) ++ ServerChannelFactory.auto)

  /**
   * Creates a new server using a HttpServerExpectContinueHandler to send a 100
   * HttpResponse if necessary.
   */
  def withAcceptContinue(enable: Boolean): Server[R, E] = Concat(self, Server.AcceptContinue(enable))
>>>>>>> c1922868

  /**
   * Creates a new server listening on the provided hostname and port.
   */
  def withBinding(hostname: String, port: Int): Server[R, E] =
    Concat(self, Server.Address(new InetSocketAddress(hostname, port)))

<<<<<<< HEAD
  private final case class Concat[R, E](self: Server[R, E], other: Server[R, E])      extends Server[R, E]
  private final case class LeakDetection(level: LeakDetectionLevel)                   extends UServer
  private final case class Error[R](errorHandler: Throwable => ZIO[R, Nothing, Unit]) extends Server[R, Nothing]
  private final case class Ssl(sslOptions: ServerSSLOptions)                          extends UServer
  private final case class Address(address: InetSocketAddress)                        extends UServer
  private final case class App[R, E](app: HttpApp[R, E])                              extends Server[R, E]
  private final case class KeepAlive(enabled: Boolean)                                extends Server[Any, Nothing]
  private final case class ConsolidateFlush(enabled: Boolean)                         extends Server[Any, Nothing]
  private final case class AcceptContinue(enabled: Boolean)                           extends UServer
  private final case class FlowControl(enabled: Boolean)                              extends UServer
  private final case class UnsafeChannelPipeline(init: ChannelPipeline => Unit)       extends UServer
  private final case class RequestDecompression(enabled: Boolean, strict: Boolean)    extends UServer
  private final case class ObjectAggregator(maxRequestSize: Int)                      extends UServer

  def app[R, E](http: HttpApp[R, E]): Server[R, E]        = Server.App(http)
  def port(port: Int): UServer                            = Server.Address(new InetSocketAddress(port))
  def bind(port: Int): UServer                            = Server.Address(new InetSocketAddress(port))
  def bind(hostname: String, port: Int): UServer          = Server.Address(new InetSocketAddress(hostname, port))
  def bind(inetAddress: InetAddress, port: Int): UServer  = Server.Address(new InetSocketAddress(inetAddress, port))
  def bind(inetSocketAddress: InetSocketAddress): UServer = Server.Address(inetSocketAddress)
  def error[R](errorHandler: Throwable => ZIO[R, Nothing, Unit]): Server[R, Nothing] = Server.Error(errorHandler)
  def ssl(sslOptions: ServerSSLOptions): UServer                                     = Server.Ssl(sslOptions)
  def acceptContinue: UServer                                                        = Server.AcceptContinue(true)
  def requestDecompression(strict: Boolean): UServer = Server.RequestDecompression(enabled = true, strict = strict)
  val disableFlowControl: UServer                    = Server.FlowControl(false)
  val disableLeakDetection: UServer                  = LeakDetection(LeakDetectionLevel.DISABLED)
  val simpleLeakDetection: UServer                   = LeakDetection(LeakDetectionLevel.SIMPLE)
  val advancedLeakDetection: UServer                 = LeakDetection(LeakDetectionLevel.ADVANCED)
  val paranoidLeakDetection: UServer                 = LeakDetection(LeakDetectionLevel.PARANOID)
  val disableKeepAlive: UServer                      = Server.KeepAlive(false)
  val consolidateFlush: UServer                      = ConsolidateFlush(true)
  def unsafePipeline(pipeline: ChannelPipeline => Unit): UServer          = UnsafeChannelPipeline(pipeline)
  def enableObjectAggregator(maxRequestSize: Int = Int.MaxValue): UServer = ObjectAggregator(maxRequestSize)
=======
  /**
   * Creates a new server listening on the provided InetAddress and port.
   */
  def withBinding(address: InetAddress, port: Int): Server[R, E] =
    Concat(self, Server.Address(new InetSocketAddress(address, port)))

  /**
   * Creates a new server listening on the provided InetSocketAddress.
   */
  def withBinding(inetSocketAddress: InetSocketAddress): Server[R, E] = Concat(self, Server.Address(inetSocketAddress))

  /**
   * Creates a new server with FlushConsolidationHandler to control the flush
   * operations in a more efficient way if enabled (@see <a
   * href="https://netty.io/4.1/api/io/netty/handler/flush/FlushConsolidationHandler.html">FlushConsolidationHandler<a>).
   */
  def withConsolidateFlush(enable: Boolean): Server[R, E] = Concat(self, ConsolidateFlush(enable))

  /**
   * Creates a new server with the errorHandler provided.
   */
  def withError[R1](errorHandler: Throwable => ZIO[R1, Nothing, Unit]): Server[R with R1, E] =
    Concat(self, Server.Error(errorHandler))

  /**
   * Creates a new server using netty FlowControlHandler if enable (@see <a
   * href="https://netty.io/4.1/api/io/netty/handler/flow/FlowControlHandler.html">FlowControlHandler</a>).
   */
  def withFlowControl(enable: Boolean): Server[R, E] = Concat(self, Server.FlowControl(enable))

  /**
   * Creates a new server with netty's HttpServerKeepAliveHandler to close
   * persistent connections when enable is true (@see <a
   * href="https://netty.io/4.1/api/io/netty/handler/codec/http/HttpServerKeepAliveHandler.html">HttpServerKeepAliveHandler</a>).
   */
  def withKeepAlive(enable: Boolean): Server[R, E] = Concat(self, KeepAlive(enable))

  /**
   * Creates a new server with the leak detection level provided (@see <a
   * href="https://netty.io/4.1/api/io/netty/util/ResourceLeakDetector.Level.html">ResourceLeakDetector.Level</a>).
   */
  def withLeakDetection(level: LeakDetectionLevel): Server[R, E] = Concat(self, LeakDetection(level))

  /**
   * Creates a new server with HttpObjectAggregator with the specified max size
   * of the aggregated content.
   */
  def withObjectAggregator(maxRequestSize: Int = Int.MaxValue): Server[R, E] =
    Concat(self, ObjectAggregator(maxRequestSize))

  /**
   * Creates a new server listening on the provided port.
   */
  def withPort(port: Int): Server[R, E] = Concat(self, Server.Address(new InetSocketAddress(port)))

  /**
   * Creates a new server with netty's HttpContentDecompressor to decompress
   * Http requests (@see <a href =
   * "https://netty.io/4.1/api/io/netty/handler/codec/http/HttpContentDecompressor.html">HttpContentDecompressor</a>).
   */
  def withRequestDecompression(enabled: Boolean, strict: Boolean): Server[R, E] =
    Concat(self, RequestDecompression(enabled, strict))

  /**
   * Creates a new server with the following ssl options.
   */
  def withSsl(sslOptions: ServerSSLOptions): Server[R, E] = Concat(self, Server.Ssl(sslOptions))

  /**
   * Creates a new server by passing a function that modifies the channel
   * pipeline. This is generally not required as most of the features are
   * directly supported, however think of this as an escape hatch for more
   * advanced configurations that are not yet support by ZIO Http.
   *
   * NOTE: This method might be dropped in the future.
   */
  def withUnsafeChannelPipeline(unsafePipeline: ChannelPipeline => Unit): Server[R, E] =
    Concat(self, UnsafeChannelPipeline(unsafePipeline))

  /**
   * Provides unsafe access to netty's ServerBootstrap. Modifying server
   * bootstrap is generally not advised unless you know what you are doing.
   */
  def withUnsafeServerBootstrap(unsafeServerbootstrap: ServerBootstrap => Unit): Server[R, E] =
    Concat(self, UnsafeServerBootstrap(unsafeServerbootstrap))
}
object Server {
  val disableFlowControl: UServer    = Server.FlowControl(false)
  val disableLeakDetection: UServer  = LeakDetection(LeakDetectionLevel.DISABLED)
  val simpleLeakDetection: UServer   = LeakDetection(LeakDetectionLevel.SIMPLE)
  val advancedLeakDetection: UServer = LeakDetection(LeakDetectionLevel.ADVANCED)
  val paranoidLeakDetection: UServer = LeakDetection(LeakDetectionLevel.PARANOID)
  val disableKeepAlive: UServer      = Server.KeepAlive(false)
  val consolidateFlush: UServer      = ConsolidateFlush(true)

  def acceptContinue: UServer = Server.AcceptContinue(true)

  def app[R, E](http: HttpApp[R, E]): Server[R, E] = Server.App(http)
>>>>>>> c1922868

  /**
   * Creates a server from a http app.
   */
  def apply[R, E](http: HttpApp[R, E]): Server[R, E] = Server.App(http)
<<<<<<< HEAD
=======

  def bind(port: Int): UServer = Server.Address(new InetSocketAddress(port))

  def bind(hostname: String, port: Int): UServer = Server.Address(new InetSocketAddress(hostname, port))

  def bind(inetAddress: InetAddress, port: Int): UServer = Server.Address(new InetSocketAddress(inetAddress, port))

  def bind(inetSocketAddress: InetSocketAddress): UServer = Server.Address(inetSocketAddress)

  def enableObjectAggregator(maxRequestSize: Int = Int.MaxValue): UServer = ObjectAggregator(maxRequestSize)

  def error[R](errorHandler: Throwable => ZIO[R, Nothing, Unit]): Server[R, Nothing] = Server.Error(errorHandler)

  def make[R](
    server: Server[R, Throwable],
  ): ZManaged[R with EventLoopGroup with ServerChannelFactory, Throwable, Start] = {
    val settings = server.settings()
    for {
      channelFactory <- ZManaged.access[ServerChannelFactory](_.get)
      eventLoopGroup <- ZManaged.access[EventLoopGroup](_.get)
      zExec          <- HttpRuntime.sticky[R](eventLoopGroup).toManaged_
      handler         = new ServerResponseWriter(zExec, settings, ServerTime.make)
      reqHandler      = settings.app.compile(zExec, settings, handler)
      init            = ServerChannelInitializer(zExec, settings, reqHandler)
      serverBootstrap = new ServerBootstrap().channelFactory(channelFactory).group(eventLoopGroup)
      chf  <- ZManaged.effect(serverBootstrap.childHandler(init).bind(settings.address))
      _    <- ChannelFuture.asManaged(chf)
      port <- ZManaged.effect(chf.channel().localAddress().asInstanceOf[InetSocketAddress].getPort)
    } yield {
      ResourceLeakDetector.setLevel(settings.leakDetectionLevel.jResourceLeakDetectionLevel)
      Start(port)
    }
  }

  def port(port: Int): UServer = Server.Address(new InetSocketAddress(port))

  def requestDecompression(strict: Boolean): UServer = Server.RequestDecompression(enabled = true, strict = strict)

  def ssl(sslOptions: ServerSSLOptions): UServer = Server.Ssl(sslOptions)
>>>>>>> c1922868

  /**
   * Launches the app on the provided port.
   */
  def start[R](
    port: Int,
    http: HttpApp[R, Throwable],
<<<<<<< HEAD
  ): ZIO[R, Throwable, Nothing] =
    Server(http)
      .withPort(port)
      .make
      .flatMap(start => ZIO.succeed(println(s"Server started on port: ${start.port}")) *> ZIO.never)
      .provideSomeLayer[R](EventLoopGroup.auto(0) ++ ServerChannelFactory.auto ++ Scope.default)
=======
  ): ZIO[R, Throwable, Nothing] = {
    Server(http)
      .withPort(port)
      .make
      .flatMap(start => ZManaged.succeed(Log.info(s"Server started on port: ${start.port}")))
      .useForever
      .provideSomeLayer[R](EventLoopGroup.auto(0) ++ ServerChannelFactory.auto)
  }
>>>>>>> c1922868

  def start[R](
    address: InetAddress,
    port: Int,
    http: HttpApp[R, Throwable],
  ): ZIO[R, Throwable, Nothing] =
<<<<<<< HEAD
    (Server(http).withBinding(address, port).make *> ZIO.never)
      .provideSomeLayer[R](EventLoopGroup.auto(0) ++ ServerChannelFactory.auto ++ Scope.default)
=======
    Server(http)
      .withBinding(address, port)
      .make
      .useForever
      .provideSomeLayer[R](EventLoopGroup.auto(0) ++ ServerChannelFactory.auto)
>>>>>>> c1922868

  def start[R](
    socketAddress: InetSocketAddress,
    http: HttpApp[R, Throwable],
  ): ZIO[R, Throwable, Nothing] =
<<<<<<< HEAD
    (Server(http).withBinding(socketAddress).make *> ZIO.never)
      .provideSomeLayer[R](EventLoopGroup.auto(0) ++ ServerChannelFactory.auto ++ Scope.default)

  def make[R](
    server: Server[R, Throwable],
  ): ZIO[R with EventLoopGroup with ServerChannelFactory with Scope, Throwable, Start] = {
    val settings = server.settings()
    for {
      channelFactory <- ZIO.service[ServerChannelFactory]
      eventLoopGroup <- ZIO.service[EventLoopGroup]
      zExec          <- HttpRuntime.sticky[R](eventLoopGroup)
      reqHandler      = settings.app.compile(zExec, settings, ServerTime.make)
      init            = ServerChannelInitializer(zExec, settings, reqHandler)
      serverBootstrap = new ServerBootstrap().channelFactory(channelFactory).group(eventLoopGroup)
      chf  <- ZIO.attempt(serverBootstrap.childHandler(init).bind(settings.address))
      _    <- ChannelFuture.asZIO(chf)
      port <- ZIO.attempt(chf.channel().localAddress().asInstanceOf[InetSocketAddress].getPort)
    } yield {
      ResourceLeakDetector.setLevel(settings.leakDetectionLevel.jResourceLeakDetectionLevel)
      Start(port)
    }
=======
    Server(http)
      .withBinding(socketAddress)
      .make
      .useForever
      .provideSomeLayer[R](EventLoopGroup.auto(0) ++ ServerChannelFactory.auto)

  def unsafePipeline(pipeline: ChannelPipeline => Unit): UServer = UnsafeChannelPipeline(pipeline)

  def unsafeServerBootstrap(serverBootstrap: ServerBootstrap => Unit): UServer = UnsafeServerBootstrap(serverBootstrap)

  /**
   * Holds server start information.
   */
  final case class Start(port: Int = 0)

  private[zhttp] final case class Config[-R, +E](
    leakDetectionLevel: LeakDetectionLevel = LeakDetectionLevel.SIMPLE,
    error: Option[Throwable => ZIO[R, Nothing, Unit]] = None,
    sslOption: ServerSSLOptions = null,

    // TODO: move app out of settings
    app: HttpApp[R, E] = Http.empty,
    address: InetSocketAddress = new InetSocketAddress(8080),
    acceptContinue: Boolean = false,
    keepAlive: Boolean = true,
    consolidateFlush: Boolean = false,
    flowControl: Boolean = true,
    channelInitializer: ChannelPipeline => Unit = null,
    requestDecompression: (Boolean, Boolean) = (false, false),
    objectAggregator: Int = -1,
    serverBootstrapInitializer: ServerBootstrap => Unit = null,
  ) {
    def useAggregator: Boolean = objectAggregator >= 0
>>>>>>> c1922868
  }

  private final case class Concat[R, E](self: Server[R, E], other: Server[R, E]) extends Server[R, E]

  private final case class LeakDetection(level: LeakDetectionLevel) extends UServer

  private final case class Error[R](errorHandler: Throwable => ZIO[R, Nothing, Unit]) extends Server[R, Nothing]

  private final case class Ssl(sslOptions: ServerSSLOptions) extends UServer

  private final case class Address(address: InetSocketAddress) extends UServer

  private final case class App[R, E](app: HttpApp[R, E]) extends Server[R, E]

  private final case class KeepAlive(enabled: Boolean) extends Server[Any, Nothing]

  private final case class ConsolidateFlush(enabled: Boolean) extends Server[Any, Nothing]

  private final case class AcceptContinue(enabled: Boolean) extends UServer

  private final case class FlowControl(enabled: Boolean) extends UServer

  private final case class UnsafeChannelPipeline(init: ChannelPipeline => Unit) extends UServer

  private final case class RequestDecompression(enabled: Boolean, strict: Boolean) extends UServer

  private final case class ObjectAggregator(maxRequestSize: Int) extends UServer

  private final case class UnsafeServerBootstrap(init: ServerBootstrap => Unit) extends UServer
}<|MERGE_RESOLUTION|>--- conflicted
+++ resolved
@@ -7,11 +7,7 @@
 import zhttp.http.{Http, HttpApp}
 import zhttp.service.server.ServerSSLHandler._
 import zhttp.service.server._
-<<<<<<< HEAD
 import zio._
-=======
-import zio.{ZManaged, _}
->>>>>>> c1922868
 
 import java.net.{InetAddress, InetSocketAddress}
 
@@ -33,10 +29,7 @@
     case UnsafeChannelPipeline(init)           => s.copy(channelInitializer = init)
     case RequestDecompression(enabled, strict) => s.copy(requestDecompression = (enabled, strict))
     case ObjectAggregator(maxRequestSize)      => s.copy(objectAggregator = maxRequestSize)
-<<<<<<< HEAD
-=======
     case UnsafeServerBootstrap(init)           => s.copy(serverBootstrapInitializer = init)
->>>>>>> c1922868
   }
 
   def ++[R1 <: R, E1 >: E](other: Server[R1, E1]): Server[R1, E1] =
@@ -48,7 +41,6 @@
     Server.make(self.asInstanceOf[Server[R, Throwable]])
 
   def start(implicit ev: E <:< Throwable): ZIO[R with EventLoopGroup with ServerChannelFactory, Throwable, Nothing] =
-<<<<<<< HEAD
     ZIO.scoped[R with EventLoopGroup with ServerChannelFactory](make *> ZIO.never)
 
   /**
@@ -59,9 +51,10 @@
     start.provideSomeLayer[R1](EventLoopGroup.auto(0) ++ ServerChannelFactory.auto)
 
   /**
-   * Creates a new server listening on the provided port.
-   */
-  def withPort(port: Int): Server[R, E] = Concat(self, Server.Address(new InetSocketAddress(port)))
+   * Creates a new server using a HttpServerExpectContinueHandler to send a 100
+   * HttpResponse if necessary.
+   */
+  def withAcceptContinue(enable: Boolean): Server[R, E] = Concat(self, Server.AcceptContinue(enable))
 
   /**
    * Creates a new server listening on the provided hostname and port.
@@ -69,164 +62,6 @@
   def withBinding(hostname: String, port: Int): Server[R, E] =
     Concat(self, Server.Address(new InetSocketAddress(hostname, port)))
 
-  /**
-   * Creates a new server listening on the provided InetAddress and port.
-   */
-  def withBinding(address: InetAddress, port: Int): Server[R, E] =
-    Concat(self, Server.Address(new InetSocketAddress(address, port)))
-
-  /**
-   * Creates a new server listening on the provided InetSocketAddress.
-   */
-  def withBinding(inetSocketAddress: InetSocketAddress): Server[R, E] = Concat(self, Server.Address(inetSocketAddress))
-
-  /**
-   * Creates a new server with the errorHandler provided.
-   */
-  def withError[R1](errorHandler: Throwable => ZIO[R1, Nothing, Unit]): Server[R with R1, E] =
-    Concat(self, Server.Error(errorHandler))
-
-  /**
-   * Creates a new server with the following ssl options.
-   */
-  def withSsl(sslOptions: ServerSSLOptions): Server[R, E] = Concat(self, Server.Ssl(sslOptions))
-
-  /**
-   * Creates a new server using a HttpServerExpectContinueHandler to send a 100
-   * HttpResponse if necessary.
-   */
-  def withAcceptContinue(enable: Boolean): Server[R, E] = Concat(self, Server.AcceptContinue(enable))
-
-  /**
-   * Creates a new server using netty FlowControlHandler if enable (@see <a
-   * href="https://netty.io/4.1/api/io/netty/handler/flow/FlowControlHandler.html">FlowControlHandler</a>).
-   */
-  def withFlowControl(enable: Boolean): Server[R, E] = Concat(self, Server.FlowControl(enable))
-
-  /**
-   * Creates a new server with the leak detection level provided (@see <a
-   * href="https://netty.io/4.1/api/io/netty/util/ResourceLeakDetector.Level.html">ResourceLeakDetector.Level</a>).
-   */
-  def withLeakDetection(level: LeakDetectionLevel): Server[R, E] = Concat(self, LeakDetection(level))
-
-  /**
-   * Creates a new server with netty's HttpServerKeepAliveHandler to close
-   * persistent connections when enable is true (@see <a
-   * href="https://netty.io/4.1/api/io/netty/handler/codec/http/HttpServerKeepAliveHandler.html">HttpServerKeepAliveHandler</a>).
-   */
-  def withKeepAlive(enable: Boolean): Server[R, E] = Concat(self, KeepAlive(enable))
-
-  /**
-   * Creates a new server with FlushConsolidationHandler to control the flush
-   * operations in a more efficient way if enabled (@see <a
-   * href="https://netty.io/4.1/api/io/netty/handler/flush/FlushConsolidationHandler.html">FlushConsolidationHandler<a>).
-   */
-  def withConsolidateFlush(enable: Boolean): Server[R, E] = Concat(self, ConsolidateFlush(enable))
-
-  /**
-   * Creates a new server by passing a function that modifies the channel
-   * pipeline. This is generally not required as most of the features are
-   * directly supported, however think of this as an escape hatch for more
-   * advanced configurations that are not yet support by ZIO Http.
-   *
-   * NOTE: This method might be dropped in the future.
-   */
-  def withUnsafeChannelPipeline(unsafePipeline: ChannelPipeline => Unit): Server[R, E] =
-    Concat(self, UnsafeChannelPipeline(unsafePipeline))
-
-  /**
-   * Creates a new server with netty's HttpContentDecompressor to decompress
-   * Http requests (@see <a href =
-   * "https://netty.io/4.1/api/io/netty/handler/codec/http/HttpContentDecompressor.html">HttpContentDecompressor</a>).
-   */
-  def withRequestDecompression(enabled: Boolean, strict: Boolean): Server[R, E] =
-    Concat(self, RequestDecompression(enabled, strict))
-
-  /**
-   * Creates a new server with HttpObjectAggregator with the specified max size
-   * of the aggregated content.
-   */
-  def withObjectAggregator(maxRequestSize: Int = Int.MaxValue): Server[R, E] =
-    Concat(self, ObjectAggregator(maxRequestSize))
-}
-
-object Server {
-  private[zhttp] final case class Config[-R, +E](
-    leakDetectionLevel: LeakDetectionLevel = LeakDetectionLevel.SIMPLE,
-    error: Option[Throwable => ZIO[R, Nothing, Unit]] = None,
-    sslOption: ServerSSLOptions = null,
-
-    // TODO: move app out of settings
-    app: HttpApp[R, E] = Http.empty,
-    address: InetSocketAddress = new InetSocketAddress(8080),
-    acceptContinue: Boolean = false,
-    keepAlive: Boolean = true,
-    consolidateFlush: Boolean = false,
-    flowControl: Boolean = true,
-    channelInitializer: ChannelPipeline => Unit = null,
-    requestDecompression: (Boolean, Boolean) = (false, false),
-    objectAggregator: Int = -1,
-  ) {
-    def useAggregator: Boolean = objectAggregator >= 0
-  }
-=======
-    make.useForever
-
-  /**
-   * Launches the app with current settings: default EventLoopGroup (nThreads =
-   * 0) and ServerChannelFactory.auto.
-   */
-  def startDefault[R1 <: Has[_] with R](implicit ev: E <:< Throwable): ZIO[R1, Throwable, Nothing] =
-    start.provideSomeLayer[R1](EventLoopGroup.auto(0) ++ ServerChannelFactory.auto)
-
-  /**
-   * Creates a new server using a HttpServerExpectContinueHandler to send a 100
-   * HttpResponse if necessary.
-   */
-  def withAcceptContinue(enable: Boolean): Server[R, E] = Concat(self, Server.AcceptContinue(enable))
->>>>>>> c1922868
-
-  /**
-   * Creates a new server listening on the provided hostname and port.
-   */
-  def withBinding(hostname: String, port: Int): Server[R, E] =
-    Concat(self, Server.Address(new InetSocketAddress(hostname, port)))
-
-<<<<<<< HEAD
-  private final case class Concat[R, E](self: Server[R, E], other: Server[R, E])      extends Server[R, E]
-  private final case class LeakDetection(level: LeakDetectionLevel)                   extends UServer
-  private final case class Error[R](errorHandler: Throwable => ZIO[R, Nothing, Unit]) extends Server[R, Nothing]
-  private final case class Ssl(sslOptions: ServerSSLOptions)                          extends UServer
-  private final case class Address(address: InetSocketAddress)                        extends UServer
-  private final case class App[R, E](app: HttpApp[R, E])                              extends Server[R, E]
-  private final case class KeepAlive(enabled: Boolean)                                extends Server[Any, Nothing]
-  private final case class ConsolidateFlush(enabled: Boolean)                         extends Server[Any, Nothing]
-  private final case class AcceptContinue(enabled: Boolean)                           extends UServer
-  private final case class FlowControl(enabled: Boolean)                              extends UServer
-  private final case class UnsafeChannelPipeline(init: ChannelPipeline => Unit)       extends UServer
-  private final case class RequestDecompression(enabled: Boolean, strict: Boolean)    extends UServer
-  private final case class ObjectAggregator(maxRequestSize: Int)                      extends UServer
-
-  def app[R, E](http: HttpApp[R, E]): Server[R, E]        = Server.App(http)
-  def port(port: Int): UServer                            = Server.Address(new InetSocketAddress(port))
-  def bind(port: Int): UServer                            = Server.Address(new InetSocketAddress(port))
-  def bind(hostname: String, port: Int): UServer          = Server.Address(new InetSocketAddress(hostname, port))
-  def bind(inetAddress: InetAddress, port: Int): UServer  = Server.Address(new InetSocketAddress(inetAddress, port))
-  def bind(inetSocketAddress: InetSocketAddress): UServer = Server.Address(inetSocketAddress)
-  def error[R](errorHandler: Throwable => ZIO[R, Nothing, Unit]): Server[R, Nothing] = Server.Error(errorHandler)
-  def ssl(sslOptions: ServerSSLOptions): UServer                                     = Server.Ssl(sslOptions)
-  def acceptContinue: UServer                                                        = Server.AcceptContinue(true)
-  def requestDecompression(strict: Boolean): UServer = Server.RequestDecompression(enabled = true, strict = strict)
-  val disableFlowControl: UServer                    = Server.FlowControl(false)
-  val disableLeakDetection: UServer                  = LeakDetection(LeakDetectionLevel.DISABLED)
-  val simpleLeakDetection: UServer                   = LeakDetection(LeakDetectionLevel.SIMPLE)
-  val advancedLeakDetection: UServer                 = LeakDetection(LeakDetectionLevel.ADVANCED)
-  val paranoidLeakDetection: UServer                 = LeakDetection(LeakDetectionLevel.PARANOID)
-  val disableKeepAlive: UServer                      = Server.KeepAlive(false)
-  val consolidateFlush: UServer                      = ConsolidateFlush(true)
-  def unsafePipeline(pipeline: ChannelPipeline => Unit): UServer          = UnsafeChannelPipeline(pipeline)
-  def enableObjectAggregator(maxRequestSize: Int = Int.MaxValue): UServer = ObjectAggregator(maxRequestSize)
-=======
   /**
    * Creates a new server listening on the provided InetAddress and port.
    */
@@ -325,14 +160,11 @@
   def acceptContinue: UServer = Server.AcceptContinue(true)
 
   def app[R, E](http: HttpApp[R, E]): Server[R, E] = Server.App(http)
->>>>>>> c1922868
 
   /**
    * Creates a server from a http app.
    */
   def apply[R, E](http: HttpApp[R, E]): Server[R, E] = Server.App(http)
-<<<<<<< HEAD
-=======
 
   def bind(port: Int): UServer = Server.Address(new InetSocketAddress(port))
 
@@ -345,82 +177,6 @@
   def enableObjectAggregator(maxRequestSize: Int = Int.MaxValue): UServer = ObjectAggregator(maxRequestSize)
 
   def error[R](errorHandler: Throwable => ZIO[R, Nothing, Unit]): Server[R, Nothing] = Server.Error(errorHandler)
-
-  def make[R](
-    server: Server[R, Throwable],
-  ): ZManaged[R with EventLoopGroup with ServerChannelFactory, Throwable, Start] = {
-    val settings = server.settings()
-    for {
-      channelFactory <- ZManaged.access[ServerChannelFactory](_.get)
-      eventLoopGroup <- ZManaged.access[EventLoopGroup](_.get)
-      zExec          <- HttpRuntime.sticky[R](eventLoopGroup).toManaged_
-      handler         = new ServerResponseWriter(zExec, settings, ServerTime.make)
-      reqHandler      = settings.app.compile(zExec, settings, handler)
-      init            = ServerChannelInitializer(zExec, settings, reqHandler)
-      serverBootstrap = new ServerBootstrap().channelFactory(channelFactory).group(eventLoopGroup)
-      chf  <- ZManaged.effect(serverBootstrap.childHandler(init).bind(settings.address))
-      _    <- ChannelFuture.asManaged(chf)
-      port <- ZManaged.effect(chf.channel().localAddress().asInstanceOf[InetSocketAddress].getPort)
-    } yield {
-      ResourceLeakDetector.setLevel(settings.leakDetectionLevel.jResourceLeakDetectionLevel)
-      Start(port)
-    }
-  }
-
-  def port(port: Int): UServer = Server.Address(new InetSocketAddress(port))
-
-  def requestDecompression(strict: Boolean): UServer = Server.RequestDecompression(enabled = true, strict = strict)
-
-  def ssl(sslOptions: ServerSSLOptions): UServer = Server.Ssl(sslOptions)
->>>>>>> c1922868
-
-  /**
-   * Launches the app on the provided port.
-   */
-  def start[R](
-    port: Int,
-    http: HttpApp[R, Throwable],
-<<<<<<< HEAD
-  ): ZIO[R, Throwable, Nothing] =
-    Server(http)
-      .withPort(port)
-      .make
-      .flatMap(start => ZIO.succeed(println(s"Server started on port: ${start.port}")) *> ZIO.never)
-      .provideSomeLayer[R](EventLoopGroup.auto(0) ++ ServerChannelFactory.auto ++ Scope.default)
-=======
-  ): ZIO[R, Throwable, Nothing] = {
-    Server(http)
-      .withPort(port)
-      .make
-      .flatMap(start => ZManaged.succeed(Log.info(s"Server started on port: ${start.port}")))
-      .useForever
-      .provideSomeLayer[R](EventLoopGroup.auto(0) ++ ServerChannelFactory.auto)
-  }
->>>>>>> c1922868
-
-  def start[R](
-    address: InetAddress,
-    port: Int,
-    http: HttpApp[R, Throwable],
-  ): ZIO[R, Throwable, Nothing] =
-<<<<<<< HEAD
-    (Server(http).withBinding(address, port).make *> ZIO.never)
-      .provideSomeLayer[R](EventLoopGroup.auto(0) ++ ServerChannelFactory.auto ++ Scope.default)
-=======
-    Server(http)
-      .withBinding(address, port)
-      .make
-      .useForever
-      .provideSomeLayer[R](EventLoopGroup.auto(0) ++ ServerChannelFactory.auto)
->>>>>>> c1922868
-
-  def start[R](
-    socketAddress: InetSocketAddress,
-    http: HttpApp[R, Throwable],
-  ): ZIO[R, Throwable, Nothing] =
-<<<<<<< HEAD
-    (Server(http).withBinding(socketAddress).make *> ZIO.never)
-      .provideSomeLayer[R](EventLoopGroup.auto(0) ++ ServerChannelFactory.auto ++ Scope.default)
 
   def make[R](
     server: Server[R, Throwable],
@@ -430,7 +186,8 @@
       channelFactory <- ZIO.service[ServerChannelFactory]
       eventLoopGroup <- ZIO.service[EventLoopGroup]
       zExec          <- HttpRuntime.sticky[R](eventLoopGroup)
-      reqHandler      = settings.app.compile(zExec, settings, ServerTime.make)
+      handler         = new ServerResponseWriter(zExec, settings, ServerTime.make)
+      reqHandler      = settings.app.compile(zExec, settings, handler)
       init            = ServerChannelInitializer(zExec, settings, reqHandler)
       serverBootstrap = new ServerBootstrap().channelFactory(channelFactory).group(eventLoopGroup)
       chf  <- ZIO.attempt(serverBootstrap.childHandler(init).bind(settings.address))
@@ -440,12 +197,41 @@
       ResourceLeakDetector.setLevel(settings.leakDetectionLevel.jResourceLeakDetectionLevel)
       Start(port)
     }
-=======
+  }
+
+  def port(port: Int): UServer = Server.Address(new InetSocketAddress(port))
+
+  def requestDecompression(strict: Boolean): UServer = Server.RequestDecompression(enabled = true, strict = strict)
+
+  def ssl(sslOptions: ServerSSLOptions): UServer = Server.Ssl(sslOptions)
+
+  /**
+   * Launches the app on the provided port.
+   */
+  def start[R](
+    port: Int,
+    http: HttpApp[R, Throwable],
+  ): ZIO[R, Throwable, Nothing] =
     Server(http)
-      .withBinding(socketAddress)
+      .withPort(port)
       .make
-      .useForever
-      .provideSomeLayer[R](EventLoopGroup.auto(0) ++ ServerChannelFactory.auto)
+      .flatMap(start => ZIO.succeed(Log.info(s"Server started on port: ${start.port}")) *> ZIO.never)
+      .provideSomeLayer[R](EventLoopGroup.auto(0) ++ ServerChannelFactory.auto ++ Scope.default)
+
+  def start[R](
+    address: InetAddress,
+    port: Int,
+    http: HttpApp[R, Throwable],
+  ): ZIO[R, Throwable, Nothing] =
+    (Server(http).withBinding(address, port).make *> ZIO.never)
+      .provideSomeLayer[R](EventLoopGroup.auto(0) ++ ServerChannelFactory.auto ++ Scope.default)
+
+  def start[R](
+    socketAddress: InetSocketAddress,
+    http: HttpApp[R, Throwable],
+  ): ZIO[R, Throwable, Nothing] =
+    (Server(http).withBinding(socketAddress).make *> ZIO.never)
+      .provideSomeLayer[R](EventLoopGroup.auto(0) ++ ServerChannelFactory.auto ++ Scope.default)
 
   def unsafePipeline(pipeline: ChannelPipeline => Unit): UServer = UnsafeChannelPipeline(pipeline)
 
@@ -474,7 +260,6 @@
     serverBootstrapInitializer: ServerBootstrap => Unit = null,
   ) {
     def useAggregator: Boolean = objectAggregator >= 0
->>>>>>> c1922868
   }
 
   private final case class Concat[R, E](self: Server[R, E], other: Server[R, E]) extends Server[R, E]
