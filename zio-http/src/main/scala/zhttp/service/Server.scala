package zhttp.service

import io.netty.bootstrap.ServerBootstrap
import io.netty.channel.ChannelPipeline
import io.netty.util.ResourceLeakDetector
import zhttp.http.Http._
import zhttp.http.{Http, HttpApp}
import zhttp.service.server.ServerSSLHandler._
import zhttp.service.server._
import zio.{ZManaged, _}

import java.net.{InetAddress, InetSocketAddress}

sealed trait Server[-R, +E] { self =>

  import Server._

  def ++[R1 <: R, E1 >: E](other: Server[R1, E1]): Server[R1, E1] =
    Concat(self, other)

  private def settings[R1 <: R, E1 >: E](s: Config[R1, E1] = Config()): Config[R1, E1] = self match {
<<<<<<< HEAD
    case Concat(self, other)       => other.settings(self.settings(s))
    case LeakDetection(level)      => s.copy(leakDetectionLevel = level)
    case MaxRequestSize(size)      => s.copy(maxRequestSize = size)
    case Error(errorHandler)       => s.copy(error = Some(errorHandler))
    case Ssl(sslOption)            => s.copy(sslOption = sslOption)
    case App(app)                  => s.copy(app = app)
    case Address(address)          => s.copy(address = address)
    case AcceptContinue(enabled)   => s.copy(acceptContinue = enabled)
    case KeepAlive(enabled)        => s.copy(keepAlive = enabled)
    case FlowControl(enabled)      => s.copy(flowControl = enabled)
    case ConsolidateFlush(enabled) => s.copy(consolidateFlush = enabled)
=======
    case Concat(self, other)         => other.settings(self.settings(s))
    case LeakDetection(level)        => s.copy(leakDetectionLevel = level)
    case MaxRequestSize(size)        => s.copy(maxRequestSize = size)
    case Error(errorHandler)         => s.copy(error = Some(errorHandler))
    case Ssl(sslOption)              => s.copy(sslOption = sslOption)
    case App(app)                    => s.copy(app = app)
    case Address(address)            => s.copy(address = address)
    case AcceptContinue(enabled)     => s.copy(acceptContinue = enabled)
    case KeepAlive(enabled)          => s.copy(keepAlive = enabled)
    case FlowControl(enabled)        => s.copy(flowControl = enabled)
    case ConsolidateFlush(enabled)   => s.copy(consolidateFlush = enabled)
    case UnsafeChannelPipeline(init) => s.copy(channelInitializer = init)
>>>>>>> f632f58a
  }

  def make(implicit
    ev: E <:< Throwable,
  ): ZManaged[R with EventLoopGroup with ServerChannelFactory, Throwable, Start] =
    Server.make(self.asInstanceOf[Server[R, Throwable]])

  def start(implicit ev: E <:< Throwable): ZIO[R with EventLoopGroup with ServerChannelFactory, Throwable, Nothing] =
    make.useForever

  /**
   * Launches the app with current settings: default EventLoopGroup (nThreads =
   * 0) and ServerChannelFactory.auto.
   */
<<<<<<< HEAD
  def startDefault[R1 <: R](implicit ev: E <:< Throwable): ZIO[R1, Throwable, Nothing] =
=======
  def startDefault[R1 <: Has[_] with R](implicit ev: E <:< Throwable): ZIO[R1, Throwable, Nothing] =
>>>>>>> f632f58a
    start.provideSomeLayer[R1](EventLoopGroup.auto(0) ++ ServerChannelFactory.auto)

  /**
   * Creates a new server with the maximum size of the request specified in
   * bytes.
   */
  def withMaxRequestSize(size: Int): Server[R, E] = Concat(self, Server.MaxRequestSize(size))

  /**
   * Creates a new server listening on the provided port.
   */
  def withPort(port: Int): Server[R, E] = Concat(self, Server.Address(new InetSocketAddress(port)))

  /**
   * Creates a new server listening on the provided hostname and port.
   */
  def withBinding(hostname: String, port: Int): Server[R, E] =
    Concat(self, Server.Address(new InetSocketAddress(hostname, port)))

  /**
   * Creates a new server listening on the provided InetAddress and port.
   */
  def withBinding(address: InetAddress, port: Int): Server[R, E] =
    Concat(self, Server.Address(new InetSocketAddress(address, port)))

  /**
   * Creates a new server listening on the provided InetSocketAddress.
   */
  def withBinding(inetSocketAddress: InetSocketAddress): Server[R, E] = Concat(self, Server.Address(inetSocketAddress))

  /**
   * Creates a new server with the errorHandler provided.
   */
  def withError[R1](errorHandler: Throwable => ZIO[R1, Nothing, Unit]): Server[R with R1, E] =
    Concat(self, Server.Error(errorHandler))

  /**
   * Creates a new server with the following ssl options.
   */
  def withSsl(sslOptions: ServerSSLOptions): Server[R, E] = Concat(self, Server.Ssl(sslOptions))

  /**
   * Creates a new server using a HttpServerExpectContinueHandler to send a 100
   * HttpResponse if necessary.
   */
  def withAcceptContinue(enable: Boolean): Server[R, E] = Concat(self, Server.AcceptContinue(enable))

  /**
   * Creates a new server using netty FlowControlHandler if enable (@see <a
   * href="https://netty.io/4.1/api/io/netty/handler/flow/FlowControlHandler.html">FlowControlHandler</a>).
   */
  def withFlowControl(enable: Boolean): Server[R, E] = Concat(self, Server.FlowControl(enable))

  /**
   * Creates a new server with the leak detection level provided (@see <a
   * href="https://netty.io/4.1/api/io/netty/util/ResourceLeakDetector.Level.html">ResourceLeakDetector.Level</a>).
   */
  def withLeakDetection(level: LeakDetectionLevel): Server[R, E] = Concat(self, LeakDetection(level))

  /**
   * Creates a new server with netty's HttpServerKeepAliveHandler to close
   * persistent connections when enable is true (@see <a
   * href="https://netty.io/4.1/api/io/netty/handler/codec/http/HttpServerKeepAliveHandler.html">HttpServerKeepAliveHandler</a>).
   */
  def withKeepAlive(enable: Boolean): Server[R, E] = Concat(self, KeepAlive(enable))

  /**
   * Creates a new server with FlushConsolidationHandler to control the flush
   * operations in a more efficient way if enabled (@see <a
   * href="https://netty.io/4.1/api/io/netty/handler/flush/FlushConsolidationHandler.html">FlushConsolidationHandler<a>).
   */
  def withConsolidateFlush(enable: Boolean): Server[R, E] = Concat(self, ConsolidateFlush(enable))
<<<<<<< HEAD
=======

  /**
   * Creates a new server by passing a function that modifies the channel
   * pipeline. This is generally not required as most of the features are
   * directly supported, however think of this as an escape hatch for more
   * advanced configurations that are not yet support by ZIO Http.
   *
   * NOTE: This method might be dropped in the future.
   */
  def withUnsafeChannelPipeline(unsafePipeline: ChannelPipeline => Unit): Server[R, E] =
    Concat(self, UnsafeChannelPipeline(unsafePipeline))
>>>>>>> f632f58a
}

object Server {
  private[zhttp] final case class Config[-R, +E](
    leakDetectionLevel: LeakDetectionLevel = LeakDetectionLevel.SIMPLE,
    maxRequestSize: Int = 4 * 1024, // 4 kilo bytes
    error: Option[Throwable => ZIO[R, Nothing, Unit]] = None,
    sslOption: ServerSSLOptions = null,

    // TODO: move app out of settings
    app: HttpApp[R, E] = Http.empty,
    address: InetSocketAddress = new InetSocketAddress(8080),
    acceptContinue: Boolean = false,
    keepAlive: Boolean = true,
    consolidateFlush: Boolean = false,
    flowControl: Boolean = true,
<<<<<<< HEAD
=======
    channelInitializer: ChannelPipeline => Unit = null,
>>>>>>> f632f58a
  )

  /**
   * Holds server start information.
   */
  final case class Start(port: Int = 0)

  private final case class Concat[R, E](self: Server[R, E], other: Server[R, E])      extends Server[R, E]
  private final case class LeakDetection(level: LeakDetectionLevel)                   extends UServer
  private final case class MaxRequestSize(size: Int)                                  extends UServer
  private final case class Error[R](errorHandler: Throwable => ZIO[R, Nothing, Unit]) extends Server[R, Nothing]
  private final case class Ssl(sslOptions: ServerSSLOptions)                          extends UServer
  private final case class Address(address: InetSocketAddress)                        extends UServer
  private final case class App[R, E](app: HttpApp[R, E])                              extends Server[R, E]
  private final case class KeepAlive(enabled: Boolean)                                extends Server[Any, Nothing]
  private final case class ConsolidateFlush(enabled: Boolean)                         extends Server[Any, Nothing]
  private final case class AcceptContinue(enabled: Boolean)                           extends UServer
  private final case class FlowControl(enabled: Boolean)                              extends UServer
<<<<<<< HEAD
=======
  private final case class UnsafeChannelPipeline(init: ChannelPipeline => Unit)       extends UServer
>>>>>>> f632f58a

  def app[R, E](http: HttpApp[R, E]): Server[R, E]        = Server.App(http)
  def maxRequestSize(size: Int): UServer                  = Server.MaxRequestSize(size)
  def port(port: Int): UServer                            = Server.Address(new InetSocketAddress(port))
  def bind(port: Int): UServer                            = Server.Address(new InetSocketAddress(port))
  def bind(hostname: String, port: Int): UServer          = Server.Address(new InetSocketAddress(hostname, port))
  def bind(inetAddress: InetAddress, port: Int): UServer  = Server.Address(new InetSocketAddress(inetAddress, port))
  def bind(inetSocketAddress: InetSocketAddress): UServer = Server.Address(inetSocketAddress)
  def error[R](errorHandler: Throwable => ZIO[R, Nothing, Unit]): Server[R, Nothing] = Server.Error(errorHandler)
  def ssl(sslOptions: ServerSSLOptions): UServer                                     = Server.Ssl(sslOptions)
  def acceptContinue: UServer                                                        = Server.AcceptContinue(true)
  val disableFlowControl: UServer                                                    = Server.FlowControl(false)
<<<<<<< HEAD
  val disableLeakDetection: UServer  = LeakDetection(LeakDetectionLevel.DISABLED)
  val simpleLeakDetection: UServer   = LeakDetection(LeakDetectionLevel.SIMPLE)
  val advancedLeakDetection: UServer = LeakDetection(LeakDetectionLevel.ADVANCED)
  val paranoidLeakDetection: UServer = LeakDetection(LeakDetectionLevel.PARANOID)
  val disableKeepAlive: UServer      = Server.KeepAlive(false)
  val consolidateFlush: UServer      = ConsolidateFlush(true)
=======
  val disableLeakDetection: UServer                              = LeakDetection(LeakDetectionLevel.DISABLED)
  val simpleLeakDetection: UServer                               = LeakDetection(LeakDetectionLevel.SIMPLE)
  val advancedLeakDetection: UServer                             = LeakDetection(LeakDetectionLevel.ADVANCED)
  val paranoidLeakDetection: UServer                             = LeakDetection(LeakDetectionLevel.PARANOID)
  val disableKeepAlive: UServer                                  = Server.KeepAlive(false)
  val consolidateFlush: UServer                                  = ConsolidateFlush(true)
  def unsafePipeline(pipeline: ChannelPipeline => Unit): UServer = UnsafeChannelPipeline(pipeline)
>>>>>>> f632f58a

  /**
   * Creates a server from a http app.
   */
  def apply[R, E](http: HttpApp[R, E]): Server[R, E] = Server.App(http)

  /**
   * Launches the app on the provided port.
   */
  def start[R](
    port: Int,
    http: HttpApp[R, Throwable],
  ): ZIO[R, Throwable, Nothing] = {
    (Server(http)
      .withPort(port))
      .make
      .flatMap(start => ZManaged.succeed(println(s"Server started on port: ${start.port}")))
      .useForever
      .provideSomeLayer[R](EventLoopGroup.auto(0) ++ ServerChannelFactory.auto)
  }

  def start[R](
    address: InetAddress,
    port: Int,
    http: HttpApp[R, Throwable],
  ): ZIO[R, Throwable, Nothing] =
    (Server(http)
      .withBinding(address, port))
      .make
      .useForever
      .provideSomeLayer[R](EventLoopGroup.auto(0) ++ ServerChannelFactory.auto)

  def start[R](
    socketAddress: InetSocketAddress,
    http: HttpApp[R, Throwable],
  ): ZIO[R, Throwable, Nothing] =
    (Server(http)
      .withBinding(socketAddress))
      .make
      .useForever
      .provideSomeLayer[R](EventLoopGroup.auto(0) ++ ServerChannelFactory.auto)

  def make[R](
    server: Server[R, Throwable],
  ): ZManaged[R with EventLoopGroup with ServerChannelFactory, Throwable, Start] = {
    val settings = server.settings()
    for {
<<<<<<< HEAD
      channelFactory <- ZManaged.service[ServerChannelFactory]
      eventLoopGroup <- ZManaged.service[EventLoopGroup]
      zExec          <- HttpRuntime.sticky[R](eventLoopGroup).toManaged
      reqHandler      = settings.app.compile(zExec, settings)
      respHandler     = ServerResponseHandler(zExec, settings, ServerTimeGenerator.make)
      init            = ServerChannelInitializer(zExec, settings, reqHandler, respHandler)
=======
      channelFactory <- ZManaged.access[ServerChannelFactory](_.get)
      eventLoopGroup <- ZManaged.access[EventLoopGroup](_.get)
      zExec          <- HttpRuntime.sticky[R](eventLoopGroup).toManaged_
      reqHandler      = settings.app.compile(zExec, settings, ServerTime.make)
      init            = ServerChannelInitializer(zExec, settings, reqHandler)
>>>>>>> f632f58a
      serverBootstrap = new ServerBootstrap().channelFactory(channelFactory).group(eventLoopGroup)
      chf  <- ZManaged.attempt(serverBootstrap.childHandler(init).bind(settings.address))
      _    <- ChannelFuture.asManaged(chf)
      port <- ZManaged.attempt(chf.channel().localAddress().asInstanceOf[InetSocketAddress].getPort)
    } yield {
      ResourceLeakDetector.setLevel(settings.leakDetectionLevel.jResourceLeakDetectionLevel)
      Start(port)
    }
  }
}<|MERGE_RESOLUTION|>--- conflicted
+++ resolved
@@ -19,19 +19,6 @@
     Concat(self, other)
 
   private def settings[R1 <: R, E1 >: E](s: Config[R1, E1] = Config()): Config[R1, E1] = self match {
-<<<<<<< HEAD
-    case Concat(self, other)       => other.settings(self.settings(s))
-    case LeakDetection(level)      => s.copy(leakDetectionLevel = level)
-    case MaxRequestSize(size)      => s.copy(maxRequestSize = size)
-    case Error(errorHandler)       => s.copy(error = Some(errorHandler))
-    case Ssl(sslOption)            => s.copy(sslOption = sslOption)
-    case App(app)                  => s.copy(app = app)
-    case Address(address)          => s.copy(address = address)
-    case AcceptContinue(enabled)   => s.copy(acceptContinue = enabled)
-    case KeepAlive(enabled)        => s.copy(keepAlive = enabled)
-    case FlowControl(enabled)      => s.copy(flowControl = enabled)
-    case ConsolidateFlush(enabled) => s.copy(consolidateFlush = enabled)
-=======
     case Concat(self, other)         => other.settings(self.settings(s))
     case LeakDetection(level)        => s.copy(leakDetectionLevel = level)
     case MaxRequestSize(size)        => s.copy(maxRequestSize = size)
@@ -44,7 +31,6 @@
     case FlowControl(enabled)        => s.copy(flowControl = enabled)
     case ConsolidateFlush(enabled)   => s.copy(consolidateFlush = enabled)
     case UnsafeChannelPipeline(init) => s.copy(channelInitializer = init)
->>>>>>> f632f58a
   }
 
   def make(implicit
@@ -59,11 +45,7 @@
    * Launches the app with current settings: default EventLoopGroup (nThreads =
    * 0) and ServerChannelFactory.auto.
    */
-<<<<<<< HEAD
   def startDefault[R1 <: R](implicit ev: E <:< Throwable): ZIO[R1, Throwable, Nothing] =
-=======
-  def startDefault[R1 <: Has[_] with R](implicit ev: E <:< Throwable): ZIO[R1, Throwable, Nothing] =
->>>>>>> f632f58a
     start.provideSomeLayer[R1](EventLoopGroup.auto(0) ++ ServerChannelFactory.auto)
 
   /**
@@ -136,8 +118,6 @@
    * href="https://netty.io/4.1/api/io/netty/handler/flush/FlushConsolidationHandler.html">FlushConsolidationHandler<a>).
    */
   def withConsolidateFlush(enable: Boolean): Server[R, E] = Concat(self, ConsolidateFlush(enable))
-<<<<<<< HEAD
-=======
 
   /**
    * Creates a new server by passing a function that modifies the channel
@@ -149,7 +129,6 @@
    */
   def withUnsafeChannelPipeline(unsafePipeline: ChannelPipeline => Unit): Server[R, E] =
     Concat(self, UnsafeChannelPipeline(unsafePipeline))
->>>>>>> f632f58a
 }
 
 object Server {
@@ -166,10 +145,7 @@
     keepAlive: Boolean = true,
     consolidateFlush: Boolean = false,
     flowControl: Boolean = true,
-<<<<<<< HEAD
-=======
     channelInitializer: ChannelPipeline => Unit = null,
->>>>>>> f632f58a
   )
 
   /**
@@ -188,10 +164,7 @@
   private final case class ConsolidateFlush(enabled: Boolean)                         extends Server[Any, Nothing]
   private final case class AcceptContinue(enabled: Boolean)                           extends UServer
   private final case class FlowControl(enabled: Boolean)                              extends UServer
-<<<<<<< HEAD
-=======
   private final case class UnsafeChannelPipeline(init: ChannelPipeline => Unit)       extends UServer
->>>>>>> f632f58a
 
   def app[R, E](http: HttpApp[R, E]): Server[R, E]        = Server.App(http)
   def maxRequestSize(size: Int): UServer                  = Server.MaxRequestSize(size)
@@ -204,14 +177,6 @@
   def ssl(sslOptions: ServerSSLOptions): UServer                                     = Server.Ssl(sslOptions)
   def acceptContinue: UServer                                                        = Server.AcceptContinue(true)
   val disableFlowControl: UServer                                                    = Server.FlowControl(false)
-<<<<<<< HEAD
-  val disableLeakDetection: UServer  = LeakDetection(LeakDetectionLevel.DISABLED)
-  val simpleLeakDetection: UServer   = LeakDetection(LeakDetectionLevel.SIMPLE)
-  val advancedLeakDetection: UServer = LeakDetection(LeakDetectionLevel.ADVANCED)
-  val paranoidLeakDetection: UServer = LeakDetection(LeakDetectionLevel.PARANOID)
-  val disableKeepAlive: UServer      = Server.KeepAlive(false)
-  val consolidateFlush: UServer      = ConsolidateFlush(true)
-=======
   val disableLeakDetection: UServer                              = LeakDetection(LeakDetectionLevel.DISABLED)
   val simpleLeakDetection: UServer                               = LeakDetection(LeakDetectionLevel.SIMPLE)
   val advancedLeakDetection: UServer                             = LeakDetection(LeakDetectionLevel.ADVANCED)
@@ -219,7 +184,6 @@
   val disableKeepAlive: UServer                                  = Server.KeepAlive(false)
   val consolidateFlush: UServer                                  = ConsolidateFlush(true)
   def unsafePipeline(pipeline: ChannelPipeline => Unit): UServer = UnsafeChannelPipeline(pipeline)
->>>>>>> f632f58a
 
   /**
    * Creates a server from a http app.
@@ -267,20 +231,11 @@
   ): ZManaged[R with EventLoopGroup with ServerChannelFactory, Throwable, Start] = {
     val settings = server.settings()
     for {
-<<<<<<< HEAD
       channelFactory <- ZManaged.service[ServerChannelFactory]
       eventLoopGroup <- ZManaged.service[EventLoopGroup]
       zExec          <- HttpRuntime.sticky[R](eventLoopGroup).toManaged
-      reqHandler      = settings.app.compile(zExec, settings)
-      respHandler     = ServerResponseHandler(zExec, settings, ServerTimeGenerator.make)
-      init            = ServerChannelInitializer(zExec, settings, reqHandler, respHandler)
-=======
-      channelFactory <- ZManaged.access[ServerChannelFactory](_.get)
-      eventLoopGroup <- ZManaged.access[EventLoopGroup](_.get)
-      zExec          <- HttpRuntime.sticky[R](eventLoopGroup).toManaged_
       reqHandler      = settings.app.compile(zExec, settings, ServerTime.make)
       init            = ServerChannelInitializer(zExec, settings, reqHandler)
->>>>>>> f632f58a
       serverBootstrap = new ServerBootstrap().channelFactory(channelFactory).group(eventLoopGroup)
       chf  <- ZManaged.attempt(serverBootstrap.childHandler(init).bind(settings.address))
       _    <- ChannelFuture.asManaged(chf)
