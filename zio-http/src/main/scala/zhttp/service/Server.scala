package zhttp.service

import io.netty.bootstrap.ServerBootstrap
import io.netty.channel.ChannelPipeline
import io.netty.util.ResourceLeakDetector
import zhttp.http.Http._
import zhttp.http.{Http, HttpApp}
import zhttp.logging.{LogLevel, Logger}
import zhttp.service.server.ServerSSLHandler._
import zhttp.service.server._
import zio.{ZManaged, _}

import java.net.{InetAddress, InetSocketAddress}

sealed trait Server[-R, +E] { self =>

  import Server._

  private def settings[R1 <: R, E1 >: E](s: Config[R1, E1] = Config()): Config[R1, E1] = self match {
    case Concat(self, other)                   => other.settings(self.settings(s))
    case LeakDetection(level)                  => s.copy(leakDetectionLevel = level)
    case Error(errorHandler)                   => s.copy(error = Some(errorHandler))
    case Ssl(sslOption)                        => s.copy(sslOption = sslOption)
    case App(app)                              => s.copy(app = app)
    case Address(address)                      => s.copy(address = address)
    case AcceptContinue(enabled)               => s.copy(acceptContinue = enabled)
    case KeepAlive(enabled)                    => s.copy(keepAlive = enabled)
    case FlowControl(enabled)                  => s.copy(flowControl = enabled)
    case ConsolidateFlush(enabled)             => s.copy(consolidateFlush = enabled)
    case UnsafeChannelPipeline(init)           => s.copy(channelInitializer = init)
    case RequestDecompression(enabled, strict) => s.copy(requestDecompression = (enabled, strict))
    case LowLevelLogging(logLevel)             => s.copy(logLevel = logLevel)
    case CustomLogger(logger)                  => s.copy(logger = logger)
    case ObjectAggregator(maxRequestSize)      => s.copy(objectAggregator = maxRequestSize)
    case UnsafeServerBootstrap(init)           => s.copy(serverBootstrapInitializer = init)
  }

  def ++[R1 <: R, E1 >: E](other: Server[R1, E1]): Server[R1, E1] =
    Concat(self, other)

  def make(implicit
    ev: E <:< Throwable,
  ): ZManaged[R with EventLoopGroup with ServerChannelFactory, Throwable, Start] =
    Server.make(self.asInstanceOf[Server[R, Throwable]])

  def start(implicit ev: E <:< Throwable): ZIO[R with EventLoopGroup with ServerChannelFactory, Throwable, Nothing] =
    make.useForever

  /**
   * Launches the app with current settings: default EventLoopGroup (nThreads =
   * 0) and ServerChannelFactory.auto.
   */
  def startDefault[R1 <: Has[_] with R](implicit ev: E <:< Throwable): ZIO[R1, Throwable, Nothing] =
    start.provideSomeLayer[R1](EventLoopGroup.auto(0) ++ ServerChannelFactory.auto)

  /**
   * Creates a new server using a HttpServerExpectContinueHandler to send a 100
   * HttpResponse if necessary.
   */
  def withAcceptContinue(enable: Boolean): Server[R, E] = Concat(self, Server.AcceptContinue(enable))

  /**
   * Creates a new server listening on the provided hostname and port.
   */
  def withBinding(hostname: String, port: Int): Server[R, E] =
    Concat(self, Server.Address(new InetSocketAddress(hostname, port)))

  /**
   * Creates a new server listening on the provided InetAddress and port.
   */
  def withBinding(address: InetAddress, port: Int): Server[R, E] =
    Concat(self, Server.Address(new InetSocketAddress(address, port)))

  /**
   * Creates a new server listening on the provided InetSocketAddress.
   */
  def withBinding(inetSocketAddress: InetSocketAddress): Server[R, E] = Concat(self, Server.Address(inetSocketAddress))

  /**
   * Creates a new server with FlushConsolidationHandler to control the flush
   * operations in a more efficient way if enabled (@see <a
   * href="https://netty.io/4.1/api/io/netty/handler/flush/FlushConsolidationHandler.html">FlushConsolidationHandler<a>).
   */
  def withConsolidateFlush(enable: Boolean): Server[R, E] = Concat(self, ConsolidateFlush(enable))
<<<<<<< HEAD

  def withCustomLogger(logger: Logger): Server[R, E] =
    Concat(self, CustomLogger(logger))
=======
>>>>>>> f5f2883c

  /**
   * Creates a new server with the errorHandler provided.
   */
  def withError[R1](errorHandler: Throwable => ZIO[R1, Nothing, Unit]): Server[R with R1, E] =
    Concat(self, Server.Error(errorHandler))

  /**
   * Creates a new server using netty FlowControlHandler if enable (@see <a
   * href="https://netty.io/4.1/api/io/netty/handler/flow/FlowControlHandler.html">FlowControlHandler</a>).
   */
  def withFlowControl(enable: Boolean): Server[R, E] = Concat(self, Server.FlowControl(enable))

  /**
   * Creates a new server with netty's HttpServerKeepAliveHandler to close
   * persistent connections when enable is true (@see <a
   * href="https://netty.io/4.1/api/io/netty/handler/codec/http/HttpServerKeepAliveHandler.html">HttpServerKeepAliveHandler</a>).
   */
  def withKeepAlive(enable: Boolean): Server[R, E] = Concat(self, KeepAlive(enable))

  /**
   * Creates a new server with the leak detection level provided (@see <a
   * href="https://netty.io/4.1/api/io/netty/util/ResourceLeakDetector.Level.html">ResourceLeakDetector.Level</a>).
   */
  def withLeakDetection(level: LeakDetectionLevel): Server[R, E] = Concat(self, LeakDetection(level))

  /**
<<<<<<< HEAD
   * Creates a new server with netty's LoggingHandler to log http
   * requests/responses (@see <a href =
   * "https://netty.io/4.1/api/io/netty/handler/logging/LoggingHandler.html#LoggingHandler-io.netty.handler.logging.LogLevel-">LoggingHandler</>).
   */
  def withLowLevelLogging(logLevel: LogLevel): Server[R, E] =
    Concat(self, LowLevelLogging(logLevel))

  /**
   * Creates a new server with HttpObjectAggregator with the specified max size
   * of the aggregated content.
   */
  def withObjectAggregator(maxRequestSize: Int = Int.MaxValue): Server[R, E] =
    Concat(self, ObjectAggregator(maxRequestSize))

  /**
   * Creates a new server listening on the provided port.
   */
=======
   * Creates a new server with HttpObjectAggregator with the specified max size
   * of the aggregated content.
   */
  def withObjectAggregator(maxRequestSize: Int = Int.MaxValue): Server[R, E] =
    Concat(self, ObjectAggregator(maxRequestSize))

  /**
   * Creates a new server listening on the provided port.
   */
>>>>>>> f5f2883c
  def withPort(port: Int): Server[R, E] = Concat(self, Server.Address(new InetSocketAddress(port)))

  /**
   * Creates a new server with netty's HttpContentDecompressor to decompress
   * Http requests (@see <a href =
   * "https://netty.io/4.1/api/io/netty/handler/codec/http/HttpContentDecompressor.html">HttpContentDecompressor</a>).
   */
  def withRequestDecompression(enabled: Boolean, strict: Boolean): Server[R, E] =
    Concat(self, RequestDecompression(enabled, strict))

  /**
   * Creates a new server with the following ssl options.
   */
  def withSsl(sslOptions: ServerSSLOptions): Server[R, E] = Concat(self, Server.Ssl(sslOptions))

  /**
   * Creates a new server by passing a function that modifies the channel
   * pipeline. This is generally not required as most of the features are
   * directly supported, however think of this as an escape hatch for more
   * advanced configurations that are not yet support by ZIO Http.
   *
   * NOTE: This method might be dropped in the future.
   */
  def withUnsafeChannelPipeline(unsafePipeline: ChannelPipeline => Unit): Server[R, E] =
    Concat(self, UnsafeChannelPipeline(unsafePipeline))

  /**
   * Provides unsafe access to netty's ServerBootstrap. Modifying server
   * bootstrap is generally not advised unless you know what you are doing.
   */
  def withUnsafeServerBootstrap(unsafeServerbootstrap: ServerBootstrap => Unit): Server[R, E] =
<<<<<<< HEAD
    Concat(self, UnsafeServerbootstrap(unsafeServerbootstrap))

}
object Server {

  val disableFlowControl: UServer    = Server.FlowControl(false)
  val disableLeakDetection: UServer  = LeakDetection(LeakDetectionLevel.DISABLED)
  val simpleLeakDetection: UServer   = LeakDetection(LeakDetectionLevel.SIMPLE)
  val advancedLeakDetection: UServer = LeakDetection(LeakDetectionLevel.ADVANCED)
  val paranoidLeakDetection: UServer = LeakDetection(LeakDetectionLevel.PARANOID)
  val disableKeepAlive: UServer      = Server.KeepAlive(false)
  val consolidateFlush: UServer      = ConsolidateFlush(true)
  val lowLevelLogging: UServer       = LowLevelLogging(logLevel = LogLevel.Debug)
  private val defaultLogger          = Logger.console

=======
    Concat(self, UnsafeServerBootstrap(unsafeServerbootstrap))
}
object Server {
  val disableFlowControl: UServer    = Server.FlowControl(false)
  val disableLeakDetection: UServer  = LeakDetection(LeakDetectionLevel.DISABLED)
  val simpleLeakDetection: UServer   = LeakDetection(LeakDetectionLevel.SIMPLE)
  val advancedLeakDetection: UServer = LeakDetection(LeakDetectionLevel.ADVANCED)
  val paranoidLeakDetection: UServer = LeakDetection(LeakDetectionLevel.PARANOID)
  val disableKeepAlive: UServer      = Server.KeepAlive(false)
  val consolidateFlush: UServer      = ConsolidateFlush(true)

>>>>>>> f5f2883c
  def acceptContinue: UServer = Server.AcceptContinue(true)

  def app[R, E](http: HttpApp[R, E]): Server[R, E] = Server.App(http)

  /**
   * Creates a server from a http app.
   */
  def apply[R, E](http: HttpApp[R, E]): Server[R, E] = Server.App(http)

  def bind(port: Int): UServer = Server.Address(new InetSocketAddress(port))

  def bind(hostname: String, port: Int): UServer = Server.Address(new InetSocketAddress(hostname, port))

  def bind(inetAddress: InetAddress, port: Int): UServer = Server.Address(new InetSocketAddress(inetAddress, port))

  def bind(inetSocketAddress: InetSocketAddress): UServer = Server.Address(inetSocketAddress)

  def enableObjectAggregator(maxRequestSize: Int = Int.MaxValue): UServer = ObjectAggregator(maxRequestSize)

  def error[R](errorHandler: Throwable => ZIO[R, Nothing, Unit]): Server[R, Nothing] = Server.Error(errorHandler)

  def make[R](
    server: Server[R, Throwable],
  ): ZManaged[R with EventLoopGroup with ServerChannelFactory, Throwable, Start] = {
    val settings = server.settings()
    for {
      channelFactory <- ZManaged.access[ServerChannelFactory](_.get)
      eventLoopGroup <- ZManaged.access[EventLoopGroup](_.get)
      zExec          <- HttpRuntime.sticky[R](eventLoopGroup).toManaged_
      handler         = new ServerResponseWriter(zExec, settings, ServerTime.make)
      reqHandler      = settings.app.compile(zExec, settings, handler)
      init            = ServerChannelInitializer(zExec, settings, reqHandler)
      serverBootstrap = new ServerBootstrap().channelFactory(channelFactory).group(eventLoopGroup)
      chf  <- ZManaged.effect(serverBootstrap.childHandler(init).bind(settings.address))
      _    <- ChannelFuture.asManaged(chf)
      port <- ZManaged.effect(chf.channel().localAddress().asInstanceOf[InetSocketAddress].getPort)
    } yield {
      ResourceLeakDetector.setLevel(settings.leakDetectionLevel.jResourceLeakDetectionLevel)
      Start(port)
    }
  }

  def port(port: Int): UServer = Server.Address(new InetSocketAddress(port))

  def requestDecompression(strict: Boolean): UServer = Server.RequestDecompression(enabled = true, strict = strict)

  def ssl(sslOptions: ServerSSLOptions): UServer = Server.Ssl(sslOptions)

  /**
   * Launches the app on the provided port.
   */
  def start[R <: Has[_]](
    port: Int,
    http: HttpApp[R, Throwable],
  ): ZIO[R, Throwable, Nothing] = {
    (Server(http)
      .withPort(port))
      .make
      .flatMap(start => ZManaged.succeed(println(s"Server started on port: ${start.port}")))
      .useForever
      .provideSomeLayer[R](EventLoopGroup.auto(0) ++ ServerChannelFactory.auto)
  }

  def start[R <: Has[_]](
    address: InetAddress,
    port: Int,
    http: HttpApp[R, Throwable],
  ): ZIO[R, Throwable, Nothing] =
    (Server(http)
      .withBinding(address, port))
      .make
      .useForever
      .provideSomeLayer[R](EventLoopGroup.auto(0) ++ ServerChannelFactory.auto)

  def start[R <: Has[_]](
    socketAddress: InetSocketAddress,
    http: HttpApp[R, Throwable],
  ): ZIO[R, Throwable, Nothing] =
    (Server(http)
      .withBinding(socketAddress))
      .make
      .useForever
      .provideSomeLayer[R](EventLoopGroup.auto(0) ++ ServerChannelFactory.auto)

  def unsafePipeline(pipeline: ChannelPipeline => Unit): UServer = UnsafeChannelPipeline(pipeline)

<<<<<<< HEAD
  def unsafeServerbootstrap(serverBootstrap: ServerBootstrap => Unit): UServer = UnsafeServerbootstrap(serverBootstrap)

  def useCustomLogger(logger: Logger): UServer = CustomLogger(logger)
=======
  def unsafeServerBootstrap(serverBootstrap: ServerBootstrap => Unit): UServer = UnsafeServerBootstrap(serverBootstrap)
>>>>>>> f5f2883c

  /**
   * Holds server start information.
   */
  final case class Start(port: Int = 0)

  private[zhttp] final case class Config[-R, +E](
    leakDetectionLevel: LeakDetectionLevel = LeakDetectionLevel.SIMPLE,
    error: Option[Throwable => ZIO[R, Nothing, Unit]] = None,
    sslOption: ServerSSLOptions = null,

    // TODO: move app out of settings
    app: HttpApp[R, E] = Http.empty,
    address: InetSocketAddress = new InetSocketAddress(8080),
    acceptContinue: Boolean = false,
    keepAlive: Boolean = true,
    consolidateFlush: Boolean = false,
    flowControl: Boolean = true,
    channelInitializer: ChannelPipeline => Unit = null,
    requestDecompression: (Boolean, Boolean) = (false, false),
<<<<<<< HEAD
    logLevel: LogLevel = LogLevel.Disable,
    logger: Logger = defaultLogger,
    objectAggregator: Int = -1,
    serverbootstrapInitializer: ServerBootstrap => Unit = null,
=======
    objectAggregator: Int = -1,
    serverBootstrapInitializer: ServerBootstrap => Unit = null,
>>>>>>> f5f2883c
  ) {
    def useAggregator: Boolean = objectAggregator >= 0
  }

  private final case class Concat[R, E](self: Server[R, E], other: Server[R, E]) extends Server[R, E]

  private final case class LeakDetection(level: LeakDetectionLevel) extends UServer

  private final case class Error[R](errorHandler: Throwable => ZIO[R, Nothing, Unit]) extends Server[R, Nothing]

  private final case class Ssl(sslOptions: ServerSSLOptions) extends UServer

  private final case class Address(address: InetSocketAddress) extends UServer

  private final case class App[R, E](app: HttpApp[R, E]) extends Server[R, E]

  private final case class KeepAlive(enabled: Boolean) extends Server[Any, Nothing]

  private final case class ConsolidateFlush(enabled: Boolean) extends Server[Any, Nothing]

  private final case class AcceptContinue(enabled: Boolean) extends UServer

  private final case class FlowControl(enabled: Boolean) extends UServer

  private final case class UnsafeChannelPipeline(init: ChannelPipeline => Unit) extends UServer

  private final case class RequestDecompression(enabled: Boolean, strict: Boolean) extends UServer

<<<<<<< HEAD
  private final case class LowLevelLogging(logLevel: LogLevel) extends UServer

  private final case class CustomLogger(logger: Logger) extends UServer

  private final case class ObjectAggregator(maxRequestSize: Int) extends UServer

  private final case class UnsafeServerbootstrap(init: ServerBootstrap => Unit) extends UServer
=======
  private final case class ObjectAggregator(maxRequestSize: Int) extends UServer

  private final case class UnsafeServerBootstrap(init: ServerBootstrap => Unit) extends UServer
>>>>>>> f5f2883c
}<|MERGE_RESOLUTION|>--- conflicted
+++ resolved
@@ -82,12 +82,6 @@
    * href="https://netty.io/4.1/api/io/netty/handler/flush/FlushConsolidationHandler.html">FlushConsolidationHandler<a>).
    */
   def withConsolidateFlush(enable: Boolean): Server[R, E] = Concat(self, ConsolidateFlush(enable))
-<<<<<<< HEAD
-
-  def withCustomLogger(logger: Logger): Server[R, E] =
-    Concat(self, CustomLogger(logger))
-=======
->>>>>>> f5f2883c
 
   /**
    * Creates a new server with the errorHandler provided.
@@ -115,7 +109,6 @@
   def withLeakDetection(level: LeakDetectionLevel): Server[R, E] = Concat(self, LeakDetection(level))
 
   /**
-<<<<<<< HEAD
    * Creates a new server with netty's LoggingHandler to log http
    * requests/responses (@see <a href =
    * "https://netty.io/4.1/api/io/netty/handler/logging/LoggingHandler.html#LoggingHandler-io.netty.handler.logging.LogLevel-">LoggingHandler</>).
@@ -133,17 +126,6 @@
   /**
    * Creates a new server listening on the provided port.
    */
-=======
-   * Creates a new server with HttpObjectAggregator with the specified max size
-   * of the aggregated content.
-   */
-  def withObjectAggregator(maxRequestSize: Int = Int.MaxValue): Server[R, E] =
-    Concat(self, ObjectAggregator(maxRequestSize))
-
-  /**
-   * Creates a new server listening on the provided port.
-   */
->>>>>>> f5f2883c
   def withPort(port: Int): Server[R, E] = Concat(self, Server.Address(new InetSocketAddress(port)))
 
   /**
@@ -175,23 +157,6 @@
    * bootstrap is generally not advised unless you know what you are doing.
    */
   def withUnsafeServerBootstrap(unsafeServerbootstrap: ServerBootstrap => Unit): Server[R, E] =
-<<<<<<< HEAD
-    Concat(self, UnsafeServerbootstrap(unsafeServerbootstrap))
-
-}
-object Server {
-
-  val disableFlowControl: UServer    = Server.FlowControl(false)
-  val disableLeakDetection: UServer  = LeakDetection(LeakDetectionLevel.DISABLED)
-  val simpleLeakDetection: UServer   = LeakDetection(LeakDetectionLevel.SIMPLE)
-  val advancedLeakDetection: UServer = LeakDetection(LeakDetectionLevel.ADVANCED)
-  val paranoidLeakDetection: UServer = LeakDetection(LeakDetectionLevel.PARANOID)
-  val disableKeepAlive: UServer      = Server.KeepAlive(false)
-  val consolidateFlush: UServer      = ConsolidateFlush(true)
-  val lowLevelLogging: UServer       = LowLevelLogging(logLevel = LogLevel.Debug)
-  private val defaultLogger          = Logger.console
-
-=======
     Concat(self, UnsafeServerBootstrap(unsafeServerbootstrap))
 }
 object Server {
@@ -202,8 +167,9 @@
   val paranoidLeakDetection: UServer = LeakDetection(LeakDetectionLevel.PARANOID)
   val disableKeepAlive: UServer      = Server.KeepAlive(false)
   val consolidateFlush: UServer      = ConsolidateFlush(true)
-
->>>>>>> f5f2883c
+  val lowLevelLogging: UServer       = LowLevelLogging(logLevel = LogLevel.Debug)
+  private val defaultLogger          = Logger.console
+
   def acceptContinue: UServer = Server.AcceptContinue(true)
 
   def app[R, E](http: HttpApp[R, E]): Server[R, E] = Server.App(http)
@@ -290,13 +256,9 @@
 
   def unsafePipeline(pipeline: ChannelPipeline => Unit): UServer = UnsafeChannelPipeline(pipeline)
 
-<<<<<<< HEAD
-  def unsafeServerbootstrap(serverBootstrap: ServerBootstrap => Unit): UServer = UnsafeServerbootstrap(serverBootstrap)
+  def unsafeServerBootstrap(serverBootstrap: ServerBootstrap => Unit): UServer = UnsafeServerBootstrap(serverBootstrap)
 
   def useCustomLogger(logger: Logger): UServer = CustomLogger(logger)
-=======
-  def unsafeServerBootstrap(serverBootstrap: ServerBootstrap => Unit): UServer = UnsafeServerBootstrap(serverBootstrap)
->>>>>>> f5f2883c
 
   /**
    * Holds server start information.
@@ -317,15 +279,10 @@
     flowControl: Boolean = true,
     channelInitializer: ChannelPipeline => Unit = null,
     requestDecompression: (Boolean, Boolean) = (false, false),
-<<<<<<< HEAD
     logLevel: LogLevel = LogLevel.Disable,
     logger: Logger = defaultLogger,
     objectAggregator: Int = -1,
-    serverbootstrapInitializer: ServerBootstrap => Unit = null,
-=======
-    objectAggregator: Int = -1,
     serverBootstrapInitializer: ServerBootstrap => Unit = null,
->>>>>>> f5f2883c
   ) {
     def useAggregator: Boolean = objectAggregator >= 0
   }
@@ -354,17 +311,11 @@
 
   private final case class RequestDecompression(enabled: Boolean, strict: Boolean) extends UServer
 
-<<<<<<< HEAD
   private final case class LowLevelLogging(logLevel: LogLevel) extends UServer
 
   private final case class CustomLogger(logger: Logger) extends UServer
 
   private final case class ObjectAggregator(maxRequestSize: Int) extends UServer
 
-  private final case class UnsafeServerbootstrap(init: ServerBootstrap => Unit) extends UServer
-=======
-  private final case class ObjectAggregator(maxRequestSize: Int) extends UServer
-
   private final case class UnsafeServerBootstrap(init: ServerBootstrap => Unit) extends UServer
->>>>>>> f5f2883c
 }