--- conflicted
+++ resolved
@@ -19,23 +19,8 @@
     Concat(self, other)
 
   private def settings[R1 <: R, E1 >: E](s: Config[R1, E1] = Config()): Config[R1, E1] = self match {
-<<<<<<< HEAD
-    case Concat(self, other)              => other.settings(self.settings(s))
-    case LeakDetection(level)             => s.copy(leakDetectionLevel = level)
-    case Error(errorHandler)              => s.copy(error = Some(errorHandler))
-    case Ssl(sslOption)                   => s.copy(sslOption = sslOption)
-    case App(app)                         => s.copy(app = app)
-    case Address(address)                 => s.copy(address = address)
-    case AcceptContinue(enabled)          => s.copy(acceptContinue = enabled)
-    case KeepAlive(enabled)               => s.copy(keepAlive = enabled)
-    case FlowControl(enabled)             => s.copy(flowControl = enabled)
-    case ConsolidateFlush(enabled)        => s.copy(consolidateFlush = enabled)
-    case UnsafeChannelPipeline(init)      => s.copy(channelInitializer = init)
-    case ObjectAggregator(maxRequestSize) => s.copy(objectAggregator = maxRequestSize)
-=======
     case Concat(self, other)                   => other.settings(self.settings(s))
     case LeakDetection(level)                  => s.copy(leakDetectionLevel = level)
-    case MaxRequestSize(size)                  => s.copy(maxRequestSize = size)
     case Error(errorHandler)                   => s.copy(error = Some(errorHandler))
     case Ssl(sslOption)                        => s.copy(sslOption = sslOption)
     case App(app)                              => s.copy(app = app)
@@ -46,7 +31,7 @@
     case ConsolidateFlush(enabled)             => s.copy(consolidateFlush = enabled)
     case UnsafeChannelPipeline(init)           => s.copy(channelInitializer = init)
     case RequestDecompression(enabled, strict) => s.copy(requestDecompression = (enabled, strict))
->>>>>>> 0096ea93
+    case ObjectAggregator(maxRequestSize)      => s.copy(objectAggregator = maxRequestSize)
   }
 
   def make(implicit
@@ -141,21 +126,20 @@
     Concat(self, UnsafeChannelPipeline(unsafePipeline))
 
   /**
-<<<<<<< HEAD
-   * Creates a new server with HttpObjectAggregator with the specified max size
-   * of the aggregated content.
-   */
-
-  def withObjectAggregator(maxRequestSize: Int = Int.MaxValue): Server[R, E] =
-    Concat(self, ObjectAggregator(maxRequestSize))
-=======
    * Creates a new server with netty's HttpContentDecompressor to decompress
    * Http requests (@see <a href =
    * "https://netty.io/4.1/api/io/netty/handler/codec/http/HttpContentDecompressor.html">HttpContentDecompressor</a>).
    */
   def withRequestDecompression(enabled: Boolean, strict: Boolean): Server[R, E] =
     Concat(self, RequestDecompression(enabled, strict))
->>>>>>> 0096ea93
+
+  /**
+   * Creates a new server with HttpObjectAggregator with the specified max size
+   * of the aggregated content.
+   */
+
+  def withObjectAggregator(maxRequestSize: Int = Int.MaxValue): Server[R, E] =
+    Concat(self, ObjectAggregator(maxRequestSize))
 }
 
 object Server {
@@ -172,15 +156,11 @@
     consolidateFlush: Boolean = false,
     flowControl: Boolean = true,
     channelInitializer: ChannelPipeline => Unit = null,
-<<<<<<< HEAD
+    requestDecompression: (Boolean, Boolean) = (false, false),
     objectAggregator: Int = -1,
   ) {
     def useAggregator: Boolean = objectAggregator >= 0
   }
-=======
-    requestDecompression: (Boolean, Boolean) = (false, false),
-  )
->>>>>>> 0096ea93
 
   /**
    * Holds server start information.
@@ -198,11 +178,8 @@
   private final case class AcceptContinue(enabled: Boolean)                           extends UServer
   private final case class FlowControl(enabled: Boolean)                              extends UServer
   private final case class UnsafeChannelPipeline(init: ChannelPipeline => Unit)       extends UServer
-<<<<<<< HEAD
+  private final case class RequestDecompression(enabled: Boolean, strict: Boolean)    extends UServer
   private final case class ObjectAggregator(maxRequestSize: Int)                      extends UServer
-=======
-  private final case class RequestDecompression(enabled: Boolean, strict: Boolean)    extends UServer
->>>>>>> 0096ea93
 
   def app[R, E](http: HttpApp[R, E]): Server[R, E]        = Server.App(http)
   def port(port: Int): UServer                            = Server.Address(new InetSocketAddress(port))
@@ -213,27 +190,16 @@
   def error[R](errorHandler: Throwable => ZIO[R, Nothing, Unit]): Server[R, Nothing] = Server.Error(errorHandler)
   def ssl(sslOptions: ServerSSLOptions): UServer                                     = Server.Ssl(sslOptions)
   def acceptContinue: UServer                                                        = Server.AcceptContinue(true)
-<<<<<<< HEAD
-  val disableFlowControl: UServer                                                    = Server.FlowControl(false)
-  val disableLeakDetection: UServer                                       = LeakDetection(LeakDetectionLevel.DISABLED)
-  val simpleLeakDetection: UServer                                        = LeakDetection(LeakDetectionLevel.SIMPLE)
-  val advancedLeakDetection: UServer                                      = LeakDetection(LeakDetectionLevel.ADVANCED)
-  val paranoidLeakDetection: UServer                                      = LeakDetection(LeakDetectionLevel.PARANOID)
-  val disableKeepAlive: UServer                                           = Server.KeepAlive(false)
-  val consolidateFlush: UServer                                           = ConsolidateFlush(true)
+  def requestDecompression(strict: Boolean): UServer = Server.RequestDecompression(enabled = true, strict = strict)
+  val disableFlowControl: UServer                    = Server.FlowControl(false)
+  val disableLeakDetection: UServer                  = LeakDetection(LeakDetectionLevel.DISABLED)
+  val simpleLeakDetection: UServer                   = LeakDetection(LeakDetectionLevel.SIMPLE)
+  val advancedLeakDetection: UServer                 = LeakDetection(LeakDetectionLevel.ADVANCED)
+  val paranoidLeakDetection: UServer                 = LeakDetection(LeakDetectionLevel.PARANOID)
+  val disableKeepAlive: UServer                      = Server.KeepAlive(false)
+  val consolidateFlush: UServer                      = ConsolidateFlush(true)
   def unsafePipeline(pipeline: ChannelPipeline => Unit): UServer          = UnsafeChannelPipeline(pipeline)
   def enableObjectAggregator(maxRequestSize: Int = Int.MaxValue): UServer = ObjectAggregator(maxRequestSize)
-=======
-  def requestDecompression(strict: Boolean): UServer = Server.RequestDecompression(enabled = true, strict = strict)
-  def unsafePipeline(pipeline: ChannelPipeline => Unit): UServer = UnsafeChannelPipeline(pipeline)
-  val disableFlowControl: UServer                                = Server.FlowControl(false)
-  val disableLeakDetection: UServer                              = LeakDetection(LeakDetectionLevel.DISABLED)
-  val simpleLeakDetection: UServer                               = LeakDetection(LeakDetectionLevel.SIMPLE)
-  val advancedLeakDetection: UServer                             = LeakDetection(LeakDetectionLevel.ADVANCED)
-  val paranoidLeakDetection: UServer                             = LeakDetection(LeakDetectionLevel.PARANOID)
-  val disableKeepAlive: UServer                                  = Server.KeepAlive(false)
-  val consolidateFlush: UServer                                  = ConsolidateFlush(true)
->>>>>>> 0096ea93
 
   /**
    * Creates a server from a http app.
