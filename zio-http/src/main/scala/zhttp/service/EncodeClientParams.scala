package zhttp.service

import io.netty.buffer.Unpooled
import io.netty.handler.codec.http.{DefaultFullHttpRequest, FullHttpRequest, HttpHeaderNames}
import zhttp.http.HTTP_CHARSET
trait EncodeClientParams {

  /**
   * Converts client params to JFullHttpRequest
   */
<<<<<<< HEAD
  def encodeClientParams(req: Client.ClientParams): FullHttpRequest = {
    val httpVersion = req.httpVersion
    val method      = req.method.asHttpMethod
    val uri         = req.url.asString
    val content     = req.getBodyAsString match {
=======
  def encodeClientParams(jVersion: HttpVersion, req: Client.ClientRequest): FullHttpRequest = {
    val method  = req.method.asHttpMethod
    val url     = req.url
    val uri     = url.asString
    val content = req.getBodyAsString match {
>>>>>>> b9784ac7
      case Some(text) => Unpooled.copiedBuffer(text, HTTP_CHARSET)
      case None       => Unpooled.EMPTY_BUFFER
    }

    val encodedReqHeaders = req.getHeaders.encode

    val headers = url.host match {
      case Some(value) => encodedReqHeaders.set(HttpHeaderNames.HOST, value)
      case None        => encodedReqHeaders
    }

    val writerIndex = content.writerIndex()
    if (writerIndex != 0) {
      headers.set(HttpHeaderNames.CONTENT_LENGTH, writerIndex.toString())
    }
    // TODO: we should also add a default user-agent req header as some APIs might reject requests without it.
    val jReq        = new DefaultFullHttpRequest(httpVersion, method, uri, content)
    jReq.headers().set(headers)

    jReq
  }
}<|MERGE_RESOLUTION|>--- conflicted
+++ resolved
@@ -8,19 +8,12 @@
   /**
    * Converts client params to JFullHttpRequest
    */
-<<<<<<< HEAD
-  def encodeClientParams(req: Client.ClientParams): FullHttpRequest = {
+  def encodeClientParams(req: Client.ClientRequest): FullHttpRequest = {
     val httpVersion = req.httpVersion
     val method      = req.method.asHttpMethod
-    val uri         = req.url.asString
+    val url         = req.url
+    val uri         = url.asString
     val content     = req.getBodyAsString match {
-=======
-  def encodeClientParams(jVersion: HttpVersion, req: Client.ClientRequest): FullHttpRequest = {
-    val method  = req.method.asHttpMethod
-    val url     = req.url
-    val uri     = url.asString
-    val content = req.getBodyAsString match {
->>>>>>> b9784ac7
       case Some(text) => Unpooled.copiedBuffer(text, HTTP_CHARSET)
       case None       => Unpooled.EMPTY_BUFFER
     }
