--- conflicted
+++ resolved
@@ -134,23 +134,6 @@
     http.execute(a) match {
       case HExit.Effect(resM) =>
         unsafeRunZIO {
-<<<<<<< HEAD
-          resM.foldM(
-            {
-              case Some(cause) =>
-                UIO {
-                  writeResponse(
-                    Response.fromHttpError(HttpError.InternalServerError(cause = Some(cause))),
-                    jReq,
-                  )
-                }
-              case None        =>
-                UIO {
-                  writeResponse(Response.status(Status.NotFound), jReq)
-                }
-
-            },
-=======
           resM.foldCauseM(
             cause =>
               cause.failureOrCause match {
@@ -163,7 +146,7 @@
                   }
                 case Left(None)        =>
                   UIO {
-                    writeResponse(Response.status(Status.NOT_FOUND), jReq)
+                    writeResponse(Response.status(Status.NotFound), jReq)
                   }
                 case Right(other)      =>
                   other.dieOption match {
@@ -178,7 +161,6 @@
                       ZIO.halt(other)
                   }
               },
->>>>>>> 94be6b9e
             res =>
               if (self.isWebSocket(res)) UIO(self.upgradeToWebSocket(jReq, res))
               else {
