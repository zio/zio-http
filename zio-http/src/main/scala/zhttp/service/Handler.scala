package zhttp.service

import io.netty.buffer.ByteBuf
import io.netty.channel.ChannelHandler.Sharable
import io.netty.channel.{ChannelHandlerContext, DefaultFileRegion, SimpleChannelInboundHandler}
import io.netty.handler.codec.http._
import zhttp.http._
import zhttp.service.server.WebSocketUpgrade
import zio.{Task, UIO, ZIO}

import java.io.File
import java.net.{InetAddress, InetSocketAddress}

@Sharable
private[zhttp] final case class Handler[R](
  app: HttpApp[R, Throwable],
  runtime: HttpRuntime[R],
  config: Server.Config[R, Throwable],
) extends SimpleChannelInboundHandler[FullHttpRequest](false)
    with WebSocketUpgrade[R] {
  self =>

  type Ctx = ChannelHandlerContext

  override def channelRead0(ctx: Ctx, jReq: FullHttpRequest): Unit = {
    jReq.touch("server.Handler-channelRead0")
    implicit val iCtx: ChannelHandlerContext = ctx
    unsafeRun(
      jReq,
      app,
      new Request {
        override def method: Method = Method.fromHttpMethod(jReq.method())

        override def url: URL = URL.fromString(jReq.uri()).getOrElse(null)

        override def getHeaders: Headers = Headers.make(jReq.headers())

        override private[zhttp] def getBodyAsByteBuf: Task[ByteBuf] = Task(jReq.content())

        override def remoteAddress: Option[InetAddress] = {
          ctx.channel().remoteAddress() match {
            case m: InetSocketAddress => Some(m.getAddress)
            case _                    => None
          }
        }
      },
    )
  }

  override def exceptionCaught(ctx: Ctx, cause: Throwable): Unit = {
    config.error.fold(super.exceptionCaught(ctx, cause))(f => runtime.unsafeRun(ctx)(f(cause)))
  }

  /**
<<<<<<< HEAD
=======
   * Checks if an encoded version of the response exists, uses it if it does. Otherwise, it will return a fresh
   * response. It will also set the server time if requested by the client.
   */
  private def encodeResponse(res: Response): HttpResponse = {

    val jResponse = res.attribute.encoded match {

      // Check if the encoded response exists and/or was modified.
      case Some((oRes, jResponse)) if oRes eq res =>
        jResponse match {
          // Duplicate the response without allocating much memory
          case response: FullHttpResponse =>
            response.retainedDuplicate()

          case response =>
            response
        }

      case _ => res.unsafeEncode()
    }
    // Identify if the server time should be set and update if required.
    if (res.attribute.serverTime) jResponse.headers().set(HttpHeaderNames.DATE, serverTime.refreshAndGet())
    jResponse
  }

  private def notFoundResponse: HttpResponse = {
    val response = new DefaultFullHttpResponse(HttpVersion.HTTP_1_1, HttpResponseStatus.NOT_FOUND, false)
    response.headers().setInt(HttpHeaderNames.CONTENT_LENGTH, 0)
    response
  }

  /**
>>>>>>> 52053ef4
   * Releases the FullHttpRequest safely.
   */
  private def releaseRequest(jReq: FullHttpRequest): Unit = {
    if (jReq.refCnt() > 0) {
      jReq.release(jReq.refCnt()): Unit
    }
  }

  /**
   * Executes http apps
   */
  private def unsafeRun[A](
    jReq: FullHttpRequest,
    http: Http[R, Throwable, A, Response],
    a: A,
  )(implicit ctx: Ctx): Unit = {
    http.execute(a) match {
      case HExit.Effect(resM) =>
        unsafeRunZIO {
          resM.foldM(
            {
              case Some(cause) =>
                UIO {
                  ctx.fireExceptionCaught(cause)
                  releaseRequest(jReq)
                }
              case None        =>
                UIO {
                  ctx.fireChannelRead(Response.status(Status.NOT_FOUND))
                  releaseRequest(jReq)
                }
            },
            res =>
              if (self.isWebSocket(res)) UIO(self.upgradeToWebSocket(ctx, jReq, res))
              else {
                for {
                  _ <- UIO {
<<<<<<< HEAD
                    ctx.fireChannelRead(res)
=======
                    // Write the initial line and the header.
                    unsafeWriteAndFlushAnyResponse(res)
                  }
                  _ <- res.data match {
                    case HttpData.BinaryStream(stream) => writeStreamContent(stream)
                    case HttpData.File(file)           =>
                      UIO {
                        unsafeWriteFileContent(file)
                      }
                    case _                             => UIO(ctx.flush())
>>>>>>> 52053ef4
                  }
                  _ <- Task(releaseRequest(jReq))
                } yield ()
              },
          )
        }

      case HExit.Success(res) =>
        if (self.isWebSocket(res)) {
          self.upgradeToWebSocket(ctx, jReq, res)
        } else {
<<<<<<< HEAD
          ctx.fireChannelRead(res)
          releaseRequest(jReq)
        }

      case HExit.Failure(e) =>
        ctx.fireExceptionCaught(e)
        releaseRequest(jReq)
      case HExit.Empty      =>
        ctx.fireChannelRead(Response.status(Status.NOT_FOUND))
=======
          // Write the initial line and the header.
          unsafeWriteAndFlushAnyResponse(res)
          res.data match {
            case HttpData.BinaryStream(stream) => unsafeRunZIO(writeStreamContent(stream) *> Task(releaseRequest(jReq)))
            case HttpData.File(file)           =>
              unsafeWriteFileContent(file)
            case _                             => releaseRequest(jReq)
          }
        }
      case HExit.Failure(e)   =>
        unsafeWriteAndFlushErrorResponse(e)
        releaseRequest(jReq)
      case HExit.Empty        =>
        unsafeWriteAndFlushEmptyResponse()
>>>>>>> 52053ef4
        releaseRequest(jReq)
    }
  }

  /**
   * Executes program
   */
  private def unsafeRunZIO(program: ZIO[R, Throwable, Any])(implicit ctx: Ctx): Unit =
    runtime.unsafeRun(ctx) {
      program
    }

<<<<<<< HEAD
=======
  /**
   * Writes any response to the Channel
   */
  private def unsafeWriteAndFlushAnyResponse[A](res: Response)(implicit ctx: Ctx): Unit = {
    ctx.writeAndFlush(encodeResponse(res)): Unit
  }

  /**
   * Writes not found error response to the Channel
   */
  private def unsafeWriteAndFlushEmptyResponse()(implicit ctx: Ctx): Unit = {
    ctx.writeAndFlush(notFoundResponse): Unit
  }

  /**
   * Writes error response to the Channel
   */
  private def unsafeWriteAndFlushErrorResponse(cause: Throwable)(implicit ctx: Ctx): Unit = {
    ctx.writeAndFlush(serverErrorResponse(cause)): Unit
  }

  /**
   * Writes Binary Stream data to the Channel
   */
  private def writeStreamContent(
    stream: ZStream[Any, Throwable, ByteBuf],
  )(implicit ctx: Ctx): ZIO[Any, Throwable, Unit] = {
    for {
      _ <- stream.foreach(c => UIO(ctx.writeAndFlush(c)))
      _ <- ChannelFuture.unit(ctx.writeAndFlush(LastHttpContent.EMPTY_LAST_CONTENT))
    } yield ()
  }

  /**
   * Writes file content to the Channel. Does not use Chunked transfer encoding
   */
  private def unsafeWriteFileContent(file: File)(implicit ctx: ChannelHandlerContext): Unit = {
    import java.io.RandomAccessFile

    val raf        = new RandomAccessFile(file, "r")
    val fileLength = raf.length()
    // Write the content.
    ctx.write(new DefaultFileRegion(raf.getChannel, 0, fileLength))
    // Write the end marker.
    ctx.writeAndFlush(LastHttpContent.EMPTY_LAST_CONTENT): Unit
  }
>>>>>>> 52053ef4
}<|MERGE_RESOLUTION|>--- conflicted
+++ resolved
@@ -2,13 +2,12 @@
 
 import io.netty.buffer.ByteBuf
 import io.netty.channel.ChannelHandler.Sharable
-import io.netty.channel.{ChannelHandlerContext, DefaultFileRegion, SimpleChannelInboundHandler}
+import io.netty.channel.{ChannelHandlerContext, SimpleChannelInboundHandler}
 import io.netty.handler.codec.http._
 import zhttp.http._
-import zhttp.service.server.WebSocketUpgrade
+import zhttp.service.server.{ServerTimeGenerator, WebSocketUpgrade}
 import zio.{Task, UIO, ZIO}
 
-import java.io.File
 import java.net.{InetAddress, InetSocketAddress}
 
 @Sharable
@@ -16,9 +15,9 @@
   app: HttpApp[R, Throwable],
   runtime: HttpRuntime[R],
   config: Server.Config[R, Throwable],
+  serverTime: ServerTimeGenerator,
 ) extends SimpleChannelInboundHandler[FullHttpRequest](false)
-    with WebSocketUpgrade[R] {
-  self =>
+    with WebSocketUpgrade[R] { self =>
 
   type Ctx = ChannelHandlerContext
 
@@ -52,41 +51,6 @@
   }
 
   /**
-<<<<<<< HEAD
-=======
-   * Checks if an encoded version of the response exists, uses it if it does. Otherwise, it will return a fresh
-   * response. It will also set the server time if requested by the client.
-   */
-  private def encodeResponse(res: Response): HttpResponse = {
-
-    val jResponse = res.attribute.encoded match {
-
-      // Check if the encoded response exists and/or was modified.
-      case Some((oRes, jResponse)) if oRes eq res =>
-        jResponse match {
-          // Duplicate the response without allocating much memory
-          case response: FullHttpResponse =>
-            response.retainedDuplicate()
-
-          case response =>
-            response
-        }
-
-      case _ => res.unsafeEncode()
-    }
-    // Identify if the server time should be set and update if required.
-    if (res.attribute.serverTime) jResponse.headers().set(HttpHeaderNames.DATE, serverTime.refreshAndGet())
-    jResponse
-  }
-
-  private def notFoundResponse: HttpResponse = {
-    val response = new DefaultFullHttpResponse(HttpVersion.HTTP_1_1, HttpResponseStatus.NOT_FOUND, false)
-    response.headers().setInt(HttpHeaderNames.CONTENT_LENGTH, 0)
-    response
-  }
-
-  /**
->>>>>>> 52053ef4
    * Releases the FullHttpRequest safely.
    */
   private def releaseRequest(jReq: FullHttpRequest): Unit = {
@@ -94,7 +58,6 @@
       jReq.release(jReq.refCnt()): Unit
     }
   }
-
   /**
    * Executes http apps
    */
@@ -124,20 +87,7 @@
               else {
                 for {
                   _ <- UIO {
-<<<<<<< HEAD
                     ctx.fireChannelRead(res)
-=======
-                    // Write the initial line and the header.
-                    unsafeWriteAndFlushAnyResponse(res)
-                  }
-                  _ <- res.data match {
-                    case HttpData.BinaryStream(stream) => writeStreamContent(stream)
-                    case HttpData.File(file)           =>
-                      UIO {
-                        unsafeWriteFileContent(file)
-                      }
-                    case _                             => UIO(ctx.flush())
->>>>>>> 52053ef4
                   }
                   _ <- Task(releaseRequest(jReq))
                 } yield ()
@@ -149,7 +99,6 @@
         if (self.isWebSocket(res)) {
           self.upgradeToWebSocket(ctx, jReq, res)
         } else {
-<<<<<<< HEAD
           ctx.fireChannelRead(res)
           releaseRequest(jReq)
         }
@@ -159,24 +108,9 @@
         releaseRequest(jReq)
       case HExit.Empty      =>
         ctx.fireChannelRead(Response.status(Status.NOT_FOUND))
-=======
-          // Write the initial line and the header.
-          unsafeWriteAndFlushAnyResponse(res)
-          res.data match {
-            case HttpData.BinaryStream(stream) => unsafeRunZIO(writeStreamContent(stream) *> Task(releaseRequest(jReq)))
-            case HttpData.File(file)           =>
-              unsafeWriteFileContent(file)
-            case _                             => releaseRequest(jReq)
-          }
-        }
-      case HExit.Failure(e)   =>
-        unsafeWriteAndFlushErrorResponse(e)
-        releaseRequest(jReq)
-      case HExit.Empty        =>
-        unsafeWriteAndFlushEmptyResponse()
->>>>>>> 52053ef4
         releaseRequest(jReq)
     }
+
   }
 
   /**
@@ -186,54 +120,4 @@
     runtime.unsafeRun(ctx) {
       program
     }
-
-<<<<<<< HEAD
-=======
-  /**
-   * Writes any response to the Channel
-   */
-  private def unsafeWriteAndFlushAnyResponse[A](res: Response)(implicit ctx: Ctx): Unit = {
-    ctx.writeAndFlush(encodeResponse(res)): Unit
-  }
-
-  /**
-   * Writes not found error response to the Channel
-   */
-  private def unsafeWriteAndFlushEmptyResponse()(implicit ctx: Ctx): Unit = {
-    ctx.writeAndFlush(notFoundResponse): Unit
-  }
-
-  /**
-   * Writes error response to the Channel
-   */
-  private def unsafeWriteAndFlushErrorResponse(cause: Throwable)(implicit ctx: Ctx): Unit = {
-    ctx.writeAndFlush(serverErrorResponse(cause)): Unit
-  }
-
-  /**
-   * Writes Binary Stream data to the Channel
-   */
-  private def writeStreamContent(
-    stream: ZStream[Any, Throwable, ByteBuf],
-  )(implicit ctx: Ctx): ZIO[Any, Throwable, Unit] = {
-    for {
-      _ <- stream.foreach(c => UIO(ctx.writeAndFlush(c)))
-      _ <- ChannelFuture.unit(ctx.writeAndFlush(LastHttpContent.EMPTY_LAST_CONTENT))
-    } yield ()
-  }
-
-  /**
-   * Writes file content to the Channel. Does not use Chunked transfer encoding
-   */
-  private def unsafeWriteFileContent(file: File)(implicit ctx: ChannelHandlerContext): Unit = {
-    import java.io.RandomAccessFile
-
-    val raf        = new RandomAccessFile(file, "r")
-    val fileLength = raf.length()
-    // Write the content.
-    ctx.write(new DefaultFileRegion(raf.getChannel, 0, fileLength))
-    // Write the end marker.
-    ctx.writeAndFlush(LastHttpContent.EMPTY_LAST_CONTENT): Unit
-  }
->>>>>>> 52053ef4
 }