--- conflicted
+++ resolved
@@ -20,84 +20,94 @@
     with WebSocketUpgrade[R]
     with ServerResponseHandler[R] { self =>
 
-<<<<<<< HEAD
   override def channelRead0(ctx: Ctx, msg: HttpObject): Unit = {
 
     implicit val iCtx: ChannelHandlerContext = ctx
     msg match {
       case jReq: FullHttpRequest =>
         jReq.touch("server.Handler-channelRead0")
-=======
-  override def channelRead0(ctx: Ctx, jReq: FullHttpRequest): Unit = {
-    jReq.touch("server.Handler-channelRead0")
-    implicit val iCtx: ChannelHandlerContext = ctx
-    try
-      (
->>>>>>> ecffdffc
-        unsafeRun(
-          jReq,
-          app,
-          new Request {
-            override def method: Method = Method.fromHttpMethod(jReq.method())
+        try
+          (
+            unsafeRun(
+              jReq,
+              app,
+              new Request {
+                override def method: Method = Method.fromHttpMethod(jReq.method())
 
-            override def url: URL = URL.fromString(jReq.uri()).getOrElse(null)
+                override def url: URL = URL.fromString(jReq.uri()).getOrElse(null)
 
-            override def headers: Headers = Headers.make(jReq.headers())
+                override def headers: Headers = Headers.make(jReq.headers())
 
-<<<<<<< HEAD
-=======
-            override def unsafeEncode: HttpRequest = jReq
+                override def remoteAddress: Option[InetAddress] = {
+                  ctx.channel().remoteAddress() match {
+                    case m: InetSocketAddress => Some(m.getAddress)
+                    case _                    => None
+                  }
+                }
 
->>>>>>> ecffdffc
-            override def remoteAddress: Option[InetAddress] = {
-              ctx.channel().remoteAddress() match {
-                case m: InetSocketAddress => Some(m.getAddress)
-                case _                    => None
-              }
-            }
+                override def data: HttpData = HttpData.fromByteBuf(jReq.content())
 
-            override def data: HttpData = HttpData.fromByteBuf(jReq.content())
-<<<<<<< HEAD
-
-            /**
-             * Gets the HttpRequest
-             */
-            override private[zhttp] def unsafeEncode = jReq
-          },
-        )
+                /**
+                 * Gets the HttpRequest
+                 */
+                override private[zhttp] def unsafeEncode = jReq
+              },
+            ),
+          )
+        catch {
+          case throwable: Throwable =>
+            writeResponse(
+              Response
+                .fromHttpError(HttpError.InternalServerError(cause = Some(throwable)))
+                .withConnection(HeaderValues.close),
+              jReq,
+            ): Unit
+        }
       case jReq: HttpRequest     =>
         if (!config.useAggregator && canHaveBody(jReq.method())) {
           ctx.channel().config().setAutoRead(false): Unit
         }
-        unsafeRun(
-          jReq,
-          app,
-          new Request {
-            override def data: HttpData = HttpData.Incoming(callback =>
-              ctx
-                .pipeline()
-                .addAfter(HTTP_REQUEST_HANDLER, HTTP_CONTENT_HANDLER, new RequestBodyHandler(callback)): Unit,
-            )
+        try
+          (
+            unsafeRun(
+              jReq,
+              app,
+              new Request {
+                override def data: HttpData = HttpData.Incoming(callback =>
+                  ctx
+                    .pipeline()
+                    .addAfter(HTTP_REQUEST_HANDLER, HTTP_CONTENT_HANDLER, new RequestBodyHandler(callback)): Unit,
+                )
 
-            override def headers: Headers = Headers.make(jReq.headers())
+                override def headers: Headers = Headers.make(jReq.headers())
 
-            override def method: Method = Method.fromHttpMethod(jReq.method())
+                override def method: Method = Method.fromHttpMethod(jReq.method())
 
-            override def remoteAddress: Option[InetAddress] = {
-              ctx.channel().remoteAddress() match {
-                case m: InetSocketAddress => Some(m.getAddress)
-                case _                    => None
-              }
-            }
+                override def remoteAddress: Option[InetAddress] = {
+                  ctx.channel().remoteAddress() match {
+                    case m: InetSocketAddress => Some(m.getAddress)
+                    case _                    => None
+                  }
+                }
 
-            override def url: URL = URL.fromString(jReq.uri()).getOrElse(null)
+                override def url: URL = URL.fromString(jReq.uri()).getOrElse(null)
 
-            /**
-             * Gets the HttpRequest
-             */
-            override private[zhttp] def unsafeEncode = jReq
-          },
-        )
+                /**
+                 * Gets the HttpRequest
+                 */
+                override private[zhttp] def unsafeEncode = jReq
+              },
+            ),
+          )
+        catch {
+          case throwable: Throwable =>
+            writeResponse(
+              Response
+                .fromHttpError(HttpError.InternalServerError(cause = Some(throwable)))
+                .withConnection(HeaderValues.close),
+              jReq,
+            ): Unit
+        }
 
       case msg: HttpContent =>
         ctx.fireChannelRead(msg): Unit
@@ -112,20 +122,6 @@
   private def canHaveBody(method: HttpMethod): Boolean = method match {
     case HttpMethod.GET | HttpMethod.HEAD | HttpMethod.OPTIONS | HttpMethod.TRACE => false
     case _                                                                        => true
-=======
-          },
-        ),
-      )
-    catch {
-      case throwable: Throwable =>
-        writeResponse(
-          Response
-            .fromHttpError(HttpError.InternalServerError(cause = Some(throwable)))
-            .withConnection(HeaderValues.close),
-          jReq,
-        ): Unit
-    }
->>>>>>> ecffdffc
   }
 
   /**
