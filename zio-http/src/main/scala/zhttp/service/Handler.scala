package zhttp.service

import io.netty.buffer.{ByteBuf, Unpooled}
import io.netty.channel.ChannelHandler.Sharable
import io.netty.channel.{ChannelHandlerContext, SimpleChannelInboundHandler}
import io.netty.handler.codec.http._
import zhttp.http._
import zhttp.service.server.{ServerTimeGenerator, WebSocketUpgrade}
import zio.{Task, UIO, ZIO}

import java.net.{InetAddress, InetSocketAddress}

@Sharable
private[zhttp] final case class Handler[R](
  app: HttpApp[R, Throwable],
  runtime: HttpRuntime[R],
  config: Server.Config[R, Throwable],
  serverTime: ServerTimeGenerator,
) extends SimpleChannelInboundHandler[FullHttpRequest](false)
    with WebSocketUpgrade[R] { self =>

  override def channelRead0(ctx: ChannelHandlerContext, jReq: FullHttpRequest): Unit = {
    implicit val iCtx: ChannelHandlerContext = ctx
    val headers                              = Header.make(jReq.headers())
    val content                              = Unpooled.copiedBuffer(jReq.content())
    unsafeRun(
      jReq,
      app,
      new Request {
<<<<<<< HEAD
        override def method: Method = Method.fromHttpMethod(jReq.method())

        override def url: URL = URL.fromString(jReq.uri()).getOrElse(null)

        override def getHeaders: List[Header] = headers

        override private[zhttp] def getBodyAsByteBuf: Task[ByteBuf] = Task(content)

        override def remoteAddress: Option[InetAddress] = {
=======
        override def method: Method                                 = Method.fromHttpMethod(jReq.method())
        override def url: URL                                       = URL.fromString(jReq.uri()).getOrElse(null)
        override def getHeaders: Headers                            = Headers.make(jReq.headers())
        override private[zhttp] def getBodyAsByteBuf: Task[ByteBuf] = Task(jReq.content())
        override def remoteAddress: Option[InetAddress]             = {
>>>>>>> 9c84756c
          ctx.channel().remoteAddress() match {
            case m: InetSocketAddress => Some(m.getAddress())
            case _                    => None
          }
        }
      },
    )
<<<<<<< HEAD

=======
  }

  private def decodeResponse(res: Response[_, _]): HttpResponse = {
    if (res.attribute.memoize) decodeResponseCached(res) else decodeResponseFresh(res)
  }

  private def decodeResponseCached(res: Response[_, _]): HttpResponse = {
    val cachedResponse = res.cache
    // Update cache if it doesn't exist OR has become stale
    // TODO: add unit tests for server-time
    if (cachedResponse == null || (res.attribute.serverTime && serverTime.canUpdate())) {
      val jRes = decodeResponseFresh(res)
      res.cache = jRes
      jRes
    } else cachedResponse
  }

  private def decodeResponseFresh(res: Response[_, _]): HttpResponse = {
    val jHeaders = res.getHeaders.encode
    if (res.attribute.serverTime) jHeaders.set(HttpHeaderNames.DATE, serverTime.refreshAndGet())
    new DefaultHttpResponse(HttpVersion.HTTP_1_1, res.status.asJava, jHeaders)
>>>>>>> 9c84756c
  }

  private def notFoundResponse: HttpResponse = {
    val response = new DefaultFullHttpResponse(HttpVersion.HTTP_1_1, HttpResponseStatus.NOT_FOUND, false)
    response.headers().setInt(HttpHeaderNames.CONTENT_LENGTH, 0)
    response
  }

  /**
   * Releases the FullHttpRequest safely.
   */
  private def releaseRequest(jReq: FullHttpRequest): Unit = {
    if (jReq.refCnt() > 0) {
      jReq.release(jReq.refCnt()): Unit
    }
  }

  /**
   * Executes http apps
   */
  private def unsafeRun[A](
    jReq: FullHttpRequest,
    http: Http[R, Throwable, A, Response[R, Throwable]],
    a: A,
  )(implicit ctx: ChannelHandlerContext): Unit = {
    http.execute(a) match {
      case HExit.Effect(resM) =>
        unsafeRunZIO {
          resM.foldM(
            {
              case Some(cause) =>
                UIO {
                  unsafeWriteAndFlushErrorResponse(cause)
                  releaseRequest(jReq)
                }
              case None        =>
                UIO {
                  unsafeWriteAndFlushEmptyResponse()
                  releaseRequest(jReq)
                }
            },
            res =>
              if (self.isWebSocket(res)) UIO(self.upgradeToWebSocket(ctx, jReq, res))
              else {
                for {
                  _ <- UIO { unsafeWriteAnyResponse(res) }
                  _ <- res.data match {
                    case HttpData.Empty =>
                      UIO {
                        unsafeWriteAndFlushLastEmptyContent()
                      }

                    case data @ HttpData.Text(_, _) =>
                      UIO {
                        unsafeWriteLastContent(data.encodeAndCache(res.attribute.memoize))
                      }

                    case HttpData.BinaryByteBuf(data) =>
                      UIO {
                        unsafeWriteLastContent(data)
                      }

                    case data @ HttpData.BinaryChunk(_) =>
                      UIO {
                        unsafeWriteLastContent(data.encodeAndCache(res.attribute.memoize))
                      }

                    case HttpData.BinaryStream(_) =>
                      UIO.unit
                  }
                  _ <- Task(releaseRequest(jReq))
                } yield ()
              },
          )
        }

      case HExit.Success(res) =>
        if (self.isWebSocket(res)) {
          self.upgradeToWebSocket(ctx, jReq, res)
        } else {
          unsafeWriteAnyResponse(res)

          res.data match {
            case HttpData.Empty =>
              unsafeWriteAndFlushLastEmptyContent()

            case data @ HttpData.Text(_, _) =>
              unsafeWriteLastContent(data.encodeAndCache(res.attribute.memoize))

            case HttpData.BinaryByteBuf(data) =>
              unsafeWriteLastContent(data)

            case data @ HttpData.BinaryChunk(_) =>
              unsafeWriteLastContent(data.encodeAndCache(res.attribute.memoize))

            case HttpData.BinaryStream(_) =>
              ()
          }
          releaseRequest(jReq)
        }

      case HExit.Failure(e) =>
        unsafeWriteAndFlushErrorResponse(e)
        releaseRequest(jReq)
      case HExit.Empty      =>
        unsafeWriteAndFlushEmptyResponse()
        releaseRequest(jReq)
    }

  }

  /**
   * Executes program
   */
  private def unsafeRunZIO(program: ZIO[R, Throwable, Any])(implicit ctx: ChannelHandlerContext): Unit =
    runtime.unsafeRun(ctx) {
      program
    }

  /**
   * Writes not found error response to the Channel
   */
  private def unsafeWriteAndFlushEmptyResponse()(implicit ctx: ChannelHandlerContext): Unit = {
    val response = Response(Status.NOT_FOUND)
    ctx.fireChannelRead(Right(response)): Unit
  }

  /**
   * Writes error response to the Channel
   */
  private def unsafeWriteAndFlushErrorResponse(cause: Throwable)(implicit ctx: ChannelHandlerContext): Unit = {
    val response = Left(cause)
    ctx.fireChannelRead(response): Unit
  }

  /**
   * Writes last empty content to the Channel
   */
  private def unsafeWriteAndFlushLastEmptyContent()(implicit ctx: ChannelHandlerContext): Unit = {
    val response = Response(Status.OK)
    ctx.fireChannelRead(Right(response)): Unit
  }

  /**
   * Writes any response to the Channel
   */
  private def unsafeWriteAnyResponse[A](res: Response[R, Throwable])(implicit ctx: ChannelHandlerContext): Unit = {
    ctx.fireChannelRead(Right(res)): Unit
  }

  /**
   * Writes ByteBuf data to the Channel
   */
  private def unsafeWriteLastContent[A](data: ByteBuf)(implicit ctx: ChannelHandlerContext): Unit = {
    val response = Response(status = Status.OK, data = HttpData.BinaryByteBuf(Unpooled.copiedBuffer(data)))
    ctx.fireChannelRead(Right(response)): Unit
  }

}<|MERGE_RESOLUTION|>--- conflicted
+++ resolved
@@ -21,29 +21,21 @@
 
   override def channelRead0(ctx: ChannelHandlerContext, jReq: FullHttpRequest): Unit = {
     implicit val iCtx: ChannelHandlerContext = ctx
-    val headers                              = Header.make(jReq.headers())
+    val headers                              = Headers.make(jReq.headers())
     val content                              = Unpooled.copiedBuffer(jReq.content())
     unsafeRun(
       jReq,
       app,
       new Request {
-<<<<<<< HEAD
         override def method: Method = Method.fromHttpMethod(jReq.method())
 
         override def url: URL = URL.fromString(jReq.uri()).getOrElse(null)
 
-        override def getHeaders: List[Header] = headers
+        override def getHeaders: Headers = headers
 
         override private[zhttp] def getBodyAsByteBuf: Task[ByteBuf] = Task(content)
 
         override def remoteAddress: Option[InetAddress] = {
-=======
-        override def method: Method                                 = Method.fromHttpMethod(jReq.method())
-        override def url: URL                                       = URL.fromString(jReq.uri()).getOrElse(null)
-        override def getHeaders: Headers                            = Headers.make(jReq.headers())
-        override private[zhttp] def getBodyAsByteBuf: Task[ByteBuf] = Task(jReq.content())
-        override def remoteAddress: Option[InetAddress]             = {
->>>>>>> 9c84756c
           ctx.channel().remoteAddress() match {
             case m: InetSocketAddress => Some(m.getAddress())
             case _                    => None
@@ -51,37 +43,6 @@
         }
       },
     )
-<<<<<<< HEAD
-
-=======
-  }
-
-  private def decodeResponse(res: Response[_, _]): HttpResponse = {
-    if (res.attribute.memoize) decodeResponseCached(res) else decodeResponseFresh(res)
-  }
-
-  private def decodeResponseCached(res: Response[_, _]): HttpResponse = {
-    val cachedResponse = res.cache
-    // Update cache if it doesn't exist OR has become stale
-    // TODO: add unit tests for server-time
-    if (cachedResponse == null || (res.attribute.serverTime && serverTime.canUpdate())) {
-      val jRes = decodeResponseFresh(res)
-      res.cache = jRes
-      jRes
-    } else cachedResponse
-  }
-
-  private def decodeResponseFresh(res: Response[_, _]): HttpResponse = {
-    val jHeaders = res.getHeaders.encode
-    if (res.attribute.serverTime) jHeaders.set(HttpHeaderNames.DATE, serverTime.refreshAndGet())
-    new DefaultHttpResponse(HttpVersion.HTTP_1_1, res.status.asJava, jHeaders)
->>>>>>> 9c84756c
-  }
-
-  private def notFoundResponse: HttpResponse = {
-    val response = new DefaultFullHttpResponse(HttpVersion.HTTP_1_1, HttpResponseStatus.NOT_FOUND, false)
-    response.headers().setInt(HttpHeaderNames.CONTENT_LENGTH, 0)
-    response
   }
 
   /**
