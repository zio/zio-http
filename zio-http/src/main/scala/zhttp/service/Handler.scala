--- conflicted
+++ resolved
@@ -51,6 +51,11 @@
             }
 
             override def data: HttpData = HttpData.fromByteBuf(jReq.content())
+
+            /**
+             * Gets the HttpRequest
+             */
+            override private[zhttp] def unsafeEncode = jReq
           },
         )
       case jReq: HttpRequest     =>
@@ -76,6 +81,11 @@
             }
 
             override def url: URL = URL.fromString(jReq.uri()).getOrElse(null)
+
+            /**
+             * Gets the HttpRequest
+             */
+            override private[zhttp] def unsafeEncode = jReq
           },
         )
       case msg: LastHttpContent  =>
@@ -87,18 +97,7 @@
       case _                =>
         throw new IllegalStateException(s"Unexpected message type: ${msg.getClass.getName}")
 
-<<<<<<< HEAD
     }
-=======
-        override def unsafeEncode: HttpRequest = jReq
-
-        override def remoteAddress: Option[InetAddress] = {
-          ctx.channel().remoteAddress() match {
-            case m: InetSocketAddress => Some(m.getAddress)
-            case _                    => None
-          }
-        }
->>>>>>> 06c29d2d
 
   }
 
