package zhttp.service

import io.netty.buffer.ByteBuf
import io.netty.channel.ChannelHandler.Sharable
import io.netty.channel.{ChannelHandlerContext, SimpleChannelInboundHandler}
import io.netty.handler.codec.http._
import zhttp.http._
import zhttp.service.server.WebSocketUpgrade
import zio.{Task, UIO, ZIO}

import java.net.{InetAddress, InetSocketAddress}

@Sharable
private[zhttp] final case class Handler[R](
  app: HttpApp[R, Throwable],
  runtime: HttpRuntime[R],
  config: Server.Config[R, Throwable],
) extends SimpleChannelInboundHandler[FullHttpRequest](false)
    with WebSocketUpgrade[R] { self =>

  type Ctx = ChannelHandlerContext

  override def channelRead0(ctx: Ctx, jReq: FullHttpRequest): Unit = {
    jReq.touch("server.Handler-channelRead0")
    implicit val iCtx: ChannelHandlerContext = ctx
    unsafeRun(
      jReq,
      app,
      new Request {
        override def method: Method = Method.fromHttpMethod(jReq.method())

        override def url: URL = URL.fromString(jReq.uri()).getOrElse(null)

        override def getHeaders: Headers = Headers.make(jReq.headers())

        override private[zhttp] def getBodyAsByteBuf: Task[ByteBuf] = Task(jReq.content())

        override def remoteAddress: Option[InetAddress] = {
          ctx.channel().remoteAddress() match {
            case m: InetSocketAddress => Some(m.getAddress)
            case _                    => None
          }
        }
      },
    )
  }

  /**
   * Releases the FullHttpRequest safely.
   */
  private def releaseRequest(jReq: FullHttpRequest): Unit = {
    if (jReq.refCnt() > 0) {
      jReq.release(jReq.refCnt()): Unit
    }
  }

  /**
   * Executes http apps
   */
  private def unsafeRun[A](
    jReq: FullHttpRequest,
    http: Http[R, Throwable, A, Response],
    a: A,
  )(implicit ctx: Ctx): Unit = {
    http.execute(a) match {
      case HExit.Effect(resM) =>
        unsafeRunZIO {
          resM.foldM(
            {
              case Some(cause) =>
                UIO {
                  ctx.fireChannelRead(Response.fromHttpError(HttpError.InternalServerError(cause = Some(cause))))
                  releaseRequest(jReq)
                }
              case None        =>
                UIO {
                  ctx.fireChannelRead(Response.status(Status.NOT_FOUND))
                  releaseRequest(jReq)
                }
            },
            res =>
              if (self.isWebSocket(res)) UIO(self.upgradeToWebSocket(ctx, jReq, res))
              else {
                for {
<<<<<<< HEAD
//                  _ <- UIO {
//                    // Write the initial line and the header.
//                    unsafeWriteAndFlushAnyResponse(res)
//                  }
                  _ <- res.data match {
                    case HttpData.BinaryStream(stream) =>
                      UIO {
                        unsafeWriteAndFlushAnyResponse(res)
                      } *>
                        writeStreamContent(stream)
                    case HttpData.File(file)           =>
                      UIO {
                        unsafeWriteFileContent(file, res)
                      }
                    case _                             =>
                      UIO {
                        unsafeWriteAndFlushAnyResponse(res)
                        ctx.flush()
                      }
=======
                  _ <- UIO {
                    ctx.fireChannelRead(res)
>>>>>>> 2f0eb650
                  }
                  _ <- Task(releaseRequest(jReq))
                } yield ()
              },
          )
        }

      case HExit.Success(res) =>
        if (self.isWebSocket(res)) {
          self.upgradeToWebSocket(ctx, jReq, res)
        } else {
<<<<<<< HEAD
          // Write the initial line and the header.
          // unsafeWriteAndFlushAnyResponse(res)
          res.data match {
            case HttpData.BinaryStream(stream) =>
              unsafeWriteAndFlushAnyResponse(res)
              unsafeRunZIO(writeStreamContent(stream) *> Task(releaseRequest(jReq)))
            case HttpData.File(file)           =>
              unsafeWriteFileContent(file, res)
            case _                             =>
              unsafeWriteAndFlushAnyResponse(res)
              releaseRequest(jReq)
          }
=======
          ctx.fireChannelRead(res)
          releaseRequest(jReq)
>>>>>>> 2f0eb650
        }

      case HExit.Failure(e) =>
        ctx.fireChannelRead(e)
        releaseRequest(jReq)
      case HExit.Empty      =>
        ctx.fireChannelRead(Response.status(Status.NOT_FOUND))
        releaseRequest(jReq)
    }

  }

  /**
   * Executes program
   */
  private def unsafeRunZIO(program: ZIO[R, Throwable, Any])(implicit ctx: Ctx): Unit =
    runtime.unsafeRun(ctx) {
      program
    }
<<<<<<< HEAD

  /**
   * Writes any response to the Channel
   */
  private def unsafeWriteAndFlushAnyResponse[A](res: Response)(implicit ctx: Ctx): Unit = {
    ctx.writeAndFlush(encodeResponse(res)): Unit
  }

  /**
   * Writes not found error response to the Channel
   */
  private def unsafeWriteAndFlushEmptyResponse()(implicit ctx: Ctx): Unit = {
    ctx.writeAndFlush(notFoundResponse): Unit
  }

  /**
   * Writes error response to the Channel
   */
  private def unsafeWriteAndFlushErrorResponse(cause: Throwable)(implicit ctx: Ctx): Unit = {
    ctx.writeAndFlush(serverErrorResponse(cause)): Unit
  }

  /**
   * Writes Binary Stream data to the Channel
   */
  private def writeStreamContent(
    stream: ZStream[Any, Throwable, ByteBuf],
  )(implicit ctx: Ctx): ZIO[Any, Throwable, Unit] = {
    for {
      _ <- stream.foreach(c => UIO(ctx.writeAndFlush(c)))
      _ <- ChannelFuture.unit(ctx.writeAndFlush(LastHttpContent.EMPTY_LAST_CONTENT))
    } yield ()
  }

  /**
   * Writes file content to the Channel. Does not use Chunked transfer encoding
   */
  private def unsafeWriteFileContent(file: File, res: Response)(implicit
    ctx: ChannelHandlerContext,
  ): Unit = {
    import java.io.RandomAccessFile
    try {
      val raf        = new RandomAccessFile(file, "r")
      val fileLength = raf.length()
      unsafeWriteAndFlushAnyResponse(res)
      // Write the content.
      ctx.write(new DefaultFileRegion(raf.getChannel, 0, fileLength))
      // Write the end marker.
      ctx.writeAndFlush(LastHttpContent.EMPTY_LAST_CONTENT): Unit
    } catch {
      case e: Throwable => unsafeWriteAndFlushErrorResponse(e)
    }
  }
=======
>>>>>>> 2f0eb650
}<|MERGE_RESOLUTION|>--- conflicted
+++ resolved
@@ -82,30 +82,8 @@
               if (self.isWebSocket(res)) UIO(self.upgradeToWebSocket(ctx, jReq, res))
               else {
                 for {
-<<<<<<< HEAD
-//                  _ <- UIO {
-//                    // Write the initial line and the header.
-//                    unsafeWriteAndFlushAnyResponse(res)
-//                  }
-                  _ <- res.data match {
-                    case HttpData.BinaryStream(stream) =>
-                      UIO {
-                        unsafeWriteAndFlushAnyResponse(res)
-                      } *>
-                        writeStreamContent(stream)
-                    case HttpData.File(file)           =>
-                      UIO {
-                        unsafeWriteFileContent(file, res)
-                      }
-                    case _                             =>
-                      UIO {
-                        unsafeWriteAndFlushAnyResponse(res)
-                        ctx.flush()
-                      }
-=======
                   _ <- UIO {
                     ctx.fireChannelRead(res)
->>>>>>> 2f0eb650
                   }
                   _ <- Task(releaseRequest(jReq))
                 } yield ()
@@ -117,23 +95,8 @@
         if (self.isWebSocket(res)) {
           self.upgradeToWebSocket(ctx, jReq, res)
         } else {
-<<<<<<< HEAD
-          // Write the initial line and the header.
-          // unsafeWriteAndFlushAnyResponse(res)
-          res.data match {
-            case HttpData.BinaryStream(stream) =>
-              unsafeWriteAndFlushAnyResponse(res)
-              unsafeRunZIO(writeStreamContent(stream) *> Task(releaseRequest(jReq)))
-            case HttpData.File(file)           =>
-              unsafeWriteFileContent(file, res)
-            case _                             =>
-              unsafeWriteAndFlushAnyResponse(res)
-              releaseRequest(jReq)
-          }
-=======
           ctx.fireChannelRead(res)
           releaseRequest(jReq)
->>>>>>> 2f0eb650
         }
 
       case HExit.Failure(e) =>
@@ -143,7 +106,6 @@
         ctx.fireChannelRead(Response.status(Status.NOT_FOUND))
         releaseRequest(jReq)
     }
-
   }
 
   /**
@@ -153,60 +115,4 @@
     runtime.unsafeRun(ctx) {
       program
     }
-<<<<<<< HEAD
-
-  /**
-   * Writes any response to the Channel
-   */
-  private def unsafeWriteAndFlushAnyResponse[A](res: Response)(implicit ctx: Ctx): Unit = {
-    ctx.writeAndFlush(encodeResponse(res)): Unit
-  }
-
-  /**
-   * Writes not found error response to the Channel
-   */
-  private def unsafeWriteAndFlushEmptyResponse()(implicit ctx: Ctx): Unit = {
-    ctx.writeAndFlush(notFoundResponse): Unit
-  }
-
-  /**
-   * Writes error response to the Channel
-   */
-  private def unsafeWriteAndFlushErrorResponse(cause: Throwable)(implicit ctx: Ctx): Unit = {
-    ctx.writeAndFlush(serverErrorResponse(cause)): Unit
-  }
-
-  /**
-   * Writes Binary Stream data to the Channel
-   */
-  private def writeStreamContent(
-    stream: ZStream[Any, Throwable, ByteBuf],
-  )(implicit ctx: Ctx): ZIO[Any, Throwable, Unit] = {
-    for {
-      _ <- stream.foreach(c => UIO(ctx.writeAndFlush(c)))
-      _ <- ChannelFuture.unit(ctx.writeAndFlush(LastHttpContent.EMPTY_LAST_CONTENT))
-    } yield ()
-  }
-
-  /**
-   * Writes file content to the Channel. Does not use Chunked transfer encoding
-   */
-  private def unsafeWriteFileContent(file: File, res: Response)(implicit
-    ctx: ChannelHandlerContext,
-  ): Unit = {
-    import java.io.RandomAccessFile
-    try {
-      val raf        = new RandomAccessFile(file, "r")
-      val fileLength = raf.length()
-      unsafeWriteAndFlushAnyResponse(res)
-      // Write the content.
-      ctx.write(new DefaultFileRegion(raf.getChannel, 0, fileLength))
-      // Write the end marker.
-      ctx.writeAndFlush(LastHttpContent.EMPTY_LAST_CONTENT): Unit
-    } catch {
-      case e: Throwable => unsafeWriteAndFlushErrorResponse(e)
-    }
-  }
-=======
->>>>>>> 2f0eb650
 }