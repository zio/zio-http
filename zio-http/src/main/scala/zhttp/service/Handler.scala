package zhttp.service

import io.netty.channel.ChannelHandler.Sharable
import io.netty.channel.{ChannelHandlerContext, SimpleChannelInboundHandler}
import io.netty.handler.codec.http._
import zhttp.http._
import zhttp.service.server.WebSocketUpgrade
import zio.{UIO, ZIO}

import java.net.{InetAddress, InetSocketAddress}

@Sharable
private[zhttp] final case class Handler[R](
  app: HttpApp[R, Throwable],
  runtime: HttpRuntime[R],
  config: Server.Config[R, Throwable],
  resWriter: ServerResponseWriter[R],
) extends SimpleChannelInboundHandler[HttpObject](false)
    with WebSocketUpgrade[R] { self =>

  override def channelRead0(ctx: Ctx, msg: HttpObject): Unit = {

    implicit val iCtx: ChannelHandlerContext = ctx
    msg match {
      case jReq: FullHttpRequest =>
        jReq.touch("server.Handler-channelRead0")
        try
          unsafeRun(
            jReq,
            app,
            new Request {
              override def method: Method = Method.fromHttpMethod(jReq.method())

              override def url: URL = URL.fromString(jReq.uri()).getOrElse(null)

              override def headers: Headers = Headers.make(jReq.headers())

              override def remoteAddress: Option[InetAddress] = getRemoteAddress

              override def data: HttpData   = HttpData.fromByteBuf(jReq.content())
              override def version: Version = Version.unsafeFromJava(jReq.protocolVersion())

              /**
               * Gets the HttpRequest
               */
              override def unsafeEncode: HttpRequest = jReq

            },
          )
        catch {
          case throwable: Throwable => resWriter.write(throwable, jReq)
        }
      case jReq: HttpRequest     =>
        if (canHaveBody(jReq)) {
          ctx.channel().config().setAutoRead(false): Unit
        }
        try
          unsafeRun(
            jReq,
            app,
            new Request {
              override def data: HttpData = HttpData.UnsafeAsync(callback =>
                ctx
                  .pipeline()
                  .addAfter(HTTP_REQUEST_HANDLER, HTTP_CONTENT_HANDLER, new RequestBodyHandler(callback)): Unit,
              )

              override def headers: Headers = Headers.make(jReq.headers())

              override def method: Method = Method.fromHttpMethod(jReq.method())

              override def remoteAddress: Option[InetAddress] = getRemoteAddress(ctx)

              override def url: URL         = URL.fromString(jReq.uri()).getOrElse(null)
              override def version: Version = Version.unsafeFromJava(jReq.protocolVersion())

              /**
               * Gets the HttpRequest
               */
              override def unsafeEncode: HttpRequest = jReq
            },
          )
        catch {
          case throwable: Throwable => resWriter.write(throwable, jReq)
        }

      case msg: HttpContent =>
        ctx.fireChannelRead(msg): Unit

      case _ =>
        throw new IllegalStateException(s"Unexpected message type: ${msg.getClass.getName}")

    }

  }

  private def getRemoteAddress(implicit ctx: Ctx) = {
    ctx.channel().remoteAddress() match {
      case m: InetSocketAddress => Some(m.getAddress)
      case _                    => None
    }
  }

  private def canHaveBody(req: HttpRequest): Boolean = req.method() match {
    case HttpMethod.GET | HttpMethod.HEAD | HttpMethod.OPTIONS | HttpMethod.TRACE => false
    case _                                                                        => true
  }

  /**
   * Executes http apps
   */
  private def unsafeRun[A](
    jReq: HttpRequest,
    http: Http[R, Throwable, A, Response],
    a: A,
  )(implicit ctx: Ctx): Unit = {
    http.execute(a) match {
      case HExit.Effect(resM) =>
        unsafeRunZIO {
          resM.foldCauseM(
            cause =>
              cause.failureOrCause match {
                case Left(Some(cause)) =>
                  UIO { resWriter.write(cause, jReq) }
                case Left(None)        =>
<<<<<<< HEAD
                  UIO { resWriter.writeNotFound(jReq.uri(), jReq) }
=======
                  UIO { resWriter.writeNotFound(jReq) }
>>>>>>> 72edc622
                case Right(other)      =>
                  other.dieOption match {
                    case Some(defect) =>
                      UIO { resWriter.write(defect, jReq) }
                    case None         =>
                      ZIO.halt(other)
                  }
              },
            res =>
              if (self.isWebSocket(res)) UIO(self.upgradeToWebSocket(jReq, res))
              else {
                for {
                  _ <- ZIO {
                    resWriter.write(res, jReq)
                  }
                } yield ()
              },
          )
        }

      case HExit.Success(res) =>
        if (self.isWebSocket(res)) {
          self.upgradeToWebSocket(jReq, res)
        } else {
          resWriter.write(res, jReq)
        }

      case HExit.Failure(e) => resWriter.write(e, jReq)

      case HExit.Die(e) => resWriter.write(e, jReq)

<<<<<<< HEAD
      case HExit.Empty => resWriter.writeNotFound(jReq.uri(), jReq)
=======
      case HExit.Empty => resWriter.writeNotFound(jReq)
>>>>>>> 72edc622

    }
  }

  /**
   * Executes program
   */
  private def unsafeRunZIO(program: ZIO[R, Throwable, Any])(implicit ctx: Ctx): Unit =
    runtime.unsafeRun(ctx) {
      program
    }

  override def exceptionCaught(ctx: Ctx, cause: Throwable): Unit = {
    config.error.fold(super.exceptionCaught(ctx, cause))(f => runtime.unsafeRun(ctx)(f(cause)))
  }

}<|MERGE_RESOLUTION|>--- conflicted
+++ resolved
@@ -123,11 +123,7 @@
                 case Left(Some(cause)) =>
                   UIO { resWriter.write(cause, jReq) }
                 case Left(None)        =>
-<<<<<<< HEAD
-                  UIO { resWriter.writeNotFound(jReq.uri(), jReq) }
-=======
                   UIO { resWriter.writeNotFound(jReq) }
->>>>>>> 72edc622
                 case Right(other)      =>
                   other.dieOption match {
                     case Some(defect) =>
@@ -159,11 +155,7 @@
 
       case HExit.Die(e) => resWriter.write(e, jReq)
 
-<<<<<<< HEAD
-      case HExit.Empty => resWriter.writeNotFound(jReq.uri(), jReq)
-=======
       case HExit.Empty => resWriter.writeNotFound(jReq)
->>>>>>> 72edc622
 
     }
   }
