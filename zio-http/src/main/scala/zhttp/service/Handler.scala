package zhttp.service

import io.netty.channel.ChannelHandler.Sharable
import io.netty.channel.{ChannelHandlerContext, SimpleChannelInboundHandler}
import io.netty.handler.codec.http._
import zhttp.http._
import zhttp.service.server.WebSocketUpgrade
import zio.{UIO, ZIO}
<<<<<<< HEAD

import java.net.{InetAddress, InetSocketAddress}
=======
>>>>>>> 2569d264

@Sharable
private[zhttp] final case class Handler[R](
  app: HttpApp[R, Throwable],
  runtime: HttpRuntime[R],
  config: Server.Config[R, Throwable],
) extends SimpleChannelInboundHandler[FullHttpRequest](false)
    with WebSocketUpgrade[R] { self =>

  type Ctx = ChannelHandlerContext

  override def channelRead0(ctx: Ctx, jReq: FullHttpRequest): Unit = {
    jReq.touch("server.Handler-channelRead0")
    implicit val iCtx: ChannelHandlerContext = ctx
    unsafeRun(
      jReq,
      app,
<<<<<<< HEAD
      new Request {
        override def method: Method = Method.fromHttpMethod(jReq.method())

        override def url: URL = URL.fromString(jReq.uri()).getOrElse(null)

        override def headers: Headers = Headers.make(jReq.headers())

        override def remoteAddress: Option[InetAddress] = {
          ctx.channel().remoteAddress() match {
            case m: InetSocketAddress => Some(m.getAddress)
            case _                    => None
          }
        }

        override def data: HttpData = HttpData.fromByteBuf(jReq.content())
      },
=======
>>>>>>> 2569d264
    )
  }

  /**
   * Executes http apps
   */
  private def unsafeRun[A](
    jReq: FullHttpRequest,
    http: Http[R, Throwable, A, Response],
  )(implicit ctx: Ctx, ev2: HttpConvertor[FullHttpRequest, A]): Unit = {
    http.execute(jReq, ctx) match {
      case HExit.Effect(resM) =>
        unsafeRunZIO {
          resM.foldM(
            {
              case Some(cause) =>
                UIO {
                  ctx.fireChannelRead(
                    (Response.fromHttpError(HttpError.InternalServerError(cause = Some(cause))), jReq),
                  )
                }
              case None        =>
                UIO {
                  ctx.fireChannelRead((Response.status(Status.NOT_FOUND), jReq))
                }
            },
            res =>
              if (self.isWebSocket(res)) UIO(self.upgradeToWebSocket(ctx, jReq, res))
              else {
                for {
                  _ <- UIO {
                    ctx.fireChannelRead((res, jReq))
                  }
                } yield ()
              },
          )
        }

      case HExit.Success(res) =>
        if (self.isWebSocket(res)) {
          self.upgradeToWebSocket(ctx, jReq, res)
        } else {
          ctx.fireChannelRead((res, jReq)): Unit
        }

      case HExit.Failure(e) =>
        ctx.fireChannelRead((Response.fromHttpError(HttpError.InternalServerError(cause = Some(e))), jReq)): Unit
      case HExit.Empty      =>
        ctx.fireChannelRead((Response.status(Status.NOT_FOUND), jReq)): Unit
    }

  }

  /**
   * Executes program
   */
  private def unsafeRunZIO(program: ZIO[R, Throwable, Any])(implicit ctx: Ctx): Unit =
    runtime.unsafeRun(ctx) {
      program
    }
}<|MERGE_RESOLUTION|>--- conflicted
+++ resolved
@@ -6,11 +6,6 @@
 import zhttp.http._
 import zhttp.service.server.WebSocketUpgrade
 import zio.{UIO, ZIO}
-<<<<<<< HEAD
-
-import java.net.{InetAddress, InetSocketAddress}
-=======
->>>>>>> 2569d264
 
 @Sharable
 private[zhttp] final case class Handler[R](
@@ -25,29 +20,7 @@
   override def channelRead0(ctx: Ctx, jReq: FullHttpRequest): Unit = {
     jReq.touch("server.Handler-channelRead0")
     implicit val iCtx: ChannelHandlerContext = ctx
-    unsafeRun(
-      jReq,
-      app,
-<<<<<<< HEAD
-      new Request {
-        override def method: Method = Method.fromHttpMethod(jReq.method())
-
-        override def url: URL = URL.fromString(jReq.uri()).getOrElse(null)
-
-        override def headers: Headers = Headers.make(jReq.headers())
-
-        override def remoteAddress: Option[InetAddress] = {
-          ctx.channel().remoteAddress() match {
-            case m: InetSocketAddress => Some(m.getAddress)
-            case _                    => None
-          }
-        }
-
-        override def data: HttpData = HttpData.fromByteBuf(jReq.content())
-      },
-=======
->>>>>>> 2569d264
-    )
+    unsafeRun(jReq, app)
   }
 
   /**
