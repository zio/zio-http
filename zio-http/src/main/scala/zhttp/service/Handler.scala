package zhttp.service

import io.netty.channel.ChannelHandler.Sharable
import io.netty.channel.{ChannelHandlerContext, SimpleChannelInboundHandler}
import io.netty.handler.codec.http._
import zhttp.http._
import zhttp.service.server.content.handlers.ServerResponseHandler
import zhttp.service.server.{ServerTime, WebSocketUpgrade}
import zio.{UIO, ZIO}

import java.net.{InetAddress, InetSocketAddress}

@Sharable
private[zhttp] final case class Handler[R](
  app: HttpApp[R, Throwable],
  runtime: HttpRuntime[R],
  config: Server.Config[R, Throwable],
  serverTimeGenerator: ServerTime,
) extends SimpleChannelInboundHandler[FullHttpRequest](false)
    with WebSocketUpgrade[R]
    with ServerResponseHandler[R] { self =>

  override def channelRead0(ctx: Ctx, jReq: FullHttpRequest): Unit = {
    jReq.touch("server.Handler-channelRead0")
    implicit val iCtx: ChannelHandlerContext = ctx
    unsafeRun(
      jReq,
      app,
      new Request {
        override def method: Method = Method.fromHttpMethod(jReq.method())

        override def url: URL = URL.fromString(jReq.uri()).getOrElse(null)

        override def headers: Headers = Headers.make(jReq.headers())
<<<<<<< HEAD

        override private[zhttp] def bodyAsByteBuf: Task[ByteBuf] = Task(jReq.content())
=======
>>>>>>> f632f58a

        override def remoteAddress: Option[InetAddress] = {
          ctx.channel().remoteAddress() match {
            case m: InetSocketAddress => Some(m.getAddress)
            case _                    => None
          }
        }

        override def data: HttpData = HttpData.fromByteBuf(jReq.content())
      },
    )
  }

  /**
   * Executes http apps
   */
  private def unsafeRun[A](
    jReq: FullHttpRequest,
    http: Http[R, Throwable, A, Response],
    a: A,
  )(implicit ctx: Ctx): Unit = {
    http.execute(a) match {
      case HExit.Effect(resM) =>
        unsafeRunZIO {
          resM.foldZIO(
            {
              case Some(cause) =>
                UIO {
<<<<<<< HEAD
                  ctx.fireChannelRead(
                    (Response.fromHttpError(HttpError.InternalServerError(cause = Some(cause))), jReq),
=======
                  writeResponse(
                    Response.fromHttpError(HttpError.InternalServerError(cause = Some(cause))),
                    jReq,
>>>>>>> f632f58a
                  )
                }
              case None        =>
                UIO {
<<<<<<< HEAD
                  ctx.fireChannelRead((Response.status(Status.NOT_FOUND), jReq))
=======
                  writeResponse(Response.status(Status.NOT_FOUND), jReq)
>>>>>>> f632f58a
                }

            },
            res =>
              if (self.isWebSocket(res)) UIO(self.upgradeToWebSocket(ctx, jReq, res))
              else {
                for {
<<<<<<< HEAD
                  _ <- UIO {
                    ctx.fireChannelRead((res, jReq))
=======
                  _ <- ZIO {
                    writeResponse(res, jReq)
>>>>>>> f632f58a
                  }
                } yield ()
              },
          )
        }

      case HExit.Success(res) =>
        if (self.isWebSocket(res)) {
          self.upgradeToWebSocket(ctx, jReq, res)
        } else {
<<<<<<< HEAD
          ctx.fireChannelRead((res, jReq)): Unit
        }

      case HExit.Failure(e) =>
        ctx.fireChannelRead((Response.fromHttpError(HttpError.InternalServerError(cause = Some(e))), jReq)): Unit
      case HExit.Empty      =>
        ctx.fireChannelRead((Response.status(Status.NOT_FOUND), jReq)): Unit
    }
=======
          writeResponse(res, jReq): Unit
        }

      case HExit.Failure(e) =>
        writeResponse(Response.fromHttpError(HttpError.InternalServerError(cause = Some(e))), jReq): Unit
>>>>>>> f632f58a

      case HExit.Empty =>
        writeResponse(Response.fromHttpError(HttpError.NotFound(Path(jReq.uri()))), jReq): Unit

    }
  }

  /**
   * Executes program
   */
  private def unsafeRunZIO(program: ZIO[R, Throwable, Any])(implicit ctx: Ctx): Unit =
    rt.unsafeRun(ctx) {
      program
    }

  override def serverTime: ServerTime = serverTimeGenerator

  override val rt: HttpRuntime[R] = runtime

  override def exceptionCaught(ctx: Ctx, cause: Throwable): Unit = {
    config.error.fold(super.exceptionCaught(ctx, cause))(f => runtime.unsafeRun(ctx)(f(cause)))
  }
}<|MERGE_RESOLUTION|>--- conflicted
+++ resolved
@@ -32,11 +32,6 @@
         override def url: URL = URL.fromString(jReq.uri()).getOrElse(null)
 
         override def headers: Headers = Headers.make(jReq.headers())
-<<<<<<< HEAD
-
-        override private[zhttp] def bodyAsByteBuf: Task[ByteBuf] = Task(jReq.content())
-=======
->>>>>>> f632f58a
 
         override def remoteAddress: Option[InetAddress] = {
           ctx.channel().remoteAddress() match {
@@ -65,23 +60,14 @@
             {
               case Some(cause) =>
                 UIO {
-<<<<<<< HEAD
-                  ctx.fireChannelRead(
-                    (Response.fromHttpError(HttpError.InternalServerError(cause = Some(cause))), jReq),
-=======
                   writeResponse(
                     Response.fromHttpError(HttpError.InternalServerError(cause = Some(cause))),
                     jReq,
->>>>>>> f632f58a
                   )
                 }
               case None        =>
                 UIO {
-<<<<<<< HEAD
-                  ctx.fireChannelRead((Response.status(Status.NOT_FOUND), jReq))
-=======
                   writeResponse(Response.status(Status.NOT_FOUND), jReq)
->>>>>>> f632f58a
                 }
 
             },
@@ -89,13 +75,8 @@
               if (self.isWebSocket(res)) UIO(self.upgradeToWebSocket(ctx, jReq, res))
               else {
                 for {
-<<<<<<< HEAD
-                  _ <- UIO {
-                    ctx.fireChannelRead((res, jReq))
-=======
                   _ <- ZIO {
                     writeResponse(res, jReq)
->>>>>>> f632f58a
                   }
                 } yield ()
               },
@@ -106,22 +87,11 @@
         if (self.isWebSocket(res)) {
           self.upgradeToWebSocket(ctx, jReq, res)
         } else {
-<<<<<<< HEAD
-          ctx.fireChannelRead((res, jReq)): Unit
-        }
-
-      case HExit.Failure(e) =>
-        ctx.fireChannelRead((Response.fromHttpError(HttpError.InternalServerError(cause = Some(e))), jReq)): Unit
-      case HExit.Empty      =>
-        ctx.fireChannelRead((Response.status(Status.NOT_FOUND), jReq)): Unit
-    }
-=======
           writeResponse(res, jReq): Unit
         }
 
       case HExit.Failure(e) =>
         writeResponse(Response.fromHttpError(HttpError.InternalServerError(cause = Some(e))), jReq): Unit
->>>>>>> f632f58a
 
       case HExit.Empty =>
         writeResponse(Response.fromHttpError(HttpError.NotFound(Path(jReq.uri()))), jReq): Unit
