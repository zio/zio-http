package zhttp.service

import io.netty.buffer.ByteBuf
import io.netty.channel.ChannelHandler.Sharable
import io.netty.channel.{ChannelHandlerContext, SimpleChannelInboundHandler}
import io.netty.handler.codec.http._
import zhttp.http._
import zhttp.service.server.WebSocketUpgrade
import zio.{Task, UIO, ZIO}

import java.net.{InetAddress, InetSocketAddress}

@Sharable
private[zhttp] final case class Handler[R](
  app: HttpApp[R, Throwable],
  runtime: HttpRuntime[R],
  config: Server.Config[R, Throwable],
) extends SimpleChannelInboundHandler[FullHttpRequest](false)
    with WebSocketUpgrade[R] { self =>

  type Ctx = ChannelHandlerContext

  override def channelRead0(ctx: Ctx, jReq: FullHttpRequest): Unit = {
    jReq.touch("server.Handler-channelRead0")
    implicit val iCtx: ChannelHandlerContext = ctx
    unsafeRun(
      jReq,
      app,
      new Request {
        override def method: Method = Method.fromHttpMethod(jReq.method())

        override def url: URL = URL.fromString(jReq.uri()).getOrElse(null)

        override def getHeaders: Headers = Headers.make(jReq.headers())

        override private[zhttp] def getBodyAsByteBuf: Task[ByteBuf] = Task(jReq.content())

        override def remoteAddress: Option[InetAddress] = {
          ctx.channel().remoteAddress() match {
            case m: InetSocketAddress => Some(m.getAddress)
            case _                    => None
          }
        }
      },
    )
  }

<<<<<<< HEAD
  override def exceptionCaught(ctx: Ctx, cause: Throwable): Unit = {
    config.error.fold(super.exceptionCaught(ctx, cause))(f => runtime.unsafeRun(ctx)(f(cause)))
  }

  /**
   * Checks if an encoded version of the response exists, uses it if it does. Otherwise, it will return a fresh
   * response. It will also set the server time if requested by the client.
   */
  private def encodeResponse(res: Response[_, _]): HttpResponse = {

    val jResponse =
      if (res.attribute.encoded.isEmpty) res.unsafeEncode()
      else
        res.attribute.encoded match {
          // Check if the encoded response exists and/or was modified.
          case Some((oRes, jResponse)) if oRes eq res =>
            jResponse match {

              // Duplicate the response without allocating much memory
              case response: FullHttpResponse => response.retainedDuplicate()
              case response                   => response
            }
          case _                                      => res.unsafeEncode()
        }

    // Identify if the server time should be set and update if required.
    if (res.attribute.serverTime) jResponse.headers().set(HttpHeaderNames.DATE, serverTime.refreshAndGet())
    jResponse
  }

  private def notFoundResponse: HttpResponse = {
    val response = new DefaultFullHttpResponse(HttpVersion.HTTP_1_1, HttpResponseStatus.NOT_FOUND, false)
    response.headers().setInt(HttpHeaderNames.CONTENT_LENGTH, 0)
    response
  }

  /**
   * Releases the FullHttpRequest safely.
   */
  private def releaseRequest(jReq: FullHttpRequest): Unit = {
    if (jReq.refCnt() > 0) {
      jReq.release(jReq.refCnt()): Unit
    }
  }

  private def serverErrorResponse(cause: Throwable): HttpResponse = {
    val content  = Util.prettyPrintHtml(cause)
    val response = new DefaultFullHttpResponse(
      HttpVersion.HTTP_1_1,
      HttpResponseStatus.INTERNAL_SERVER_ERROR,
      Unpooled.copiedBuffer(content, HTTP_CHARSET),
    )
    response.headers().set(HttpHeaderNames.CONTENT_LENGTH, content.length)
    response
  }

=======
>>>>>>> dfd11acb
  /**
   * Executes http apps
   */
  private def unsafeRun[A](
    jReq: FullHttpRequest,
    http: Http[R, Throwable, A, Response],
    a: A,
  )(implicit ctx: Ctx): Unit = {
    http.execute(a) match {
      case HExit.Effect(resM) =>
        unsafeRunZIO {
          resM.foldM(
            {
              case Some(cause) =>
                UIO {
                  ctx.fireChannelRead(
                    (Response.fromHttpError(HttpError.InternalServerError(cause = Some(cause))), jReq),
                  )
                }
              case None        =>
                UIO {
                  ctx.fireChannelRead((Response.status(Status.NOT_FOUND), jReq))
                }
            },
            res =>
              if (self.isWebSocket(res)) UIO(self.upgradeToWebSocket(ctx, jReq, res))
              else {
                for {
                  _ <- UIO {
                    ctx.fireChannelRead((res, jReq))
                  }
                } yield ()
              },
          )
        }

      case HExit.Success(res) =>
        if (self.isWebSocket(res)) {
          self.upgradeToWebSocket(ctx, jReq, res)
        } else {
          ctx.fireChannelRead((res, jReq)): Unit
        }

      case HExit.Failure(e) =>
        ctx.fireChannelRead((e, jReq)): Unit
      case HExit.Empty      =>
        ctx.fireChannelRead((Response.status(Status.NOT_FOUND), jReq)): Unit
    }

  }

  /**
   * Executes program
   */
  private def unsafeRunZIO(program: ZIO[R, Throwable, Any])(implicit ctx: Ctx): Unit =
    runtime.unsafeRun(ctx) {
      program
    }
}<|MERGE_RESOLUTION|>--- conflicted
+++ resolved
@@ -45,65 +45,65 @@
     )
   }
 
-<<<<<<< HEAD
-  override def exceptionCaught(ctx: Ctx, cause: Throwable): Unit = {
-    config.error.fold(super.exceptionCaught(ctx, cause))(f => runtime.unsafeRun(ctx)(f(cause)))
-  }
-
-  /**
-   * Checks if an encoded version of the response exists, uses it if it does. Otherwise, it will return a fresh
-   * response. It will also set the server time if requested by the client.
-   */
-  private def encodeResponse(res: Response[_, _]): HttpResponse = {
-
-    val jResponse =
-      if (res.attribute.encoded.isEmpty) res.unsafeEncode()
-      else
-        res.attribute.encoded match {
-          // Check if the encoded response exists and/or was modified.
-          case Some((oRes, jResponse)) if oRes eq res =>
-            jResponse match {
-
-              // Duplicate the response without allocating much memory
-              case response: FullHttpResponse => response.retainedDuplicate()
-              case response                   => response
-            }
-          case _                                      => res.unsafeEncode()
-        }
-
-    // Identify if the server time should be set and update if required.
-    if (res.attribute.serverTime) jResponse.headers().set(HttpHeaderNames.DATE, serverTime.refreshAndGet())
-    jResponse
-  }
-
-  private def notFoundResponse: HttpResponse = {
-    val response = new DefaultFullHttpResponse(HttpVersion.HTTP_1_1, HttpResponseStatus.NOT_FOUND, false)
-    response.headers().setInt(HttpHeaderNames.CONTENT_LENGTH, 0)
-    response
-  }
-
-  /**
-   * Releases the FullHttpRequest safely.
-   */
-  private def releaseRequest(jReq: FullHttpRequest): Unit = {
-    if (jReq.refCnt() > 0) {
-      jReq.release(jReq.refCnt()): Unit
-    }
-  }
-
-  private def serverErrorResponse(cause: Throwable): HttpResponse = {
-    val content  = Util.prettyPrintHtml(cause)
-    val response = new DefaultFullHttpResponse(
-      HttpVersion.HTTP_1_1,
-      HttpResponseStatus.INTERNAL_SERVER_ERROR,
-      Unpooled.copiedBuffer(content, HTTP_CHARSET),
-    )
-    response.headers().set(HttpHeaderNames.CONTENT_LENGTH, content.length)
-    response
-  }
-
-=======
->>>>>>> dfd11acb
+////<<<<<<< HEAD
+//  override def exceptionCaught(ctx: Ctx, cause: Throwable): Unit = {
+//    config.error.fold(super.exceptionCaught(ctx, cause))(f => runtime.unsafeRun(ctx)(f(cause)))
+//  }
+//
+//  /**
+//   * Checks if an encoded version of the response exists, uses it if it does. Otherwise, it will return a fresh
+//   * response. It will also set the server time if requested by the client.
+//   */
+//  private def encodeResponse(res: Response): HttpResponse = {
+//
+//    val jResponse =
+//      if (res.attribute.encoded.isEmpty) res.unsafeEncode()
+//      else
+//        res.attribute.encoded match {
+//          // Check if the encoded response exists and/or was modified.
+//          case Some((oRes, jResponse)) if oRes eq res =>
+//            jResponse match {
+//
+//              // Duplicate the response without allocating much memory
+//              case response: FullHttpResponse => response.retainedDuplicate()
+//              case response                   => response
+//            }
+//          case _                                      => res.unsafeEncode()
+//        }
+//
+//    // Identify if the server time should be set and update if required.
+//    if (res.attribute.serverTime) jResponse.headers().set(HttpHeaderNames.DATE, serverTime.refreshAndGet())
+//    jResponse
+//  }
+//
+//  private def notFoundResponse: HttpResponse = {
+//    val response = new DefaultFullHttpResponse(HttpVersion.HTTP_1_1, HttpResponseStatus.NOT_FOUND, false)
+//    response.headers().setInt(HttpHeaderNames.CONTENT_LENGTH, 0)
+//    response
+//  }
+//
+//  /**
+//   * Releases the FullHttpRequest safely.
+//   */
+//  private def releaseRequest(jReq: FullHttpRequest): Unit = {
+//    if (jReq.refCnt() > 0) {
+//      jReq.release(jReq.refCnt()): Unit
+//    }
+//  }
+//
+//  private def serverErrorResponse(cause: Throwable): HttpResponse = {
+//    val content  = Util.prettyPrintHtml(cause)
+//    val response = new DefaultFullHttpResponse(
+//      HttpVersion.HTTP_1_1,
+//      HttpResponseStatus.INTERNAL_SERVER_ERROR,
+//      Unpooled.copiedBuffer(content, HTTP_CHARSET),
+//    )
+//    response.headers().set(HttpHeaderNames.CONTENT_LENGTH, content.length)
+//    response
+//  }
+//
+//=======
+//>>>>>>> dfd11acb853e6f5daf068d191193cde7dd8d146e
   /**
    * Executes http apps
    */
