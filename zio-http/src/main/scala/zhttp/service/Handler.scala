package zhttp.service

import io.netty.channel.ChannelHandler.Sharable
import io.netty.channel.{ChannelHandlerContext, SimpleChannelInboundHandler}
import io.netty.handler.codec.http._
import zhttp.http._
import zhttp.service.server.content.handlers.ServerResponseHandler
import zhttp.service.server.{ServerTime, WebSocketUpgrade}
import zio.{UIO, ZIO}

import java.net.{InetAddress, InetSocketAddress}

@Sharable
private[zhttp] final case class Handler[R](
  app: HttpApp[R, Throwable],
  runtime: HttpRuntime[R],
  config: Server.Config[R, Throwable],
  serverTimeGenerator: ServerTime,
) extends SimpleChannelInboundHandler[HttpObject](false)
    with WebSocketUpgrade[R]
    with ServerResponseHandler[R] { self =>

<<<<<<< HEAD
  // private val log = Logger.getLogger("zhttp.service.Handler")

  override def channelRead0(ctx: Ctx, msg: HttpObject): Unit = {

    // log.trace("server.Handler-channelRead0")
=======
  private val log = Logger.make("zhttp.service.Handler")

  override def channelRead0(ctx: Ctx, msg: HttpObject): Unit = {

    log.trace("server.Handler-channelRead0")

>>>>>>> 98962870
    implicit val iCtx: ChannelHandlerContext = ctx
    msg match {
      case jReq: FullHttpRequest =>
        jReq.touch("server.Handler-channelRead0")
        //   log.trace(s"Interpreting FullHttpRequest: $jReq")
        try
          unsafeRun(
            jReq,
            app,
            new Request {
              override def method: Method = Method.fromHttpMethod(jReq.method())

              override def url: URL = URL.fromString(jReq.uri()).getOrElse(null)

              override def headers: Headers = Headers.make(jReq.headers())

              override def remoteAddress: Option[InetAddress] = {
                ctx.channel().remoteAddress() match {
                  case m: InetSocketAddress => Some(m.getAddress)
                  case _                    => None
                }
              }

              override def data: HttpData   = HttpData.fromByteBuf(jReq.content())
              override def version: Version = Version.unsafeFromJava(jReq.protocolVersion())

              /**
               * Gets the HttpRequest
               */
              override def unsafeEncode = jReq

            },
          )
        catch {
          case throwable: Throwable =>
            writeResponse(
              Response
                .fromHttpError(HttpError.InternalServerError(cause = Some(throwable)))
                .withConnection(HeaderValues.close),
              jReq,
            ): Unit
        }
      case jReq: HttpRequest     =>
        //    log.trace(s"Interpreting HttpRequest: $jReq")
        if (canHaveBody(jReq)) {
          ctx.channel().config().setAutoRead(false): Unit
        }
        try
          unsafeRun(
            jReq,
            app,
            new Request {
              override def data: HttpData = HttpData.UnsafeAsync(callback =>
                ctx
                  .pipeline()
                  .addAfter(HTTP_REQUEST_HANDLER, HTTP_CONTENT_HANDLER, new RequestBodyHandler(callback)): Unit,
              )

              override def headers: Headers = Headers.make(jReq.headers())

              override def method: Method = Method.fromHttpMethod(jReq.method())

              override def remoteAddress: Option[InetAddress] = {
                ctx.channel().remoteAddress() match {
                  case m: InetSocketAddress => Some(m.getAddress)
                  case _                    => None
                }
              }

              override def url: URL         = URL.fromString(jReq.uri()).getOrElse(null)
              override def version: Version = Version.unsafeFromJava(jReq.protocolVersion())

              /**
               * Gets the HttpRequest
               */
              override def unsafeEncode = jReq
            },
          )
        catch {
          case throwable: Throwable =>
            writeResponse(
              Response
                .fromHttpError(HttpError.InternalServerError(cause = Some(throwable)))
                .withConnection(HeaderValues.close),
              jReq,
            ): Unit
        }

      case msg: HttpContent =>
        // log.trace(s"Interpreting HttpContent: $msg")
        ctx.fireChannelRead(msg): Unit

      case _ =>
        // log.error(s"Received unsupported message $msg")
        throw new IllegalStateException(s"Unexpected message type: ${msg.getClass.getName}")

    }

  }

  private def canHaveBody(req: HttpRequest): Boolean = req.method() match {
    case HttpMethod.GET | HttpMethod.HEAD | HttpMethod.OPTIONS | HttpMethod.TRACE => false
    case _                                                                        => true
  }

  /**
   * Executes http apps
   */
  private def unsafeRun[A](
    jReq: HttpRequest,
    http: Http[R, Throwable, A, Response],
    a: A,
  )(implicit ctx: Ctx): Unit = {
    http.execute(a) match {
      case HExit.Effect(resM) =>
        unsafeRunZIO {
          resM.foldCauseM(
            cause =>
              cause.failureOrCause match {
                case Left(Some(cause)) =>
                  UIO {
                    writeResponse(
                      Response.fromHttpError(HttpError.InternalServerError(cause = Some(cause))),
                      jReq,
                    )
                  }
                case Left(None)        =>
                  UIO {
                    writeResponse(Response.status(Status.NotFound), jReq)
                  }
                case Right(other)      =>
                  other.dieOption match {
                    case Some(defect) =>
                      UIO {
                        writeResponse(
                          Response.fromHttpError(HttpError.InternalServerError(cause = Some(defect))),
                          jReq,
                        )
                      }
                    case None         =>
                      ZIO.halt(other)
                  }
              },
            res =>
              if (self.isWebSocket(res)) UIO(self.upgradeToWebSocket(jReq, res))
              else {
                for {
                  _ <- ZIO {
                    writeResponse(res, jReq)
                  }
                } yield ()
              },
          )
        }

      case HExit.Success(res) =>
        if (self.isWebSocket(res)) {
          self.upgradeToWebSocket(jReq, res)
        } else {
          writeResponse(res, jReq): Unit
        }

      case HExit.Failure(e) =>
        writeResponse(Response.fromHttpError(HttpError.InternalServerError(cause = Some(e))), jReq): Unit

      case HExit.Die(e) =>
        writeResponse(Response.fromHttpError(HttpError.InternalServerError(cause = Some(e))), jReq): Unit

      case HExit.Empty =>
        writeResponse(Response.fromHttpError(HttpError.NotFound(Path(jReq.uri()))), jReq): Unit

    }
  }

  /**
   * Executes program
   */
  private def unsafeRunZIO(program: ZIO[R, Throwable, Any])(implicit ctx: Ctx): Unit =
    rt.unsafeRun(ctx) {
      program
    }

  override def serverTime: ServerTime = serverTimeGenerator

  override val rt: HttpRuntime[R] = runtime

  override def exceptionCaught(ctx: Ctx, cause: Throwable): Unit = {
    // log.error(s"Exception caught.", cause)
    config.error.fold(super.exceptionCaught(ctx, cause))(f => runtime.unsafeRun(ctx)(f(cause)))
  }
}<|MERGE_RESOLUTION|>--- conflicted
+++ resolved
@@ -4,6 +4,7 @@
 import io.netty.channel.{ChannelHandlerContext, SimpleChannelInboundHandler}
 import io.netty.handler.codec.http._
 import zhttp.http._
+import zhttp.logging.Logger
 import zhttp.service.server.content.handlers.ServerResponseHandler
 import zhttp.service.server.{ServerTime, WebSocketUpgrade}
 import zio.{UIO, ZIO}
@@ -20,25 +21,17 @@
     with WebSocketUpgrade[R]
     with ServerResponseHandler[R] { self =>
 
-<<<<<<< HEAD
-  // private val log = Logger.getLogger("zhttp.service.Handler")
+  private val log = Logger.make("zhttp.service.Handler")
 
   override def channelRead0(ctx: Ctx, msg: HttpObject): Unit = {
 
-    // log.trace("server.Handler-channelRead0")
-=======
-  private val log = Logger.make("zhttp.service.Handler")
-
-  override def channelRead0(ctx: Ctx, msg: HttpObject): Unit = {
-
     log.trace("server.Handler-channelRead0")
 
->>>>>>> 98962870
     implicit val iCtx: ChannelHandlerContext = ctx
     msg match {
       case jReq: FullHttpRequest =>
         jReq.touch("server.Handler-channelRead0")
-        //   log.trace(s"Interpreting FullHttpRequest: $jReq")
+        log.trace(s"Interpreting FullHttpRequest: $jReq")
         try
           unsafeRun(
             jReq,
@@ -77,7 +70,7 @@
             ): Unit
         }
       case jReq: HttpRequest     =>
-        //    log.trace(s"Interpreting HttpRequest: $jReq")
+        log.trace(s"Interpreting HttpRequest: $jReq")
         if (canHaveBody(jReq)) {
           ctx.channel().config().setAutoRead(false): Unit
         }
@@ -123,11 +116,11 @@
         }
 
       case msg: HttpContent =>
-        // log.trace(s"Interpreting HttpContent: $msg")
+        log.trace(s"Interpreting HttpContent: $msg")
         ctx.fireChannelRead(msg): Unit
 
       case _ =>
-        // log.error(s"Received unsupported message $msg")
+        log.error(s"Received unsupported message $msg")
         throw new IllegalStateException(s"Unexpected message type: ${msg.getClass.getName}")
 
     }
@@ -221,7 +214,7 @@
   override val rt: HttpRuntime[R] = runtime
 
   override def exceptionCaught(ctx: Ctx, cause: Throwable): Unit = {
-    // log.error(s"Exception caught.", cause)
+    log.error(s"Exception caught.", cause)
     config.error.fold(super.exceptionCaught(ctx, cause))(f => runtime.unsafeRun(ctx)(f(cause)))
   }
 }