--- conflicted
+++ resolved
@@ -3,9 +3,9 @@
 import io.netty.bootstrap.Bootstrap
 import io.netty.channel.{
   Channel,
+  ChannelInitializer,
   ChannelFactory => JChannelFactory,
   ChannelFuture => JChannelFuture,
-  ChannelInitializer,
   EventLoopGroup => JEventLoopGroup,
 }
 import io.netty.handler.codec.http._
@@ -16,22 +16,14 @@
 import zhttp.service.client.ClientSSLHandler.ClientSSLOptions
 import zhttp.service.client.{ClientInboundHandler, ClientSSLHandler}
 import zhttp.socket.{Socket, SocketApp}
-<<<<<<< HEAD
-import zio.{Promise, Task, ZIO}
-=======
-import zio.{Promise, Task, ZIO, ZManaged}
->>>>>>> c1922868
+import zio.{Promise, Scope, Task, ZIO}
 
 import java.net.{InetSocketAddress, URI}
 
 final case class Client[R](rtm: HttpRuntime[R], cf: JChannelFactory[Channel], el: JEventLoopGroup)
     extends HttpMessageCodec {
 
-<<<<<<< HEAD
   private[zhttp] def request(request: Request, clientConfig: Config): Task[Response] =
-=======
-  def request(request: Request, clientConfig: Config): Task[Response] =
->>>>>>> c1922868
     for {
       promise <- Promise.make[Throwable, Response]
       jReq    <- encode(request)
@@ -46,13 +38,8 @@
     headers: Headers = Headers.empty,
     socketApp: SocketApp[R],
     sslOptions: ClientSSLOptions = ClientSSLOptions.DefaultSSL,
-<<<<<<< HEAD
-  ): ZIO[R, Throwable, Response] = for {
+  ): ZIO[R with Scope, Throwable, Response] = for {
     env <- ZIO.environment[R]
-=======
-  ): ZManaged[R, Throwable, Response] = for {
-    env <- ZManaged.environment[R]
->>>>>>> c1922868
     res <- request(
       Request(
         version = Version.Http_1_1,
@@ -61,11 +48,7 @@
         headers,
       ),
       clientConfig = Client.Config(socketApp = Some(socketApp.provideEnvironment(env)), ssl = Some(sslOptions)),
-<<<<<<< HEAD
-    )
-=======
-    ).toManaged(_.close.orDie)
->>>>>>> c1922868
+    ).withFinalizer(_.close.orDie)
   } yield res
 
   /**
@@ -176,17 +159,10 @@
     app: SocketApp[R],
     headers: Headers = Headers.empty,
     sslOptions: ClientSSLOptions = ClientSSLOptions.DefaultSSL,
-<<<<<<< HEAD
-  ): ZIO[R with EventLoopGroup with ChannelFactory, Throwable, Response] = {
+  ): ZIO[R with EventLoopGroup with ChannelFactory with Scope, Throwable, Response] = {
     for {
       clt <- make[R]
       uri <- ZIO.fromEither(URL.fromString(url))
-=======
-  ): ZManaged[R with EventLoopGroup with ChannelFactory, Throwable, Response] = {
-    for {
-      clt <- make[R].toManaged_
-      uri <- ZIO.fromEither(URL.fromString(url)).toManaged_
->>>>>>> c1922868
       res <- clt.socket(uri, headers, app, sslOptions)
     } yield res
   }
