package zhttp.service

import io.netty.bootstrap.Bootstrap
import io.netty.buffer.{ByteBuf, ByteBufUtil, Unpooled}
import io.netty.channel.{
  Channel,
  ChannelFactory => JChannelFactory,
  ChannelFuture => JChannelFuture,
  ChannelHandlerContext,
  ChannelInitializer,
  EventLoopGroup => JEventLoopGroup,
}
import io.netty.handler.codec.http._
import io.netty.handler.codec.http.websocketx.WebSocketClientProtocolHandler
import zhttp.http._
import zhttp.http.headers.HeaderExtension
import zhttp.service
import zhttp.service.Client.{ClientRequest, ClientResponse}
import zhttp.service.client.ClientSSLHandler.ClientSSLOptions
import zhttp.service.client.{ClientInboundHandler, ClientSSLHandler}
import zhttp.socket.{Socket, SocketApp}
import zio.{Chunk, Promise, Task, ZIO}

import java.net.{InetAddress, InetSocketAddress, URI}

final case class Client[R](rtm: HttpRuntime[R], cf: JChannelFactory[Channel], el: JEventLoopGroup)
    extends HttpMessageCodec {

  def request(request: Client.ClientRequest): Task[Client.ClientResponse] =
    for {
      promise <- Promise.make[Throwable, Client.ClientResponse]
      jReq    <- encode(request)
      _       <- ChannelFuture
        .unit(unsafeRequest(request, jReq, promise))
        .catchAll(cause => promise.fail(cause))
      res     <- promise.await
    } yield res

  def socket(
    url: URL,
    headers: Headers = Headers.empty,
    socketApp: SocketApp[R],
    sslOptions: ClientSSLOptions = ClientSSLOptions.DefaultSSL,
  ): ZIO[R, Throwable, ClientResponse] = for {
    env <- ZIO.environment[R]
    res <- request(
      ClientRequest(
        url,
        Method.GET,
        headers,
        attribute = Client.Attribute(socketApp = Some(socketApp.provide(env)), ssl = Some(sslOptions)),
      ),
    )
  } yield res

  /**
   * It handles both - Websocket and HTTP requests.
   */
  private def unsafeRequest(
    req: ClientRequest,
    jReq: FullHttpRequest,
    promise: Promise[Throwable, ClientResponse],
  ): JChannelFuture = {

    try {
      val uri  = new URI(jReq.uri())
      val host = if (uri.getHost == null) jReq.headers().get(HeaderNames.host) else uri.getHost

      assert(host != null, "Host name is required")

      val port = req.url.port.getOrElse(80)

      val isWebSocket = req.url.scheme.exists(_.isWebSocket)
      val isSSL       = req.url.scheme.exists(_.isSecure)

      val initializer = new ChannelInitializer[Channel]() {
        override def initChannel(ch: Channel): Unit = {

          val pipeline                    = ch.pipeline()
          val sslOption: ClientSSLOptions = req.attribute.ssl.getOrElse(ClientSSLOptions.DefaultSSL)

          // If a https or wss request is made we need to add the ssl handler at the starting of the pipeline.
          if (isSSL) pipeline.addLast(SSL_HANDLER, ClientSSLHandler.ssl(sslOption).newHandler(ch.alloc, host, port))

          // Adding default client channel handlers
          pipeline.addLast(HTTP_CLIENT_CODEC, new HttpClientCodec)

          // ObjectAggregator is used to work with FullHttpRequests and FullHttpResponses
          // This is also required to make WebSocketHandlers work
          pipeline.addLast(HTTP_OBJECT_AGGREGATOR, new HttpObjectAggregator(Int.MaxValue))

          // ClientInboundHandler is used to take ClientResponse from FullHttpResponse
          pipeline.addLast(CLIENT_INBOUND_HANDLER, new ClientInboundHandler(rtm, jReq, promise, isWebSocket))

          // Add WebSocketHandlers if it's a `ws` or `wss` request
          if (isWebSocket) {
            val headers = req.headers.encode
            val app     = req.attribute.socketApp.getOrElse(Socket.empty.toSocketApp)
            val config  = app.protocol.clientBuilder
              .customHeaders(headers)
              .webSocketUri(req.url.encode)
              .build()

            // Handles the heavy lifting required to upgrade the connection to a WebSocket connection
            pipeline.addLast(WEB_SOCKET_CLIENT_PROTOCOL_HANDLER, new WebSocketClientProtocolHandler(config))
            pipeline.addLast(WEB_SOCKET_HANDLER, new WebSocketAppHandler(rtm, app))
          }
          ()
        }
      }

      val jBoo = new Bootstrap().channelFactory(cf).group(el).handler(initializer)

      jBoo.remoteAddress(new InetSocketAddress(host, port))

      jBoo.connect()
    } catch {
      case err: Throwable =>
        if (jReq.refCnt() > 0) {
          jReq.release(jReq.refCnt()): Unit
        }
        throw err
    }
  }
}

object Client {
  def make[R]: ZIO[R with EventLoopGroup with ChannelFactory, Nothing, Client[R]] = for {
    cf <- ZIO.service[JChannelFactory[Channel]]
    el <- ZIO.service[JEventLoopGroup]
    zx <- HttpRuntime.default[R]
  } yield service.Client(zx, cf, el)

  def request(
    url: String,
    method: Method = Method.GET,
    headers: Headers = Headers.empty,
    content: HttpData = HttpData.empty,
    ssl: ClientSSLOptions = ClientSSLOptions.DefaultSSL,
  ): ZIO[EventLoopGroup with ChannelFactory, Throwable, ClientResponse] =
    for {
      uri <- ZIO.fromEither(URL.fromString(url))
      res <- request(ClientRequest(uri, method, headers, content, attribute = Attribute(ssl = Some(ssl))))
    } yield res

  def request(
    request: ClientRequest,
  ): ZIO[EventLoopGroup with ChannelFactory, Throwable, ClientResponse] =
    for {
      clt <- make[Any]
      res <- clt.request(request)
    } yield res

  def socket[R](
    url: String,
    app: SocketApp[R],
    headers: Headers = Headers.empty,
    sslOptions: ClientSSLOptions = ClientSSLOptions.DefaultSSL,
  ): ZIO[R with EventLoopGroup with ChannelFactory, Throwable, ClientResponse] = {
    for {
      clt <- make[R]
      uri <- ZIO.fromEither(URL.fromString(url))
      res <- clt.socket(uri, headers, app, sslOptions)
    } yield res
  }

  final case class ClientRequest(
    url: URL,
    method: Method = Method.GET,
    headers: Headers = Headers.empty,
    private[zhttp] val data: HttpData = HttpData.empty,
    private[zhttp] val version: Version = Version.Http_1_1,
    private[zhttp] val attribute: Attribute = Attribute.empty,
    private val channelContext: ChannelHandlerContext = null,
<<<<<<< HEAD
  ) extends HeaderExtension[ClientRequest] { self =>

    def getBodyAsString: Option[String] = data match {
      case HttpData.Text(text, _)       => Some(text.toString)
      case HttpData.BinaryChunk(data)   => Some(new String(data.toArray, HTTP_CHARSET))
      case HttpData.BinaryByteBuf(data) => Some(data.toString(HTTP_CHARSET))
      case _                            => Option.empty
    }

    def getBodyAsCharSequence: Option[CharSequence] = data match {
      case HttpData.Text(text, _)       => Some(text)
      case HttpData.BinaryChunk(data)   => Some(new String(data.toArray, HTTP_CHARSET))
      case HttpData.BinaryByteBuf(data) => Some(data.toString(HTTP_CHARSET))
      case _                            => Option.empty
    }
=======
  ) extends HeaderExtension[ClientRequest] {
    self =>
>>>>>>> 9c9fd5e0

    def bodyAsString: Task[String] = getBodyAsByteBuf.map(_.toString(headers.charset))

    def remoteAddress: Option[InetAddress] = {
      if (channelContext != null && channelContext.channel().remoteAddress().isInstanceOf[InetSocketAddress])
        Some(channelContext.channel().remoteAddress().asInstanceOf[InetSocketAddress].getAddress)
      else
        None
    }

    /**
     * Updates the headers using the provided function
     */
    override def updateHeaders(update: Headers => Headers): ClientRequest =
      self.copy(headers = update(self.headers))

    private[zhttp] def getBodyAsByteBuf: Task[ByteBuf] = data.toByteBuf
  }

  final case class ClientResponse(status: Status, headers: Headers, private[zhttp] val buffer: ByteBuf)
      extends HeaderExtension[ClientResponse] {
    self =>

    def body: Task[Chunk[Byte]] = Task(Chunk.fromArray(ByteBufUtil.getBytes(buffer)))

    def bodyAsByteBuf: Task[ByteBuf] = Task(buffer)

    def bodyAsString: Task[String] = Task(buffer.toString(self.charset))

    override def updateHeaders(update: Headers => Headers): ClientResponse = self.copy(headers = update(headers))
  }

  case class Attribute(socketApp: Option[SocketApp[Any]] = None, ssl: Option[ClientSSLOptions] = None) { self =>
    def withSSL(ssl: ClientSSLOptions): Attribute           = self.copy(ssl = Some(ssl))
    def withSocketApp(socketApp: SocketApp[Any]): Attribute = self.copy(socketApp = Some(socketApp))
  }

  object ClientResponse {
    private[zhttp] def unsafeFromJResponse(jRes: FullHttpResponse): ClientResponse = {
      val status  = Status.fromHttpResponseStatus(jRes.status())
      val headers = Headers.decode(jRes.headers())
      val content = Unpooled.copiedBuffer(jRes.content())
      Client.ClientResponse(status, headers, content)
    }
  }

  object Attribute {
    def empty: Attribute = Attribute()
  }
}<|MERGE_RESOLUTION|>--- conflicted
+++ resolved
@@ -172,9 +172,10 @@
     private[zhttp] val version: Version = Version.Http_1_1,
     private[zhttp] val attribute: Attribute = Attribute.empty,
     private val channelContext: ChannelHandlerContext = null,
-<<<<<<< HEAD
-  ) extends HeaderExtension[ClientRequest] { self =>
-
+  ) extends HeaderExtension[ClientRequest] {
+    self =>
+
+    def bodyAsString: Task[String] = getBodyAsByteBuf.map(_.toString(headers.charset))
     def getBodyAsString: Option[String] = data match {
       case HttpData.Text(text, _)       => Some(text.toString)
       case HttpData.BinaryChunk(data)   => Some(new String(data.toArray, HTTP_CHARSET))
@@ -188,12 +189,8 @@
       case HttpData.BinaryByteBuf(data) => Some(data.toString(HTTP_CHARSET))
       case _                            => Option.empty
     }
-=======
-  ) extends HeaderExtension[ClientRequest] {
-    self =>
->>>>>>> 9c9fd5e0
-
-    def bodyAsString: Task[String] = getBodyAsByteBuf.map(_.toString(headers.charset))
+
+    def getHeaders: Headers = headers
 
     def remoteAddress: Option[InetAddress] = {
       if (channelContext != null && channelContext.channel().remoteAddress().isInstanceOf[InetSocketAddress])
