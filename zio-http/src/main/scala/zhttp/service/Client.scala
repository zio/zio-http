--- conflicted
+++ resolved
@@ -2,14 +2,7 @@
 
 import io.netty.bootstrap.Bootstrap
 import io.netty.buffer.{ByteBuf, ByteBufUtil, Unpooled}
-import io.netty.channel.{
-  Channel,
-  ChannelFactory => JChannelFactory,
-  ChannelFuture => JChannelFuture,
-  ChannelHandlerContext,
-  ChannelInitializer,
-  EventLoopGroup => JEventLoopGroup,
-}
+import io.netty.channel.{Channel, ChannelFactory => JChannelFactory, ChannelFuture => JChannelFuture, ChannelHandlerContext, ChannelInitializer, EventLoopGroup => JEventLoopGroup}
 import io.netty.handler.codec.http._
 import io.netty.handler.codec.http.websocketx.WebSocketClientProtocolHandler
 import zhttp.http._
@@ -29,7 +22,7 @@
   def request(request: Client.ClientRequest): Task[Client.ClientResponse] =
     for {
       promise <- Promise.make[Throwable, Client.ClientResponse]
-      jReq    <- encode(HttpVersion.HTTP_1_1, request)
+      jReq    <- encode(request)
       _       <- ChannelFuture
         .unit(unsafeRequest(request, jReq, promise))
         .catchAll(cause => promise.fail(cause))
@@ -60,14 +53,8 @@
     req: ClientRequest,
     jReq: FullHttpRequest,
     promise: Promise[Throwable, ClientResponse],
-<<<<<<< HEAD
   ): JChannelFuture = {
 
-=======
-    sslOption: ClientSSLOptions,
-  ): Unit = {
-    val jReq = encodeClientParams(req)
->>>>>>> 7873444f
     try {
       val uri  = new URI(jReq.uri())
       val host = if (uri.getHost == null) jReq.headers().get(HeaderNames.host) else uri.getHost
@@ -157,7 +144,6 @@
       res <- clt.request(request)
     } yield res
 
-<<<<<<< HEAD
   def socket[R](
     url: String,
     app: SocketApp[R],
@@ -172,55 +158,11 @@
   }
 
   final case class ClientRequest(
-=======
-  def request(
-    method: Method,
-    url: URL,
-  ): ZIO[EventLoopGroup with ChannelFactory, Throwable, ClientResponse] =
-    request(ClientRequest(method = method, url = url))
-
-  def request(
-    method: Method,
-    url: URL,
-    sslOptions: ClientSSLOptions,
-  ): ZIO[EventLoopGroup with ChannelFactory, Throwable, ClientResponse] =
-    request(ClientRequest(method = method, url = url), sslOptions)
-
-  def request(
-    method: Method,
-    url: URL,
-    headers: Headers,
-    sslOptions: ClientSSLOptions,
-  ): ZIO[EventLoopGroup with ChannelFactory, Throwable, ClientResponse] =
-    request(ClientRequest(method = method, url = url, headers = headers), sslOptions)
-
-  def request(
-    method: Method,
-    url: URL,
-    headers: Headers,
-    content: HttpData,
-  ): ZIO[EventLoopGroup with ChannelFactory, Throwable, ClientResponse] =
-    request(ClientRequest(method = method, url = url, headers = headers, data = content))
-
-  def request(
-    req: ClientRequest,
-  ): ZIO[EventLoopGroup with ChannelFactory, Throwable, ClientResponse] =
-    make.flatMap(_.request(req))
-
-  def request(
-    req: ClientRequest,
-    sslOptions: ClientSSLOptions,
-  ): ZIO[EventLoopGroup with ChannelFactory, Throwable, ClientResponse] =
-    make.flatMap(_.request(req, sslOptions))
-
-  final case class ClientRequest(
-    httpVersion: HttpVersion = HttpVersion.HTTP_1_1,
-    method: Method,
->>>>>>> 7873444f
     url: URL,
     method: Method = Method.GET,
     headers: Headers = Headers.empty,
     private[zhttp] val data: HttpData = HttpData.empty,
+    private[zhttp] val version: HttpVersion = HttpVersion.HTTP_1_1,
     private[zhttp] val attribute: Attribute = Attribute.empty,
     private val channelContext: ChannelHandlerContext = null,
   ) extends HeaderExtension[ClientRequest] {
