--- conflicted
+++ resolved
@@ -169,11 +169,7 @@
     method: Method = Method.GET,
     headers: Headers = Headers.empty,
     private[zhttp] val data: HttpData = HttpData.empty,
-<<<<<<< HEAD
-    private[zhttp] val version: HttpVersion = HttpVersion.HTTP_1_1,
-=======
     private[zhttp] val version: Version = Version.Http_1_1,
->>>>>>> e8987a85
     private[zhttp] val attribute: Attribute = Attribute.empty,
     private val channelContext: ChannelHandlerContext = null,
   ) extends HeaderExtension[ClientRequest] {
