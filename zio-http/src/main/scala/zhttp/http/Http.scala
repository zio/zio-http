package zhttp.http

import io.netty.buffer.{ByteBuf, ByteBufUtil}
<<<<<<< HEAD
import io.netty.channel.ChannelHandler
import io.netty.handler.codec.http.HttpHeaderNames
=======
import io.netty.channel.{ChannelHandler, ChannelHandlerContext}
>>>>>>> 2569d264
import zhttp.html.Html
import zhttp.http.headers.HeaderModifier
import zhttp.service.{Handler, HttpRuntime, Server}
import zio._
import zio.clock.Clock
import zio.duration.Duration
import zio.stream.ZStream

import java.io.File
import java.nio.charset.Charset
import scala.annotation.unused

/**
 * A functional domain to model Http apps using ZIO and that can work over any
 * kind of request and response types.
 */
sealed trait Http[-R, +E, -A, +B] extends (A => ZIO[R, Option[E], B]) { self =>

  import Http._
  type Ctx = ChannelHandlerContext

  /**
   * Attaches the provided middleware to the Http app
   */
  final def @@[R1 <: R, E1 >: E, A1 <: A, B1 >: B, A2, B2](
    mid: Middleware[R1, E1, A1, B1, A2, B2],
  ): Http[R1, E1, A2, B2] = mid(self)

  /**
   * Alias for flatmap
   */
  final def >>=[R1 <: R, E1 >: E, A1 <: A, C1](f: B => Http[R1, E1, A1, C1]): Http[R1, E1, A1, C1] =
    self.flatMap(f)

  /**
   * Pipes the output of one app into the other
   */
  final def >>>[R1 <: R, E1 >: E, B1 >: B, C](other: Http[R1, E1, B1, C]): Http[R1, E1, A, C] =
    self andThen other

  /**
   * Runs self but if it fails, runs other, ignoring the result from self.
   */
  final def <>[R1 <: R, E1, A1 <: A, B1 >: B](other: Http[R1, E1, A1, B1]): Http[R1, E1, A1, B1] =
    self orElse other

  /**
   * Composes one Http app with another.
   */
  final def <<<[R1 <: R, E1 >: E, A1 <: A, X](other: Http[R1, E1, X, A1]): Http[R1, E1, X, B] =
    self compose other

  /**
   * Combines two Http into one.
   */
  final def ++[R1 <: R, E1 >: E, A1 <: A, B1 >: B](other: Http[R1, E1, A1, B1]): Http[R1, E1, A1, B1] =
    self defaultWith other

  /**
   * Alias for zipRight
   */
  final def *>[R1 <: R, E1 >: E, A1 <: A, C1](other: Http[R1, E1, A1, C1]): Http[R1, E1, A1, C1] =
    self.zipRight(other)

  /**
   * Named alias for `>>>`
   */
  final def andThen[R1 <: R, E1 >: E, B1 >: B, C](other: Http[R1, E1, B1, C]): Http[R1, E1, A, C] =
    Http.Chain(self, other)

  /**
   * Consumes the input and executes the Http.
   */
  final def apply(a: A): ZIO[R, Option[E], B] = execute(a).toZIO

  /**
   * Makes the app resolve with a constant value
   */
  final def as[C](c: C): Http[R, E, A, C] =
    self *> Http.succeed(c)

  /**
   * Extracts body
   */
  final def body(implicit eb: IsResponse[B], ee: E <:< Throwable): Http[R, Throwable, A, Chunk[Byte]] =
    self.bodyAsByteBuf.mapZIO(buf => Task(Chunk.fromArray(ByteBufUtil.getBytes(buf))))

  /**
   * Extracts body as a string
   */
  final def bodyAsString(implicit eb: IsResponse[B], ee: E <:< Throwable): Http[R, Throwable, A, String] =
    self.bodyAsByteBuf.mapZIO(bytes => Task(bytes.toString(HTTP_CHARSET)))

  /**
   * Catches all the exceptions that the http app can fail with
   */
  final def catchAll[R1 <: R, E1, A1 <: A, B1 >: B](f: E => Http[R1, E1, A1, B1])(implicit
    @unused ev: CanFail[E],
  ): Http[R1, E1, A1, B1] =
    self.foldHttp(f, Http.succeed, Http.empty)

  /**
   * Collects some of the results of the http and converts it to another type.
   */
  final def collect[R1 <: R, E1 >: E, A1 <: A, B1 >: B, C](pf: PartialFunction[B1, C]): Http[R1, E1, A1, C] =
    self >>> Http.collect(pf)

  final def collectManaged[R1 <: R, E1 >: E, A1 <: A, B1 >: B, C](
    pf: PartialFunction[B1, ZManaged[R1, E1, C]],
  ): Http[R1, E1, A1, C] =
    self >>> Http.collectManaged(pf)

  /**
   * Collects some of the results of the http and effectfully converts it to
   * another type.
   */
  final def collectZIO[R1 <: R, E1 >: E, A1 <: A, B1 >: B, C](
    pf: PartialFunction[B1, ZIO[R1, E1, C]],
  ): Http[R1, E1, A1, C] =
    self >>> Http.collectZIO(pf)

  /**
   * Named alias for `<<<`
   */
  final def compose[R1 <: R, E1 >: E, A1 <: A, C1](other: Http[R1, E1, C1, A1]): Http[R1, E1, C1, B] =
    other andThen self

  /**
   * Extracts content-length from the response if available
   */
  final def contentLength(implicit eb: IsResponse[B]): Http[R, E, A, Option[Long]] =
    headers.map(_.contentLength)

  /**
   * Extracts the value of ContentType header
   */
  final def contentType(implicit eb: IsResponse[B]): Http[R, E, A, Option[CharSequence]] =
    headerValue(HttpHeaderNames.CONTENT_TYPE)

  /**
   * Transforms the input of the http before passing it on to the current Http
   */
  final def contraFlatMap[X]: PartialContraFlatMap[R, E, A, B, X] = PartialContraFlatMap[R, E, A, B, X](self)

  /**
   * Transforms the input of the http before passing it on to the current Http
   */
  final def contramap[X](xa: X => A): Http[R, E, X, B] = Http.identity[X].map(xa) >>> self

  /**
   * Transforms the input of the http before giving it effectfully
   */
  final def contramapZIO[R1 <: R, E1 >: E, X](xa: X => ZIO[R1, E1, A]): Http[R1, E1, X, B] =
    Http.fromFunctionZIO[X](xa) >>> self

  /**
   * Named alias for `++`
   */
  final def defaultWith[R1 <: R, E1 >: E, A1 <: A, B1 >: B](other: Http[R1, E1, A1, B1]): Http[R1, E1, A1, B1] =
    self.foldHttp(Http.fail, Http.succeed, other)

  /**
   * Delays production of output B for the specified duration of time
   */
  final def delay(duration: Duration): Http[R with Clock, E, A, B] = self.delayAfter(duration)

  /**
   * Delays production of output B for the specified duration of time
   */
  final def delayAfter(duration: Duration): Http[R with Clock, E, A, B] = self.mapZIO(b => UIO(b).delay(duration))

  /**
   * Delays consumption of input A for the specified duration of time
   */
  final def delayBefore(duration: Duration): Http[R with Clock, E, A, B] =
    self.contramapZIO(a => UIO(a).delay(duration))

  /**
   * Creates a new Http app from another
   */
  final def flatMap[R1 <: R, E1 >: E, A1 <: A, C1](f: B => Http[R1, E1, A1, C1]): Http[R1, E1, A1, C1] = {
    self.foldHttp(Http.fail, f, Http.empty)
  }

  /**
   * Flattens an Http app of an Http app
   */
  final def flatten[R1 <: R, E1 >: E, A1 <: A, B1](implicit
    ev: B <:< Http[R1, E1, A1, B1],
  ): Http[R1, E1, A1, B1] = {
    self.flatMap(scala.Predef.identity(_))
  }

  /**
   * Folds over the http app by taking in two functions one for success and one
   * for failure respectively.
   */
  final def foldHttp[R1 <: R, A1 <: A, E1, B1](
    ee: E => Http[R1, E1, A1, B1],
    bb: B => Http[R1, E1, A1, B1],
    dd: Http[R1, E1, A1, B1],
  ): Http[R1, E1, A1, B1] = Http.FoldHttp(self, ee, bb, dd)

  /**
   * Extracts the value of the provided header name.
   */
  final def headerValue(name: CharSequence)(implicit eb: IsResponse[B]): Http[R, E, A, Option[CharSequence]] =
    headers.map(_.headerValue(name))

  /**
   * Extracts the `Headers` from the type `B` if possible
   */
  final def headers(implicit eb: IsResponse[B]): Http[R, E, A, Headers] = self.map(eb.headers)

  /**
   * Transforms the output of the http app
   */
  final def map[C](bc: B => C): Http[R, E, A, C] = self.flatMap(b => Http.succeed(bc(b)))

  /**
   * Transforms the failure of the http app
   */
  final def mapError[E1](ee: E => E1): Http[R, E1, A, B] =
    self.foldHttp(e => Http.fail(ee(e)), Http.succeed, Http.empty)

  /**
   * Transforms the output of the http effectfully
   */
  final def mapZIO[R1 <: R, E1 >: E, C](bFc: B => ZIO[R1, E1, C]): Http[R1, E1, A, C] =
    self >>> Http.fromFunctionZIO(bFc)

  /**
   * Named alias for @@
   */
  final def middleware[R1 <: R, E1 >: E, A1 <: A, B1 >: B, A2, B2](
    mid: Middleware[R1, E1, A1, B1, A2, B2],
  ): Http[R1, E1, A2, B2] = Http.RunMiddleware(self, mid)

  /**
   * Named alias for `<>`
   */
  final def orElse[R1 <: R, E1, A1 <: A, B1 >: B](other: Http[R1, E1, A1, B1]): Http[R1, E1, A1, B1] =
    self.catchAll(_ => other)

  /**
   * Provide part of the environment to HTTP that is not part of ZEnv
   */
  final def provideCustomLayer[E1 >: E, R1 <: Has[_]](
    layer: ZLayer[ZEnv, E1, R1],
  )(implicit ev: ZEnv with R1 <:< R, tagged: Tag[R1]): Http[ZEnv, E1, A, B] =
    Http.fromOptionFunction[A](a => self(a).provideCustomLayer(layer.mapError(Option(_))))

  /**
   * Provides the environment to Http.
   */
  final def provideEnvironment(r: R)(implicit ev: NeedsEnv[R]): Http[Any, E, A, B] =
    Http.fromOptionFunction[A](a => self(a).provide(r))

  /**
   * Provides layer to Http.
   */
  final def provideLayer[E1 >: E, R0, R1](
    layer: ZLayer[R0, E1, R1],
  )(implicit ev1: R1 <:< R, ev2: NeedsEnv[R]): Http[R0, E1, A, B] =
    Http.fromOptionFunction[A](a => self(a).provideLayer(layer.mapError(Option(_))))

  /**
   * Provides some of the environment to Http.
   */
  final def provideSomeEnvironment[R1 <: R](r: R1 => R)(implicit ev: NeedsEnv[R]): Http[R1, E, A, B] =
    Http.fromOptionFunction[A](a => self(a).provideSome(r))

  /**
   * Provides some of the environment to Http leaving the remainder `R0`.
   */
  final def provideSomeLayer[R0 <: Has[_], R1 <: Has[_], E1 >: E](
    layer: ZLayer[R0, E1, R1],
  )(implicit ev: R0 with R1 <:< R, tagged: Tag[R1]): Http[R0, E1, A, B] =
    Http.fromOptionFunction[A](a => self(a).provideSomeLayer(layer.mapError(Option(_))))

  /**
   * Performs a race between two apps
   */
  final def race[R1 <: R, E1 >: E, A1 <: A, B1 >: B](other: Http[R1, E1, A1, B1]): Http[R1, E1, A1, B1] =
    Http.Race(self, other)

  /**
   * Extracts `Status` from the type `B` is possible.
   */
  final def status(implicit ev: IsResponse[B]): Http[R, E, A, Status] = self.map(ev.status)

  /**
   * Returns an Http that peeks at the success of this Http.
   */
  final def tap[R1 <: R, E1 >: E, A1 <: A](f: B => Http[R1, E1, Any, Any]): Http[R1, E1, A, B] =
    self.flatMap(v => f(v).as(v))

  /**
   * Returns an Http that peeks at the success, failed or empty value of this
   * Http.
   */
  final def tapAll[R1 <: R, E1 >: E](
    f: E => Http[R1, E1, Any, Any],
    g: B => Http[R1, E1, Any, Any],
    h: Http[R1, E1, Any, Any],
  ): Http[R1, E1, A, B] =
    self.foldHttp(
      e => f(e) *> Http.fail(e),
      x => g(x) *> Http.succeed(x),
      h *> Http.empty,
    )

  /**
   * Returns an Http that effectfully peeks at the success, failed or empty
   * value of this Http.
   */
  final def tapAllZIO[R1 <: R, E1 >: E](
    f: E => ZIO[R1, E1, Any],
    g: B => ZIO[R1, E1, Any],
    h: ZIO[R1, E1, Any],
  ): Http[R1, E1, A, B] =
    tapAll(
      e => Http.fromZIO(f(e)),
      x => Http.fromZIO(g(x)),
      Http.fromZIO(h),
    )

  /**
   * Returns an Http that peeks at the failure of this Http.
   */
  final def tapError[R1 <: R, E1 >: E](f: E => Http[R1, E1, Any, Any]): Http[R1, E1, A, B] =
    self.foldHttp(
      e => f(e) *> Http.fail(e),
      Http.succeed,
      Http.empty,
    )

  /**
   * Returns an Http that effectfully peeks at the failure of this Http.
   */
  final def tapErrorZIO[R1 <: R, E1 >: E](f: E => ZIO[R1, E1, Any]): Http[R1, E1, A, B] =
    self.tapError(e => Http.fromZIO(f(e)))

  /**
   * Returns an Http that effectfully peeks at the success of this Http.
   */
  final def tapZIO[R1 <: R, E1 >: E](f: B => ZIO[R1, E1, Any]): Http[R1, E1, A, B] =
    self.tap(v => Http.fromZIO(f(v)))

  /**
   * Unwraps an Http that returns a ZIO of Http
   */
  final def unwrap[R1 <: R, E1 >: E, C](implicit ev: B <:< ZIO[R1, E1, C]): Http[R1, E1, A, C] =
    self.flatMap(Http.fromZIO(_))

  /**
   * Widens the type of the output
   */
  final def widen[E1, B1](implicit e: E <:< E1, b: B <:< B1): Http[R, E1, A, B1] =
    self.asInstanceOf[Http[R, E1, A, B1]]

  /**
   * Combines the two apps and returns the result of the one on the right
   */
  final def zipRight[R1 <: R, E1 >: E, A1 <: A, C1](other: Http[R1, E1, A1, C1]): Http[R1, E1, A1, C1] =
    self.flatMap(_ => other)

  /**
   * Extracts body as a ByteBuf
   */
  private[zhttp] final def bodyAsByteBuf(implicit
    eb: IsResponse[B],
    ee: E <:< Throwable,
  ): Http[R, Throwable, A, ByteBuf] =
    self.widen[Throwable, B].mapZIO(eb.bodyAsByteBuf)

  /**
   * Evaluates the app and returns an HExit that can be resolved further
   *
   * NOTE: `execute` is not a stack-safe method for performance reasons. Unlike
   * ZIO, there is no reason why the execute should be stack safe. The
   * performance improves quite significantly if no additional heap allocations
   * are required this way.
   */
  final private[zhttp] def execute[X](a: X, ctx: Ctx = null)(implicit ev: HttpConvertor[X, A]): HExit[R, E, B] =
    self match {
<<<<<<< HEAD
      case Http.Empty           => HExit.empty
      case Http.Identity        => HExit.succeed(a.asInstanceOf[B])
      case Succeed(b)           => HExit.succeed(b)
      case Fail(e)              => HExit.fail(e)
      case FromHExit(h)         => h
      case FromFunctionHExit(f) => f(a)
      case Chain(self, other)   => self.execute(a).flatMap(b => other.execute(b))
      case Race(self, other)    =>
        (self.execute(a), other.execute(a)) match {
=======
      case Http.Empty         => HExit.empty
      case Http.Identity      => HExit.succeed(ev.convert(a, ctx).asInstanceOf[B])
      case Succeed(b)         => HExit.succeed(b)
      case Fail(e)            => HExit.fail(e)
      case FromFunctionZIO(f) => HExit.fromZIO(f(ev.convert(a, ctx)))
      case Collect(pf) => if (pf.isDefinedAt(ev.convert(a, ctx))) HExit.succeed(pf(ev.convert(a, ctx))) else HExit.empty
      case Chain(self, other)         => self.execute(a, ctx).flatMap(b => other.execute(b, ctx))
      case Race(self, other)          =>
        (self.execute(a, ctx), other.execute(a, ctx)) match {
>>>>>>> 2569d264
          case (HExit.Effect(self), HExit.Effect(other)) =>
            Http.fromOptionFunction[Any](_ => self.raceFirst(other)).execute(a, ctx)
          case (HExit.Effect(_), other)                  => other
          case (self, _)                                 => self
        }
      case FoldHttp(self, ee, bb, dd) =>
        self.execute(a, ctx).foldExit(ee(_).execute(a, ctx), bb(_).execute(a, ctx), dd.execute(a, ctx))
      case RunMiddleware(app, mid)    => mid(app).execute(a, ctx)
    }
}

object Http {

  implicit final class HttpAppSyntax[-R, +E](val http: HttpApp[R, E]) extends HeaderModifier[HttpApp[R, E]] {
    self =>

    /**
     * Patches the response produced by the app
     */
    def patch(patch: Patch): HttpApp[R, E] = http.map(patch(_))

    /**
     * Overwrites the method in the incoming request
     */
    def setMethod(method: Method): HttpApp[R, E] = http.contramap[Request](_.setMethod(method))

    /**
     * Overwrites the path in the incoming request
     */
    def setPath(path: Path): HttpApp[R, E] = http.contramap[Request](_.setPath(path))

    /**
     * Sets the status in the response produced by the app
     */
    def setStatus(status: Status): HttpApp[R, E] = patch(Patch.setStatus(status))

    /**
     * Overwrites the url in the incoming request
     */
    def setUrl(url: URL): HttpApp[R, E] = http.contramap[Request](_.setUrl(url))

    /**
     * Updates the response headers using the provided function
     */
    override def updateHeaders(update: Headers => Headers): HttpApp[R, E] = http.map(_.updateHeaders(update))

    private[zhttp] def compile[R1 <: R](
      zExec: HttpRuntime[R1],
      settings: Server.Config[R1, Throwable],
    )(implicit
      evE: E <:< Throwable,
    ): ChannelHandler =
      Handler(http.asInstanceOf[HttpApp[R1, Throwable]], zExec, settings)
  }

  /**
   * Equivalent to `Http.succeed`
   */
  def apply[B](b: B): Http[Any, Nothing, Any, B] = Http.succeed(b)

  /**
   * Creates an HTTP app which always responds with a 400 status code.
   */
  def badRequest(msg: String): HttpApp[Any, Nothing] = Http.error(HttpError.BadRequest(msg))

  /**
   * Creates an HTTP app which accepts a request and produces response.
   */
  def collect[A]: Http.PartialCollect[A] = Http.PartialCollect(())

  /**
   * Create an HTTP app from a partial function from A to Http[R,E,A,B]
   */
  def collectHttp[A]: Http.PartialCollectHttp[A] = Http.PartialCollectHttp(())

  /**
   * Create an HTTP app from a partial function from A to HExit[R,E,B]
   */
  def collectHExit[A]: Http.PartialCollectHExit[A] = Http.PartialCollectHExit(())

  /**
   * Creates an Http app which accepts a request and produces response from a
   * managed resource
   */
  def collectManaged[A]: Http.PartialCollectManaged[A] = Http.PartialCollectManaged(())

  /**
   * Creates an HTTP app which accepts a request and produces response
   * effectfully.
   */
  def collectZIO[A]: Http.PartialCollectZIO[A] = Http.PartialCollectZIO(())

  /**
   * Combines multiple Http apps into one
   */
  def combine[R, E, A, B](i: Iterable[Http[R, E, A, B]]): Http[R, E, A, B] =
    i.reduce(_.defaultWith(_))

  /**
   * Creates an empty Http value
   */
  def empty: Http[Any, Nothing, Any, Nothing] = Http.Empty

  /**
   * Creates an HTTP app with HttpError.
   */
  def error(cause: HttpError): HttpApp[Any, Nothing] = Http.response(Response.fromHttpError(cause))

  /**
   * Creates an Http app that responds with 500 status code
   */
  def error(msg: String): HttpApp[Any, Nothing] = Http.error(HttpError.InternalServerError(msg))

  /**
   * Creates an Http that always fails
   */
  def fail[E](e: E): Http[Any, E, Any, Nothing] = Http.Fail(e)

  /**
   * Flattens an Http app of an Http app
   */
  def flatten[R, E, A, B](http: Http[R, E, A, Http[R, E, A, B]]): Http[R, E, A, B] =
    http.flatten

  /**
   * Flattens an Http app of an that returns an effectful response
   */
  def flattenZIO[R, E, A, B](http: Http[R, E, A, ZIO[R, E, B]]): Http[R, E, A, B] =
    http.flatMap(Http.fromZIO)

  /**
   * Creates an Http app that responds with 403 - Forbidden status code
   */
  def forbidden(msg: String): HttpApp[Any, Nothing] = Http.error(HttpError.Forbidden(msg))

  /**
   * Creates an Http app which always responds the provided data and a 200
   * status code
   */
  def fromData(data: HttpData): HttpApp[Any, Nothing] = response(Response(data = data))

  /*
   * Creates an Http app from the contents of a file
   */
  def fromFile(file: => java.io.File): HttpApp[Any, Throwable] = Http.fromFileZIO(Task(file))

  /*
   * Creates an Http app from the contents of a file which is produced from an effect
   */
  def fromFileZIO[R, E](fileZIO: ZIO[R, E, java.io.File]): HttpApp[R, E] =
    Http.fromZIO(fileZIO.map(file => response(Response(data = HttpData.fromFile(file))))).flatten

  /**
   * Creates a Http from a pure function
   */
  def fromFunction[A]: PartialFromFunction[A] = new PartialFromFunction[A](())

  /**
   * Creates a Http from an effectful pure function
   */
  def fromFunctionZIO[A]: PartialFromFunctionZIO[A] = new PartialFromFunctionZIO[A](())

  /**
   * Creates a Http from an pure function from A to HExit[R,E,B]
   */
  def fromFunctionHExit[A]: PartialFromFunctionHExit[A] = new PartialFromFunctionHExit[A](())

  /**
   * Creates a Http from HExit[R,E,B]
   */
  def fromHExit[R, E, B](h: HExit[R, E, B]): Http[R, E, Any, B] = FromHExit(h)

  /**
   * Creates an `Http` from a function that takes a value of type `A` and
   * returns with a `ZIO[R, Option[E], B]`. The returned effect can fail with a
   * `None` to signal "not found" to the backend.
   */
  def fromOptionFunction[A]: PartialFromOptionFunction[A] = new PartialFromOptionFunction(())

  /**
   * Creates an Http app from a resource path
   */
  def fromResource(path: String): HttpApp[Any, Throwable] =
    Http.fromFile(new File(getClass.getResource(path).getPath))

  /**
   * Creates a Http that always succeeds with a 200 status code and the provided
   * ZStream as the body
   */
  def fromStream[R](stream: ZStream[R, Throwable, String], charset: Charset = HTTP_CHARSET): HttpApp[R, Nothing] =
    Http.fromZIO(ZIO.environment[R].map(r => Http.fromData(HttpData.fromStream(stream.provide(r), charset)))).flatten

  /**
   * Creates a Http that always succeeds with a 200 status code and the provided
   * ZStream as the body
   */
  def fromStream[R](stream: ZStream[R, Throwable, Byte]): HttpApp[R, Nothing] =
    Http.fromZIO(ZIO.environment[R].map(r => Http.fromData(HttpData.fromStream(stream.provide(r))))).flatten

  /**
   * Converts a ZIO to an Http type
   */
  def fromZIO[R, E, B](effect: ZIO[R, E, B]): Http[R, E, Any, B] = Http.fromFunctionZIO(_ => effect)

  /**
   * Creates an HTTP app which always responds with the provided Html page.
   */
  def html(view: Html): HttpApp[Any, Nothing] = Http.response(Response.html(view))

  /**
   * Creates a pass thru Http instances
   */
  def identity[A]: Http[Any, Nothing, A, A] = Http.Identity

  /**
   * Creates an Http app that fails with a NotFound exception.
   */
  def notFound: HttpApp[Any, Nothing] =
    Http.fromFunction[Request](req => Http.error(HttpError.NotFound(req.url.path))).flatten

  /**
   * Creates an HTTP app which always responds with a 200 status code.
   */
  def ok: HttpApp[Any, Nothing] = status(Status.OK)

  /**
   * Creates an Http app which always responds with the same value.
   */
  def response(response: Response): HttpApp[Any, Nothing] = Http.succeed(response)

  /**
   * Converts a ZIO to an Http app type
   */
  def responseZIO[R, E](res: ZIO[R, E, Response]): HttpApp[R, E] = Http.fromZIO(res)

  /**
   * Creates an Http that delegates to other Https.
   */
  def route[A]: Http.PartialRoute[A] = Http.PartialRoute(())

  /**
   * Creates an HTTP app which always responds with the same status code and
   * empty data.
   */
  def status(code: Status): HttpApp[Any, Nothing] = Http.succeed(Response(code))

  /**
   * Creates an Http that always returns the same response and never fails.
   */
  def succeed[B](b: B): Http[Any, Nothing, Any, B] = Http.Succeed(b)

  /**
   * Creates an Http app which always responds with the same plain text.
   */
  def text(str: String, charset: Charset = HTTP_CHARSET): HttpApp[Any, Nothing] =
    Http.succeed(Response.text(str, charset))

  /**
   * Creates an Http app that responds with a 408 status code after the provided
   * time duration
   */
  def timeout(duration: Duration): HttpApp[Clock, Nothing] = Http.status(Status.REQUEST_TIMEOUT).delay(duration)

  /**
   * Creates an HTTP app which always responds with a 413 status code.
   */
  def tooLarge: HttpApp[Any, Nothing] = Http.status(Status.REQUEST_ENTITY_TOO_LARGE)

  // Ctor Help
  final case class PartialCollectZIO[A](unit: Unit) extends AnyVal {
    def apply[R, E, B](pf: PartialFunction[A, ZIO[R, E, B]]): Http[R, E, A, B] =
      Http.collect[A] { case a if pf.isDefinedAt(a) => Http.fromZIO(pf(a)) }.flatten
  }

  final case class PartialCollectManaged[A](unit: Unit) extends AnyVal {
    def apply[R, E, B](pf: PartialFunction[A, ZManaged[R, E, B]]): Http[R, E, A, B] =
      Http.collect[A] { case a if pf.isDefinedAt(a) => Http.fromZIO(pf(a).useNow) }.flatten
  }

  final case class PartialCollect[A](unit: Unit) extends AnyVal {
    def apply[B](pf: PartialFunction[A, B]): Http[Any, Nothing, A, B] =
      FromFunctionHExit(a => if (pf.isDefinedAt(a)) HExit.succeed(pf(a)) else HExit.Empty)
  }

  final case class PartialCollectHttp[A](unit: Unit) extends AnyVal {
    def apply[R, E, B](pf: PartialFunction[A, Http[R, E, A, B]]): Http[R, E, A, B] =
      Http.collect[A](pf).flatten
  }

  final case class PartialCollectHExit[A](unit: Unit) extends AnyVal {
    def apply[R, E, B](pf: PartialFunction[A, HExit[R, E, B]]): Http[R, E, A, B] =
      FromFunctionHExit(a => if (pf.isDefinedAt(a)) pf(a) else HExit.empty)
  }

  final case class PartialRoute[A](unit: Unit) extends AnyVal {
    def apply[R, E, B](pf: PartialFunction[A, Http[R, E, A, B]]): Http[R, E, A, B] =
      Http.collect[A] { case r if pf.isDefinedAt(r) => pf(r) }.flatten
  }

  final case class PartialContraFlatMap[-R, +E, -A, +B, X](self: Http[R, E, A, B]) extends AnyVal {
    def apply[R1 <: R, E1 >: E](xa: X => Http[R1, E1, Any, A]): Http[R1, E1, X, B] =
      Http.identity[X].flatMap(xa) >>> self
  }

  final class PartialFromOptionFunction[A](val unit: Unit) extends AnyVal {
    def apply[R, E, B](f: A => ZIO[R, Option[E], B]): Http[R, E, A, B] = Http
      .collectZIO[A] { case a =>
        f(a).map(Http.succeed(_)).catchAll {
          case Some(error) => UIO(Http.fail(error))
          case None        => UIO(Http.empty)
        }
      }
      .flatten
  }

  final class PartialFromFunction[A](val unit: Unit) extends AnyVal {
    def apply[B](f: A => B): Http[Any, Nothing, A, B] = Http.identity[A].map(f)
  }

  final class PartialFromFunctionZIO[A](val unit: Unit) extends AnyVal {
    def apply[R, E, B](f: A => ZIO[R, E, B]): Http[R, E, A, B] = FromFunctionHExit(a => HExit.fromZIO(f(a)))
  }

  final class PartialFromFunctionHExit[A](val unit: Unit) extends AnyVal {
    def apply[R, E, B](f: A => HExit[R, E, B]): Http[R, E, A, B] = FromFunctionHExit(f)
  }

  private final case class Succeed[B](b: B) extends Http[Any, Nothing, Any, B]

  private final case class Race[R, E, A, B](self: Http[R, E, A, B], other: Http[R, E, A, B]) extends Http[R, E, A, B]

  private final case class Fail[E](e: E) extends Http[Any, E, Any, Nothing]

  private final case class FromFunctionHExit[R, E, A, B](f: A => HExit[R, E, B]) extends Http[R, E, A, B]

  private final case class FromHExit[R, E, B](h: HExit[R, E, B]) extends Http[R, E, Any, B]

  private final case class Chain[R, E, A, B, C](self: Http[R, E, A, B], other: Http[R, E, B, C])
      extends Http[R, E, A, C]

  private final case class FoldHttp[R, E, EE, A, B, BB](
    self: Http[R, E, A, B],
    ee: E => Http[R, EE, A, BB],
    bb: B => Http[R, EE, A, BB],
    dd: Http[R, EE, A, BB],
  ) extends Http[R, EE, A, BB]

  private final case class RunMiddleware[R, E, A1, B1, A2, B2](
    http: Http[R, E, A1, B1],
    mid: Middleware[R, E, A1, B1, A2, B2],
  ) extends Http[R, E, A2, B2]

  private case object Empty extends Http[Any, Nothing, Any, Nothing]

  private case object Identity extends Http[Any, Nothing, Any, Nothing]
}<|MERGE_RESOLUTION|>--- conflicted
+++ resolved
@@ -1,12 +1,8 @@
 package zhttp.http
 
 import io.netty.buffer.{ByteBuf, ByteBufUtil}
-<<<<<<< HEAD
-import io.netty.channel.ChannelHandler
+import io.netty.channel.{ChannelHandler, ChannelHandlerContext}
 import io.netty.handler.codec.http.HttpHeaderNames
-=======
-import io.netty.channel.{ChannelHandler, ChannelHandlerContext}
->>>>>>> 2569d264
 import zhttp.html.Html
 import zhttp.http.headers.HeaderModifier
 import zhttp.service.{Handler, HttpRuntime, Server}
@@ -393,27 +389,15 @@
    */
   final private[zhttp] def execute[X](a: X, ctx: Ctx = null)(implicit ev: HttpConvertor[X, A]): HExit[R, E, B] =
     self match {
-<<<<<<< HEAD
-      case Http.Empty           => HExit.empty
-      case Http.Identity        => HExit.succeed(a.asInstanceOf[B])
-      case Succeed(b)           => HExit.succeed(b)
-      case Fail(e)              => HExit.fail(e)
-      case FromHExit(h)         => h
-      case FromFunctionHExit(f) => f(a)
-      case Chain(self, other)   => self.execute(a).flatMap(b => other.execute(b))
-      case Race(self, other)    =>
-        (self.execute(a), other.execute(a)) match {
-=======
-      case Http.Empty         => HExit.empty
-      case Http.Identity      => HExit.succeed(ev.convert(a, ctx).asInstanceOf[B])
-      case Succeed(b)         => HExit.succeed(b)
-      case Fail(e)            => HExit.fail(e)
-      case FromFunctionZIO(f) => HExit.fromZIO(f(ev.convert(a, ctx)))
-      case Collect(pf) => if (pf.isDefinedAt(ev.convert(a, ctx))) HExit.succeed(pf(ev.convert(a, ctx))) else HExit.empty
+      case Http.Empty                 => HExit.empty
+      case Http.Identity              => HExit.succeed(ev.convert(a, ctx).asInstanceOf[B])
+      case Succeed(b)                 => HExit.succeed(b)
+      case Fail(e)                    => HExit.fail(e)
+      case FromHExit(h)               => h
+      case FromFunctionHExit(f)       => f(ev.convert(a, ctx))
       case Chain(self, other)         => self.execute(a, ctx).flatMap(b => other.execute(b, ctx))
       case Race(self, other)          =>
         (self.execute(a, ctx), other.execute(a, ctx)) match {
->>>>>>> 2569d264
           case (HExit.Effect(self), HExit.Effect(other)) =>
             Http.fromOptionFunction[Any](_ => self.raceFirst(other)).execute(a, ctx)
           case (HExit.Effect(_), other)                  => other
