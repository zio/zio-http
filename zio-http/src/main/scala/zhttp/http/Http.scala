package zhttp.http

import io.netty.buffer.{ByteBuf, ByteBufUtil}
import io.netty.channel.ChannelHandler
import io.netty.handler.codec.http.HttpHeaderNames
import zhttp.html._
import zhttp.http.headers.HeaderModifier
import zhttp.service.server.ServerTime
import zhttp.service.{Handler, HttpRuntime, Server}
import zio.ZIO.attemptBlockingIO
import zio._
import zio.stream.ZStream

import java.io.File
import java.net
import java.nio.charset.Charset
import java.nio.file.Paths
import scala.annotation.unused
import scala.reflect.ClassTag
import scala.util.control.NonFatal

/**
 * A functional domain to model Http apps using ZIO and that can work over any
 * kind of request and response types.
 */
sealed trait Http[-R, +E, -A, +B] extends (A => ZIO[R, Option[E], B]) { self =>

  import Http._

  /**
   * Attaches the provided middleware to the Http app
   */
  final def @@[R1 <: R, E1 >: E, A1 <: A, B1 >: B, A2, B2](
    mid: Middleware[R1, E1, A1, B1, A2, B2],
  ): Http[R1, E1, A2, B2] = mid(self)

  /**
   * Alias for flatmap
   */
  final def >>=[R1 <: R, E1 >: E, A1 <: A, C1](f: B => Http[R1, E1, A1, C1]): Http[R1, E1, A1, C1] =
    self.flatMap(f)

  /**
   * Pipes the output of one app into the other
   */
  final def >>>[R1 <: R, E1 >: E, B1 >: B, C](other: Http[R1, E1, B1, C]): Http[R1, E1, A, C] =
    self andThen other

  /**
   * Runs self but if it fails, runs other, ignoring the result from self.
   */
  final def <>[R1 <: R, E1, A1 <: A, B1 >: B](other: Http[R1, E1, A1, B1]): Http[R1, E1, A1, B1] =
    self orElse other

  /**
   * Composes one Http app with another.
   */
  final def <<<[R1 <: R, E1 >: E, A1 <: A, X](other: Http[R1, E1, X, A1]): Http[R1, E1, X, B] =
    self compose other

  /**
   * Combines two Http into one.
   */
  final def ++[R1 <: R, E1 >: E, A1 <: A, B1 >: B](other: Http[R1, E1, A1, B1]): Http[R1, E1, A1, B1] =
    self defaultWith other

  /**
   * Alias for zipRight
   */
  final def *>[R1 <: R, E1 >: E, A1 <: A, C1](other: Http[R1, E1, A1, C1]): Http[R1, E1, A1, C1] =
    self.zipRight(other)

  /**
   * Returns an http app that submerges the error case of an `Either` into the
   * `Http`. The inverse operation of `Http.either`.
   */
  final def absolve[E1 >: E, C](implicit ev: B <:< Either[E1, C]): Http[R, E1, A, C] =
    self.flatMap(b =>
      ev(b) match {
        case Right(c) => Http.succeed(c)
        case Left(e)  => Http.fail(e)
      },
    )

  /**
   * Named alias for `>>>`
   */
  final def andThen[R1 <: R, E1 >: E, B1 >: B, C](other: Http[R1, E1, B1, C]): Http[R1, E1, A, C] =
    Http.Chain(self, other)

  /**
   * Consumes the input and executes the Http.
   */
  final def apply(a: A): ZIO[R, Option[E], B] = execute(a).toZIO

  /**
   * Makes the app resolve with a constant value
   */
  final def as[C](c: C): Http[R, E, A, C] =
    self *> Http.succeed(c)

  /**
   * Extracts body
   */
<<<<<<< HEAD
  final def body(implicit eb: IsResponse[B], ee: E <:< Throwable): Http[R, Throwable, A, Chunk[Byte]] =
    self.bodyAsByteBuf.mapZIO(buf => ZIO.attempt(Chunk.fromArray(ByteBufUtil.getBytes(buf))))
=======
  final def body(implicit eb: B <:< Response, ee: E <:< Throwable): Http[R, Throwable, A, Chunk[Byte]] =
    self.bodyAsByteBuf.mapZIO(buf => Task(Chunk.fromArray(ByteBufUtil.getBytes(buf))))
>>>>>>> 093b1e84

  /**
   * Extracts body as a string
   */
<<<<<<< HEAD
  final def bodyAsString(implicit eb: IsResponse[B], ee: E <:< Throwable): Http[R, Throwable, A, String] =
    self.bodyAsByteBuf.mapZIO(bytes => ZIO.attempt(bytes.toString(HTTP_CHARSET)))
=======
  final def bodyAsString(implicit eb: B <:< Response, ee: E <:< Throwable): Http[R, Throwable, A, String] =
    self.bodyAsByteBuf.mapZIO(bytes => Task(bytes.toString(HTTP_CHARSET)))
>>>>>>> 093b1e84

  /**
   * Catches all the exceptions that the http app can fail with
   */
  final def catchAll[R1 <: R, E1, A1 <: A, B1 >: B](f: E => Http[R1, E1, A1, B1])(implicit
    @unused ev: CanFail[E],
  ): Http[R1, E1, A1, B1] =
    self.foldHttp(f, Http.die, Http.succeed, Http.empty)

  /**
   * Recovers from all defects with provided function.
   *
   * '''WARNING''': There is no sensible way to recover from defects. This
   * method should be used only at the boundary between `Http` and an external
   * system, to transmit information on a defect for diagnostic or explanatory
   * purposes.
   */
  final def catchAllDefect[R2 <: R, E2 >: E, A2 <: A, B2 >: B](
    h: Throwable => Http[R2, E2, A2, B2],
  ): Http[R2, E2, A2, B2] =
    self.catchSomeDefect { case t => h(t) }

  /**
   * Recovers from all NonFatal Throwables.
   */
  final def catchNonFatalOrDie[R2 <: R, E2 >: E, A2 <: A, B2 >: B](
    h: E => Http[R2, E2, A2, B2],
  )(implicit ev1: CanFail[E], ev2: E <:< Throwable): Http[R2, E2, A2, B2] =
    self.catchSome {
      case e @ NonFatal(_) => h(e)
      case e               => Http.die(e)
    }

  /**
   * Recovers from some or all of the error cases.
   */
  final def catchSome[R1 <: R, E1 >: E, A1 <: A, B1 >: B](f: PartialFunction[E, Http[R1, E1, A1, B1]])(implicit
    ev: CanFail[E],
  ): Http[R1, E1, A1, B1] =
    self.catchAll(e => f.applyOrElse(e, Http.fail[E1]))

  /**
   * Recovers from some or all of the defects with provided partial function.
   *
   * '''WARNING''': There is no sensible way to recover from defects. This
   * method should be used only at the boundary between `Http` and an external
   * system, to transmit information on a defect for diagnostic or explanatory
   * purposes.
   */
  final def catchSomeDefect[R1 <: R, E1 >: E, A1 <: A, B1 >: B](
    pf: PartialFunction[Throwable, Http[R1, E1, A1, B1]],
  ): Http[R1, E1, A1, B1] =
    unrefineWith(pf)(Http.fail).catchAll(e => e)

  /**
   * Collects some of the results of the http and converts it to another type.
   */
  final def collect[R1 <: R, E1 >: E, A1 <: A, B1 >: B, C](pf: PartialFunction[B1, C]): Http[R1, E1, A1, C] =
    self >>> Http.collect(pf)

  final def collectScoped[R1 <: R, E1 >: E, A1 <: A, B1 >: B, C](
    pf: PartialFunction[B1, ZIO[Scope with R1, E1, C]],
  ): Http[R1, E1, A1, C] =
    self >>> Http.collectScoped[B1][R1, E1, C](pf)

  /**
   * Collects some of the results of the http and effectfully converts it to
   * another type.
   */
  final def collectZIO[R1 <: R, E1 >: E, A1 <: A, B1 >: B, C](
    pf: PartialFunction[B1, ZIO[R1, E1, C]],
  ): Http[R1, E1, A1, C] =
    self >>> Http.collectZIO(pf)

  /**
   * Named alias for `<<<`
   */
  final def compose[R1 <: R, E1 >: E, A1 <: A, C1](other: Http[R1, E1, C1, A1]): Http[R1, E1, C1, B] =
    other andThen self

  /**
   * Extracts content-length from the response if available
   */
  final def contentLength(implicit eb: B <:< Response): Http[R, E, A, Option[Long]] =
    headers.map(_.contentLength)

  /**
   * Extracts the value of ContentType header
   */
  final def contentType(implicit eb: B <:< Response): Http[R, E, A, Option[CharSequence]] =
    headerValue(HttpHeaderNames.CONTENT_TYPE)

  /**
   * Transforms the input of the http before passing it on to the current Http
   */
  final def contraFlatMap[X]: PartialContraFlatMap[R, E, A, B, X] = PartialContraFlatMap[R, E, A, B, X](self)

  /**
   * Transforms the input of the http before passing it on to the current Http
   */
  final def contramap[X](xa: X => A): Http[R, E, X, B] = Http.identity[X].map(xa) >>> self

  /**
   * Transforms the input of the http before giving it effectfully
   */
  final def contramapZIO[R1 <: R, E1 >: E, X](xa: X => ZIO[R1, E1, A]): Http[R1, E1, X, B] =
    Http.fromFunctionZIO[X](xa) >>> self

  /**
   * Named alias for `++`
   */
  final def defaultWith[R1 <: R, E1 >: E, A1 <: A, B1 >: B](other: Http[R1, E1, A1, B1]): Http[R1, E1, A1, B1] =
    Http.Combine(self, other)

  /**
   * Delays production of output B for the specified duration of time
   */
  final def delay(duration: Duration): Http[R with Clock, E, A, B] = self.delayAfter(duration)

  /**
   * Delays production of output B for the specified duration of time
   */
  final def delayAfter(duration: Duration): Http[R with Clock, E, A, B] =
    self.mapZIO(b => ZIO.succeed(b).delay(duration))

  /**
   * Delays consumption of input A for the specified duration of time
   */
  final def delayBefore(duration: Duration): Http[R with Clock, E, A, B] =
    self.contramapZIO(a => ZIO.succeed(a).delay(duration))

  /**
   * Returns an http app whose failure and success have been lifted into an
   * `Either`. The resulting app cannot fail, because the failure case has been
   * exposed as part of the `Either` success case.
   */
  final def either(implicit ev: CanFail[E]): Http[R, Nothing, A, Either[E, B]] =
    self.foldHttp(
      e => Http.succeed(Left(e)),
      Http.die,
      b => Http.succeed(Right(b)),
      Http.empty,
    )

  /**
   * Creates a new Http app from another
   */
  final def flatMap[R1 <: R, E1 >: E, A1 <: A, C1](f: B => Http[R1, E1, A1, C1]): Http[R1, E1, A1, C1] = {
    self.foldHttp(Http.fail, Http.die, f, Http.empty)
  }

  /**
   * Flattens an Http app of an Http app
   */
  final def flatten[R1 <: R, E1 >: E, A1 <: A, B1](implicit
    ev: B <:< Http[R1, E1, A1, B1],
  ): Http[R1, E1, A1, B1] = {
    self.flatMap(scala.Predef.identity(_))
  }

  /**
   * Folds over the http app by taking in two functions one for success and one
   * for failure respectively.
   */
  final def foldHttp[R1 <: R, A1 <: A, E1, B1](
    failure: E => Http[R1, E1, A1, B1],
    defect: Throwable => Http[R1, E1, A1, B1],
    success: B => Http[R1, E1, A1, B1],
    empty: Http[R1, E1, A1, B1],
  ): Http[R1, E1, A1, B1] = Http.FoldHttp(self, failure, defect, success, empty)

  /**
   * Extracts the value of the provided header name.
   */
  final def headerValue(name: CharSequence)(implicit eb: B <:< Response): Http[R, E, A, Option[CharSequence]] =
    headers.map(_.headerValue(name))

  /**
   * Extracts the `Headers` from the type `B` if possible
   */
  final def headers(implicit eb: B <:< Response): Http[R, E, A, Headers] = self.map(_.headers)

  /**
   * Transforms the output of the http app
   */
  final def map[C](bc: B => C): Http[R, E, A, C] = self.flatMap(b => Http.succeed(bc(b)))

  /**
   * Transforms the failure of the http app
   */
  final def mapError[E1](ee: E => E1): Http[R, E1, A, B] =
    self.foldHttp(e => Http.fail(ee(e)), Http.die, Http.succeed, Http.empty)

  /**
   * Transforms the output of the http effectfully
   */
  final def mapZIO[R1 <: R, E1 >: E, C](bFc: B => ZIO[R1, E1, C]): Http[R1, E1, A, C] =
    self >>> Http.fromFunctionZIO(bFc)

  /**
   * Named alias for @@
   */
  final def middleware[R1 <: R, E1 >: E, A1 <: A, B1 >: B, A2, B2](
    mid: Middleware[R1, E1, A1, B1, A2, B2],
  ): Http[R1, E1, A2, B2] = Http.RunMiddleware(self, mid)

  /**
   * Executes this app, skipping the error but returning optionally the success.
   */
  final def option(implicit ev: CanFail[E]): Http[R, Nothing, A, Option[B]] =
    self.foldHttp(
      _ => Http.succeed(None),
      Http.die,
      b => Http.succeed(Some(b)),
      Http.empty,
    )

  /**
   * Converts an option on errors into an option on values.
   */
  final def optional[E1](implicit ev: E <:< Option[E1]): Http[R, E1, A, Option[B]] =
    self.foldHttp(
      ev(_) match {
        case Some(e) => Http.fail(e)
        case None    => Http.succeed(None)
      },
      Http.die,
      b => Http.succeed(Some(b)),
      Http.empty,
    )

  /**
   * Translates app failure into death of the app, making all failures unchecked
   * and not a part of the type of the app.
   */
  final def orDie(implicit ev1: E <:< Throwable, ev2: CanFail[E]): Http[R, Nothing, A, B] =
    orDieWith(ev1)

  /**
   * Keeps none of the errors, and terminates the http app with them, using the
   * specified function to convert the `E` into a `Throwable`.
   */
  final def orDieWith(f: E => Throwable)(implicit ev: CanFail[E]): Http[R, Nothing, A, B] =
    self.foldHttp(e => Http.die(f(e)), Http.die, Http.succeed, Http.empty)

  /**
   * Named alias for `<>`
   */
  final def orElse[R1 <: R, E1, A1 <: A, B1 >: B](other: Http[R1, E1, A1, B1]): Http[R1, E1, A1, B1] =
    self.catchAll(_ => other)

  /**
   * Provide part of the environment to HTTP that is not part of ZEnv
   */
  final def provideCustomLayer[E1 >: E, R1](
    layer: ZLayer[ZEnv, E1, R1],
  )(implicit ev: ZEnv with R1 <:< R, tagged: Tag[R1]): Http[ZEnv, E1, A, B] =
    Http.fromOptionFunction[A](a => self(a).provideCustomLayer(layer.mapError(Option(_))))

  /**
   * Provides the environment to Http.
   */
  final def provideEnvironment(r: ZEnvironment[R]): Http[Any, E, A, B] =
    Http.fromOptionFunction[A](a => self(a).provideEnvironment(r))

  /**
   * Provides layer to Http.
   */
  final def provideLayer[E1 >: E, R0](
    layer: ZLayer[R0, E1, R],
  ): Http[R0, E1, A, B] =
    Http.fromOptionFunction[A](a => self(a).provideLayer(layer.mapError(Option(_))))

  /**
   * Provides some of the environment to Http.
   */
  final def provideSomeEnvironment[R1](
    r: ZEnvironment[R1] => ZEnvironment[R],
  ): Http[R1, E, A, B] =
    Http.fromOptionFunction[A](a => self(a).provideSomeEnvironment(r))

  /**
   * Provides some of the environment to Http leaving the remainder `R0`.
   */
  final def provideSomeLayer[R0, R1, E1 >: E](
    layer: ZLayer[R0, E1, R1],
  )(implicit ev: R0 with R1 <:< R, tagged: Tag[R1]): Http[R0, E1, A, B] =
    Http.fromOptionFunction[A](a => self(a).provideSomeLayer(layer.mapError(Option(_))))

  /**
   * Performs a race between two apps
   */
  final def race[R1 <: R, E1 >: E, A1 <: A, B1 >: B](other: Http[R1, E1, A1, B1]): Http[R1, E1, A1, B1] =
    Http.Race(self, other)

  /**
   * Keeps some of the errors, and terminates the http app with the rest.
   */
  final def refineOrDie[E1](
    pf: PartialFunction[E, E1],
  )(implicit ev1: E <:< Throwable, ev2: CanFail[E]): Http[R, E1, A, B] =
    refineOrDieWith(pf)(ev1)

  /**
   * Keeps some of the errors, and terminates the http app with the rest, using
   * the specified function to convert the `E` into a `Throwable`.
   */
  final def refineOrDieWith[E1](pf: PartialFunction[E, E1])(f: E => Throwable)(implicit
    ev: CanFail[E],
  ): Http[R, E1, A, B] =
    self.catchAll(err => (pf lift err).fold[Http[R, E1, A, B]](Http.die(f(err)))(Http.fail))

  /**
   * Extracts `Status` from the type `B` is possible.
   */
  final def status(implicit ev: B <:< Response): Http[R, E, A, Status] = self.map(_.status)

  /**
   * Returns an Http that peeks at the success of this Http.
   */
  final def tap[R1 <: R, E1 >: E, A1 <: A](f: B => Http[R1, E1, Any, Any]): Http[R1, E1, A, B] =
    self.flatMap(v => f(v).as(v))

  /**
   * Returns an Http that peeks at the success, failed, defective or empty value
   * of this Http.
   */
  final def tapAll[R1 <: R, E1 >: E](
    failure: E => Http[R1, E1, Any, Any],
    defect: Throwable => Http[R1, E1, Any, Any],
    success: B => Http[R1, E1, Any, Any],
    empty: Http[R1, E1, Any, Any],
  ): Http[R1, E1, A, B] =
    self.foldHttp(
      e => failure(e) *> Http.fail(e),
      d => defect(d) *> Http.die(d),
      x => success(x) *> Http.succeed(x),
      empty *> Http.empty,
    )

  /**
   * Returns an Http that effectfully peeks at the success, failed, defective or
   * empty value of this Http.
   */
  final def tapAllZIO[R1 <: R, E1 >: E](
    failure: E => ZIO[R1, E1, Any],
    defect: Throwable => ZIO[R1, E1, Any],
    success: B => ZIO[R1, E1, Any],
    empty: ZIO[R1, E1, Any],
  ): Http[R1, E1, A, B] =
    tapAll(
      e => Http.fromZIO(failure(e)),
      d => Http.fromZIO(defect(d)),
      x => Http.fromZIO(success(x)),
      Http.fromZIO(empty),
    )

  /**
   * Returns an Http that peeks at the failure of this Http.
   */
  final def tapError[R1 <: R, E1 >: E](f: E => Http[R1, E1, Any, Any]): Http[R1, E1, A, B] =
    self.foldHttp(
      e => f(e) *> Http.fail(e),
      Http.die,
      Http.succeed,
      Http.empty,
    )

  /**
   * Returns an Http that effectfully peeks at the failure of this Http.
   */
  final def tapErrorZIO[R1 <: R, E1 >: E](f: E => ZIO[R1, E1, Any]): Http[R1, E1, A, B] =
    self.tapError(e => Http.fromZIO(f(e)))

  /**
   * Returns an Http that effectfully peeks at the success of this Http.
   */
  final def tapZIO[R1 <: R, E1 >: E](f: B => ZIO[R1, E1, Any]): Http[R1, E1, A, B] =
    self.tap(v => Http.fromZIO(f(v)))

  /**
   * Takes some defects and converts them into failures.
   */
  final def unrefine[E1 >: E](pf: PartialFunction[Throwable, E1]): Http[R, E1, A, B] =
    unrefineWith(pf)(e => e)

  /**
   * Takes some defects and converts them into failures.
   */
  final def unrefineTo[E1 >: E: ClassTag]: Http[R, E1, A, B] =
    unrefine { case e: E1 => e }

  /**
   * Takes some defects and converts them into failures, using the specified
   * function to convert the `E` into an `E1`.
   */
  final def unrefineWith[E1](pf: PartialFunction[Throwable, E1])(f: E => E1): Http[R, E1, A, B] =
    self.foldHttp(
      e => Http.fail(f(e)),
      d => if (pf.isDefinedAt(d)) Http.fail(pf(d)) else Http.die(d),
      Http.succeed,
      Http.empty,
    )

  /**
   * Unwraps an Http that returns a ZIO of Http
   */
  final def unwrap[R1 <: R, E1 >: E, C](implicit ev: B <:< ZIO[R1, E1, C]): Http[R1, E1, A, C] =
    self.flatMap(Http.fromZIO(_))

  /**
   * Applies Http based only if the condition function evaluates to true
   */
  final def when[A2 <: A](f: A2 => Boolean): Http[R, E, A2, B] =
    Http.When(f, self)

  /**
   * Widens the type of the output
   */
  final def widen[E1, B1](implicit e: E <:< E1, b: B <:< B1): Http[R, E1, A, B1] =
    self.asInstanceOf[Http[R, E1, A, B1]]

  /**
   * Combines the two apps and returns the result of the one on the right
   */
  final def zipRight[R1 <: R, E1 >: E, A1 <: A, C1](other: Http[R1, E1, A1, C1]): Http[R1, E1, A1, C1] =
    self.flatMap(_ => other)

  /**
   * Extracts body as a ByteBuf
   */
  private[zhttp] final def bodyAsByteBuf(implicit
    eb: B <:< Response,
    ee: E <:< Throwable,
  ): Http[R, Throwable, A, ByteBuf] =
    self.widen[Throwable, B].mapZIO(_.bodyAsByteBuf)

  /**
   * Evaluates the app and returns an HExit that can be resolved further
   *
   * NOTE: `execute` is not a stack-safe method for performance reasons. Unlike
   * ZIO, there is no reason why the execute should be stack safe. The
   * performance improves quite significantly if no additional heap allocations
   * are required this way.
   */
  final private[zhttp] def execute(a: A): HExit[R, E, B] =
    self match {

      case Http.Empty                     => HExit.empty
      case Http.Identity                  => HExit.succeed(a.asInstanceOf[B])
      case Succeed(b)                     => HExit.succeed(b)
      case Fail(e)                        => HExit.fail(e)
      case Die(e)                         => HExit.die(e)
      case Attempt(a)                     =>
        try { HExit.succeed(a()) }
        catch { case e: Throwable => HExit.fail(e.asInstanceOf[E]) }
      case FromFunctionHExit(f)           =>
        try { f(a) }
        catch { case e: Throwable => HExit.die(e) }
      case FromHExit(h)                   => h
      case Chain(self, other)             => self.execute(a).flatMap(b => other.execute(b))
      case Race(self, other)              =>
        (self.execute(a), other.execute(a)) match {
          case (HExit.Effect(self), HExit.Effect(other)) =>
            Http.fromOptionFunction[Any](_ => self.raceFirst(other)).execute(a)
          case (HExit.Effect(_), other)                  => other
          case (self, _)                                 => self
        }
      case FoldHttp(self, ee, df, bb, dd) =>
        try {
          self.execute(a).foldExit(ee(_).execute(a), df(_).execute(a), bb(_).execute(a), dd.execute(a))
        } catch {
          case e: Throwable => HExit.die(e)
        }

      case RunMiddleware(app, mid) =>
        try {
          mid(app).execute(a)
        } catch {
          case e: Throwable => HExit.die(e)
        }

      case When(f, other) =>
        try {
          if (f(a)) other.execute(a) else HExit.empty
        } catch {
          case e: Throwable => HExit.die(e)
        }

      case Combine(self, other) => {
        self.execute(a) match {
          case HExit.Empty            => other.execute(a)
          case exit: HExit.Success[_] => exit.asInstanceOf[HExit[R, E, B]]
          case exit: HExit.Failure[_] => exit.asInstanceOf[HExit[R, E, B]]
          case exit: HExit.Die        => exit
          case exit @ HExit.Effect(_) => exit.defaultWith(other.execute(a)).asInstanceOf[HExit[R, E, B]]
        }
      }
    }
}

object Http {

  implicit final class HttpAppSyntax[-R, +E](val http: HttpApp[R, E]) extends HeaderModifier[HttpApp[R, E]] {
    self =>

    /**
     * Patches the response produced by the app
     */
    def patch(patch: Patch): HttpApp[R, E] = http.map(patch(_))

    /**
     * Overwrites the method in the incoming request
     */
    def setMethod(method: Method): HttpApp[R, E] = http.contramap[Request](_.setMethod(method))

    /**
     * Overwrites the path in the incoming request
     */
    def setPath(path: Path): HttpApp[R, E] = http.contramap[Request](_.setPath(path))

    /**
     * Sets the status in the response produced by the app
     */
    def setStatus(status: Status): HttpApp[R, E] = patch(Patch.setStatus(status))

    /**
     * Overwrites the url in the incoming request
     */
    def setUrl(url: URL): HttpApp[R, E] = http.contramap[Request](_.setUrl(url))

    /**
     * Updates the response headers using the provided function
     */
    override def updateHeaders(update: Headers => Headers): HttpApp[R, E] = http.map(_.updateHeaders(update))

    /**
     * Applies Http based on the path
     */
    def whenPathEq(p: Path): HttpApp[R, E] = http.whenPathEq(p.toString)

    /**
     * Applies Http based on the path as string
     */
    def whenPathEq(p: String): HttpApp[R, E] = http.when(_.unsafeEncode.uri().contentEquals(p))

    private[zhttp] def compile[R1 <: R](
      zExec: HttpRuntime[R1],
      settings: Server.Config[R1, Throwable],
      serverTimeGenerator: ServerTime,
    )(implicit
      evE: E <:< Throwable,
    ): ChannelHandler =
      Handler(http.asInstanceOf[HttpApp[R1, Throwable]], zExec, settings, serverTimeGenerator)
  }

  /**
   * Equivalent to `Http.succeed`
   */
  def apply[B](b: B): Http[Any, Nothing, Any, B] = Http.succeed(b)

  /**
   * Attempts to create an Http that succeeds with the provided value, capturing
   * all exceptions on it's way.
   */
  def attempt[A](a: => A): Http[Any, Throwable, Any, A] = Attempt(() => a)

  /**
   * Creates an HTTP app which always responds with a 400 status code.
   */
  def badRequest(msg: String): HttpApp[Any, Nothing] = Http.error(HttpError.BadRequest(msg))

  /**
   * Creates an HTTP app which accepts a request and produces response.
   */
  def collect[A]: Http.PartialCollect[A] = Http.PartialCollect(())

  /**
   * Create an HTTP app from a partial function from A to HExit[R,E,B]
   */
  def collectHExit[A]: Http.PartialCollectHExit[A] = Http.PartialCollectHExit(())

  /**
   * Create an HTTP app from a partial function from A to Http[R,E,A,B]
   */
  def collectHttp[A]: Http.PartialCollectHttp[A] = Http.PartialCollectHttp(())

  /**
   * Creates an Http app which accepts a request and produces response from a
   * scoped resource
   */
  def collectScoped[A]: Http.PartialCollectScoped[A] = Http.PartialCollectScoped(())

  /**
   * Creates an HTTP app which accepts a request and produces response
   * effectfully.
   */
  def collectZIO[A]: Http.PartialCollectZIO[A] = Http.PartialCollectZIO(())

  /**
   * Combines multiple Http apps into one
   */
  def combine[R, E, A, B](i: Iterable[Http[R, E, A, B]]): Http[R, E, A, B] =
    i.reduce(_.defaultWith(_))

  /**
   * Returns an http app that dies with the specified `Throwable`. This method
   * can be used for terminating an app because a defect has been detected in
   * the code. Terminating an http app leads to aborting handling of an HTTP
   * request and responding with 500 Internal Server Error.
   */
  def die(t: Throwable): UHttp[Any, Nothing] =
    Http.Die(t)

  /**
   * Returns an app that dies with a `RuntimeException` having the specified
   * text message. This method can be used for terminating a HTTP request
   * because a defect has been detected in the code.
   */
  def dieMessage(message: => String): UHttp[Any, Nothing] =
    die(new RuntimeException(message))

  /**
   * Creates an empty Http value
   */
  def empty: Http[Any, Nothing, Any, Nothing] = Http.Empty

  /**
   * Creates an HTTP app with HttpError.
   */
  def error(cause: HttpError): HttpApp[Any, Nothing] = Http.response(Response.fromHttpError(cause))

  /**
   * Creates an Http app that responds with 500 status code
   */
  def error(msg: String): HttpApp[Any, Nothing] = Http.error(HttpError.InternalServerError(msg))

  /**
   * Creates an Http that always fails
   */
  def fail[E](e: E): Http[Any, E, Any, Nothing] = Http.Fail(e)

  /**
   * Flattens an Http app of an Http app
   */
  def flatten[R, E, A, B](http: Http[R, E, A, Http[R, E, A, B]]): Http[R, E, A, B] =
    http.flatten

  /**
   * Flattens an Http app of an that returns an effectful response
   */
  def flattenZIO[R, E, A, B](http: Http[R, E, A, ZIO[R, E, B]]): Http[R, E, A, B] =
    http.flatMap(Http.fromZIO)

  /**
   * Creates an Http app that responds with 403 - Forbidden status code
   */
  def forbidden(msg: String): HttpApp[Any, Nothing] = Http.error(HttpError.Forbidden(msg))

  /**
   * Creates an Http app which always responds the provided data and a 200
   * status code
   */
  def fromData(data: HttpData): HttpApp[Any, Nothing] = response(Response(data = data))

  /**
   * Lifts an `Either` into a `Http` value.
   */
  def fromEither[E, A](v: Either[E, A]): Http[Any, E, Any, A] =
    v.fold(Http.fail, Http.succeed)

  /**
   * Creates an Http app from the contents of a file.
   */
  def fromFile(file: => java.io.File): HttpApp[Any, Throwable] = Http.fromFileZIO(ZIO.attempt(file))

  /**
   * Creates an Http app from the contents of a file which is produced from an
   * effect. The operator automatically adds the content-length and content-type
   * headers if possible.
   */
  def fromFileZIO[R](fileZIO: ZIO[R, Throwable, java.io.File]): HttpApp[R, Throwable] = {
    val response: ZIO[R, Throwable, HttpApp[R, Throwable]] =
      fileZIO.flatMap { file =>
        ZIO.attempt {
          if (file.isFile) {
            val length   = Headers.contentLength(file.length())
            val response = Response(headers = length, data = HttpData.fromFile(file))
            val pathName = file.toPath.toString

            // Extract file extension
            val ext = pathName.lastIndexOf(".") match {
              case -1 => None
              case i  => Some(pathName.substring(i + 1))
            }

            // Set MIME type in the response headers. This is only relevant in
            // case of RandomAccessFile transfers as browsers use the MIME type,
            // not the file extension, to determine how to process a URL.
            // {{{<a href="MSDN Doc">https://developer.mozilla.org/en-US/docs/Web/HTTP/Headers/Content-Type</a>}}}
            Http.succeed(ext.flatMap(MediaType.forFileExtension).fold(response)(response.withMediaType))
          } else Http.empty
        }
      }

    Http.fromZIO(response).flatten
  }

  /**
   * Creates a Http from a pure function
   */
  def fromFunction[A]: PartialFromFunction[A] = new PartialFromFunction[A](())

  /**
   * Creates a Http from an pure function from A to HExit[R,E,B]
   */
  def fromFunctionHExit[A]: PartialFromFunctionHExit[A] = new PartialFromFunctionHExit[A](())

  /**
   * Creates a Http from an effectful pure function
   */
  def fromFunctionZIO[A]: PartialFromFunctionZIO[A] = new PartialFromFunctionZIO[A](())

  /**
   * Creates a Http from HExit[R,E,B]
   */
  def fromHExit[R, E, B](h: HExit[R, E, B]): Http[R, E, Any, B] = FromHExit(h)

  /**
   * Lifts an `Option` into a `Http` value.
   */
  def fromOption[A](v: Option[A]): Http[Any, Option[Nothing], Any, A] =
    v.fold[Http[Any, Option[Nothing], Any, A]](Http.fail(None))(Http.succeed)

  /**
   * Creates an `Http` from a function that takes a value of type `A` and
   * returns with a `ZIO[R, Option[E], B]`. The returned effect can fail with a
   * `None` to signal "not found" to the backend.
   */
  def fromOptionFunction[A]: PartialFromOptionFunction[A] = new PartialFromOptionFunction(())

  /**
   * Creates an HTTP that can serve files on the give path.
   */
  def fromPath(head: String, tail: String*): HttpApp[Any, Throwable] =
    Http.fromFile(Paths.get(head, tail: _*).toFile)

  /**
   * Creates an Http app from a resource path
   */
  def fromResource(path: String): HttpApp[Any, Throwable] =
    Http.getResource(path).flatMap(url => Http.fromFile(new File(url.getPath)))

  /**
   * Creates a Http that always succeeds with a 200 status code and the provided
   * ZStream as the body
   */
  def fromStream[R](stream: ZStream[R, Throwable, String], charset: Charset = HTTP_CHARSET): HttpApp[R, Nothing] =
    Http
      .fromZIO(ZIO.environment[R].map(r => Http.fromData(HttpData.fromStream(stream.provideEnvironment(r), charset))))
      .flatten

  /**
   * Creates a Http that always succeeds with a 200 status code and the provided
   * ZStream as the body
   */
  def fromStream[R](stream: ZStream[R, Throwable, Byte]): HttpApp[R, Nothing] =
    Http.fromZIO(ZIO.environment[R].map(r => Http.fromData(HttpData.fromStream(stream.provideEnvironment(r))))).flatten

  /**
   * Converts a ZIO to an Http type
   */
  def fromZIO[R, E, B](effect: ZIO[R, E, B]): Http[R, E, Any, B] = Http.fromFunctionZIO(_ => effect)

  /**
   * Attempts to retrieve files from the classpath.
   */
  def getResource(path: String): Http[Any, Throwable, Any, net.URL] =
    Http
      .fromZIO(attemptBlockingIO(getClass.getClassLoader.getResource(path)))
      .flatMap { resource => if (resource == null) Http.empty else Http.succeed(resource) }

  /**
   * Attempts to retrieve files from the classpath.
   */
  def getResourceAsFile(path: String): Http[Any, Throwable, Any, File] =
    Http.getResource(path).map(url => new File(url.getPath))

  /**
   * Creates an HTTP app which always responds with the provided Html page.
   */
  def html(view: Html): HttpApp[Any, Nothing] = Http.response(Response.html(view))

  /**
   * Creates a pass thru Http instance
   */
  def identity[A]: Http[Any, Nothing, A, A] = Http.Identity

  /**
   * Creates an HTTP app which always responds with a 405 status code.
   */
  def methodNotAllowed(msg: String): HttpApp[Any, Nothing] = Http.error(HttpError.MethodNotAllowed(msg))

  /**
   * Creates an Http app that fails with a NotFound exception.
   */
  def notFound: HttpApp[Any, Nothing] =
    Http.fromFunction[Request](req => Http.error(HttpError.NotFound(req.url.path))).flatten

  /**
   * Creates an HTTP app which always responds with a 200 status code.
   */
  def ok: HttpApp[Any, Nothing] = status(Status.Ok)

  /**
   * Creates an Http app which always responds with the same value.
   */
  def response(response: Response): Http[Any, Nothing, Any, Response] = Http.succeed(response)

  /**
   * Converts a ZIO to an Http app type
   */
  def responseZIO[R, E](res: ZIO[R, E, Response]): HttpApp[R, E] = Http.fromZIO(res)

  /**
   * Creates an Http that delegates to other Https.
   */
  def route[A]: Http.PartialRoute[A] = Http.PartialRoute(())

  /**
   * Creates an HTTP app which always responds with the same status code and
   * empty data.
   */
  def status(code: Status): HttpApp[Any, Nothing] = Http.succeed(Response(code))

  /**
   * Creates an Http that always returns the same response and never fails.
   */
  def succeed[B](b: B): Http[Any, Nothing, Any, B] = Http.Succeed(b)

  /**
   * Creates an Http app which responds with an Html page using the built-in
   * template.
   */
  def template(heading: String)(view: Html): HttpApp[Any, Nothing] =
    Http.response(Response.html(Template.container(heading)(view)))

  /**
   * Creates an Http app which always responds with the same plain text.
   */
  def text(str: String, charset: Charset = HTTP_CHARSET): HttpApp[Any, Nothing] =
    Http.succeed(Response.text(str, charset))

  /**
   * Creates an Http app that responds with a 408 status code after the provided
   * time duration
   */
  def timeout(duration: Duration): HttpApp[Clock, Nothing] = Http.status(Status.RequestTimeout).delay(duration)

  /**
   * Creates an HTTP app which always responds with a 413 status code.
   */
  def tooLarge: HttpApp[Any, Nothing] = Http.status(Status.RequestEntityTooLarge)

  // Ctor Help
  final case class PartialCollectZIO[A](unit: Unit) extends AnyVal {
    def apply[R, E, B](pf: PartialFunction[A, ZIO[R, E, B]]): Http[R, E, A, B] =
      Http.collect[A] { case a if pf.isDefinedAt(a) => Http.fromZIO(pf(a)) }.flatten
  }

  final case class PartialCollectScoped[A](unit: Unit) extends AnyVal {
    def apply[R, E, B](pf: PartialFunction[A, ZIO[Scope with R, E, B]]): Http[R, E, A, B] =
      Http.collect[A] { case a if pf.isDefinedAt(a) => Http.fromZIO(ZIO.scoped[R](pf(a))) }.flatten
  }

  final case class PartialCollect[A](unit: Unit) extends AnyVal {
    def apply[B](pf: PartialFunction[A, B]): Http[Any, Nothing, A, B] = {
      FromFunctionHExit(pf.lift(_) match {
        case Some(value) => HExit.succeed(value)
        case None        => HExit.Empty
      })
    }
  }

  final case class PartialCollectHttp[A](unit: Unit) extends AnyVal {
    def apply[R, E, B](pf: PartialFunction[A, Http[R, E, A, B]]): Http[R, E, A, B] =
      Http.collect[A](pf).flatten
  }

  final case class PartialCollectHExit[A](unit: Unit) extends AnyVal {
    def apply[R, E, B](pf: PartialFunction[A, HExit[R, E, B]]): Http[R, E, A, B] =
      FromFunctionHExit(a => if (pf.isDefinedAt(a)) pf(a) else HExit.empty)
  }

  final case class PartialRoute[A](unit: Unit) extends AnyVal {
    def apply[R, E, B](pf: PartialFunction[A, Http[R, E, A, B]]): Http[R, E, A, B] =
      Http.collect[A] { case r if pf.isDefinedAt(r) => pf(r) }.flatten
  }

  final case class PartialContraFlatMap[-R, +E, -A, +B, X](self: Http[R, E, A, B]) extends AnyVal {
    def apply[R1 <: R, E1 >: E](xa: X => Http[R1, E1, Any, A]): Http[R1, E1, X, B] =
      Http.identity[X].flatMap(xa) >>> self
  }

  final class PartialFromOptionFunction[A](val unit: Unit) extends AnyVal {
    def apply[R, E, B](f: A => ZIO[R, Option[E], B]): Http[R, E, A, B] = Http
      .collectZIO[A] { case a =>
<<<<<<< HEAD
        f(a).map(Http.succeed(_)).catchAll {
          case Some(error) => ZIO.succeed(Http.fail(error))
          case None        => ZIO.succeed(Http.empty)
        }
=======
        f(a)
          .map(Http.succeed)
          .catchAll {
            case Some(error) => UIO(Http.fail(error))
            case None        => UIO(Http.empty)
          }
          .catchAllDefect(defect => UIO(Http.die(defect)))
>>>>>>> 093b1e84
      }
      .flatten
  }

  final class PartialFromFunction[A](val unit: Unit) extends AnyVal {
    def apply[B](f: A => B): Http[Any, Nothing, A, B] = Http.identity[A].map(f)
  }

  final class PartialFromFunctionZIO[A](val unit: Unit) extends AnyVal {
    def apply[R, E, B](f: A => ZIO[R, E, B]): Http[R, E, A, B] = FromFunctionHExit(a => HExit.fromZIO(f(a)))
  }

  final class PartialFromFunctionHExit[A](val unit: Unit) extends AnyVal {
    def apply[R, E, B](f: A => HExit[R, E, B]): Http[R, E, A, B] = FromFunctionHExit(f)
  }

  private final case class Succeed[B](b: B) extends Http[Any, Nothing, Any, B]

  private final case class Race[R, E, A, B](self: Http[R, E, A, B], other: Http[R, E, A, B]) extends Http[R, E, A, B]

  private final case class Fail[E](e: E) extends Http[Any, E, Any, Nothing]

  private final case class Die(t: Throwable) extends Http[Any, Nothing, Any, Nothing]

  private final case class FromFunctionHExit[R, E, A, B](f: A => HExit[R, E, B]) extends Http[R, E, A, B]

  private final case class Chain[R, E, A, B, C](self: Http[R, E, A, B], other: Http[R, E, B, C])
      extends Http[R, E, A, C]

  private final case class FoldHttp[R, E, EE, A, B, BB](
    self: Http[R, E, A, B],
    failure: E => Http[R, EE, A, BB],
    defect: Throwable => Http[R, EE, A, BB],
    success: B => Http[R, EE, A, BB],
    empty: Http[R, EE, A, BB],
  ) extends Http[R, EE, A, BB]

  private final case class RunMiddleware[R, E, A1, B1, A2, B2](
    http: Http[R, E, A1, B1],
    mid: Middleware[R, E, A1, B1, A2, B2],
  ) extends Http[R, E, A2, B2]

  private case class Attempt[A](a: () => A) extends Http[Any, Nothing, Any, A]

  private final case class Combine[R, E, EE, A, B, BB](
    self: Http[R, E, A, B],
    other: Http[R, EE, A, BB],
  ) extends Http[R, EE, A, BB]

  private final case class FromHExit[R, E, B](h: HExit[R, E, B]) extends Http[R, E, Any, B]

  private final case class When[R, E, A, B](f: A => Boolean, other: Http[R, E, A, B]) extends Http[R, E, A, B]

  private case object Empty extends Http[Any, Nothing, Any, Nothing]

  private case object Identity extends Http[Any, Nothing, Any, Nothing]
}<|MERGE_RESOLUTION|>--- conflicted
+++ resolved
@@ -102,24 +102,14 @@
   /**
    * Extracts body
    */
-<<<<<<< HEAD
-  final def body(implicit eb: IsResponse[B], ee: E <:< Throwable): Http[R, Throwable, A, Chunk[Byte]] =
+  final def body(implicit eb: B <:< Response, ee: E <:< Throwable): Http[R, Throwable, A, Chunk[Byte]] =
     self.bodyAsByteBuf.mapZIO(buf => ZIO.attempt(Chunk.fromArray(ByteBufUtil.getBytes(buf))))
-=======
-  final def body(implicit eb: B <:< Response, ee: E <:< Throwable): Http[R, Throwable, A, Chunk[Byte]] =
-    self.bodyAsByteBuf.mapZIO(buf => Task(Chunk.fromArray(ByteBufUtil.getBytes(buf))))
->>>>>>> 093b1e84
 
   /**
    * Extracts body as a string
    */
-<<<<<<< HEAD
-  final def bodyAsString(implicit eb: IsResponse[B], ee: E <:< Throwable): Http[R, Throwable, A, String] =
+  final def bodyAsString(implicit eb: B <:< Response, ee: E <:< Throwable): Http[R, Throwable, A, String] =
     self.bodyAsByteBuf.mapZIO(bytes => ZIO.attempt(bytes.toString(HTTP_CHARSET)))
-=======
-  final def bodyAsString(implicit eb: B <:< Response, ee: E <:< Throwable): Http[R, Throwable, A, String] =
-    self.bodyAsByteBuf.mapZIO(bytes => Task(bytes.toString(HTTP_CHARSET)))
->>>>>>> 093b1e84
 
   /**
    * Catches all the exceptions that the http app can fail with
@@ -1027,20 +1017,13 @@
   final class PartialFromOptionFunction[A](val unit: Unit) extends AnyVal {
     def apply[R, E, B](f: A => ZIO[R, Option[E], B]): Http[R, E, A, B] = Http
       .collectZIO[A] { case a =>
-<<<<<<< HEAD
-        f(a).map(Http.succeed(_)).catchAll {
-          case Some(error) => ZIO.succeed(Http.fail(error))
-          case None        => ZIO.succeed(Http.empty)
-        }
-=======
         f(a)
           .map(Http.succeed)
           .catchAll {
-            case Some(error) => UIO(Http.fail(error))
-            case None        => UIO(Http.empty)
+            case Some(error) => ZIO.succeed(Http.fail(error))
+            case None        => ZIO.succeed(Http.empty)
           }
-          .catchAllDefect(defect => UIO(Http.die(defect)))
->>>>>>> 093b1e84
+          .catchAllDefect(defect => ZIO.succeed(Http.die(defect)))
       }
       .flatten
   }
