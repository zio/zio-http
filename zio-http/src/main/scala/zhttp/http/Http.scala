--- conflicted
+++ resolved
@@ -137,15 +137,12 @@
     headers.map(_.contentLength)
 
   /**
-<<<<<<< HEAD
-=======
    * Extracts the value of ContentType header
    */
   final def contentType(implicit eb: IsResponse[B]): Http[R, E, A, Option[CharSequence]] =
     headerValue(HttpHeaderNames.CONTENT_TYPE)
 
   /**
->>>>>>> f632f58a
    * Transforms the input of the http before passing it on to the current Http
    */
   final def contraFlatMap[X]: PartialContraFlatMap[R, E, A, B, X] = PartialContraFlatMap[R, E, A, B, X](self)
@@ -236,7 +233,6 @@
    */
   final def mapZIO[R1 <: R, E1 >: E, C](bFc: B => ZIO[R1, E1, C]): Http[R1, E1, A, C] =
     self >>> Http.fromFunctionZIO(bFc)
-<<<<<<< HEAD
 
   /**
    * Named alias for @@
@@ -244,26 +240,12 @@
   final def middleware[R1 <: R, E1 >: E, A1 <: A, B1 >: B, A2, B2](
     mid: Middleware[R1, E1, A1, B1, A2, B2],
   ): Http[R1, E1, A2, B2] = Http.RunMiddleware(self, mid)
-=======
->>>>>>> f632f58a
-
-  /**
-   * Named alias for @@
-   */
-  final def middleware[R1 <: R, E1 >: E, A1 <: A, B1 >: B, A2, B2](
-    mid: Middleware[R1, E1, A1, B1, A2, B2],
-  ): Http[R1, E1, A2, B2] = Http.RunMiddleware(self, mid)
 
   /**
    * Named alias for `<>`
    */
-<<<<<<< HEAD
-  final def provideEnvironment(r: ZEnvironment[R])(implicit ev: NeedsEnv[R]): Http[Any, E, A, B] =
-    Http.fromOptionFunction[A](a => self(a).provideEnvironment(r))
-=======
   final def orElse[R1 <: R, E1, A1 <: A, B1 >: B](other: Http[R1, E1, A1, B1]): Http[R1, E1, A1, B1] =
     self.catchAll(_ => other)
->>>>>>> f632f58a
 
   /**
    * Provide part of the environment to HTTP that is not part of ZEnv
@@ -276,8 +258,8 @@
   /**
    * Provides the environment to Http.
    */
-  final def provideEnvironment(r: R)(implicit ev: NeedsEnv[R]): Http[Any, E, A, B] =
-    Http.fromOptionFunction[A](a => self(a).provide(r))
+  final def provideEnvironment(r: ZEnvironment[R])(implicit ev: NeedsEnv[R]): Http[Any, E, A, B] =
+    Http.fromOptionFunction[A](a => self(a).provideEnvironment(r))
 
   /**
    * Provides layer to Http.
@@ -290,15 +272,10 @@
   /**
    * Provides some of the environment to Http.
    */
-<<<<<<< HEAD
   final def provideSomeEnvironment[R1](r: ZEnvironment[R1] => ZEnvironment[R])(implicit
     ev: NeedsEnv[R],
   ): Http[R1, E, A, B] =
     Http.fromOptionFunction[A](a => self(a).provideSomeEnvironment(r))
-=======
-  final def provideSomeEnvironment[R1 <: R](r: R1 => R)(implicit ev: NeedsEnv[R]): Http[R1, E, A, B] =
-    Http.fromOptionFunction[A](a => self(a).provideSome(r))
->>>>>>> f632f58a
 
   /**
    * Provides some of the environment to Http leaving the remainder `R0`.
@@ -414,16 +391,6 @@
    */
   final private[zhttp] def execute(a: A): HExit[R, E, B] =
     self match {
-<<<<<<< HEAD
-      case Http.Empty         => HExit.empty
-      case Http.Identity      => HExit.succeed(a.asInstanceOf[B])
-      case Succeed(b)         => HExit.succeed(b)
-      case Fail(e)            => HExit.fail(e)
-      case FromFunctionZIO(f) => HExit.fromZIO(f(a))
-      case Collect(pf)        => if (pf.isDefinedAt(a)) HExit.succeed(pf(a)) else HExit.empty
-      case Chain(self, other) => self.execute(a).flatMap(b => other.execute(b))
-      case Race(self, other)  =>
-=======
 
       case Http.Empty                 => HExit.empty
       case Http.Identity              => HExit.succeed(a.asInstanceOf[B])
@@ -435,7 +402,6 @@
       case FromFunctionHExit(f)       => f(a)
       case Chain(self, other)         => self.execute(a).flatMap(b => other.execute(b))
       case Race(self, other)          =>
->>>>>>> f632f58a
         (self.execute(a), other.execute(a)) match {
           case (HExit.Effect(self), HExit.Effect(other)) =>
             Http.fromOptionFunction[Any](_ => self.raceFirst(other)).execute(a)
@@ -500,15 +466,12 @@
   def apply[B](b: B): Http[Any, Nothing, Any, B] = Http.succeed(b)
 
   /**
-<<<<<<< HEAD
-=======
    * Attempts to create an Http that succeeds with the provided value, capturing
    * all exceptions on it's way.
    */
   def attempt[A](a: => A): Http[Any, Throwable, Any, A] = Attempt(() => a)
 
   /**
->>>>>>> f632f58a
    * Creates an HTTP app which always responds with a 400 status code.
    */
   def badRequest(msg: String): HttpApp[Any, Nothing] = Http.error(HttpError.BadRequest(msg))
@@ -518,29 +481,20 @@
    */
   def collect[A]: Http.PartialCollect[A] = Http.PartialCollect(())
 
-<<<<<<< HEAD
+  /**
+   * Create an HTTP app from a partial function from A to HExit[R,E,B]
+   */
+  def collectHExit[A]: Http.PartialCollectHExit[A] = Http.PartialCollectHExit(())
+
+  /**
+   * Create an HTTP app from a partial function from A to Http[R,E,A,B]
+   */
   def collectHttp[A]: Http.PartialCollectHttp[A] = Http.PartialCollectHttp(())
 
   /**
    * Creates an Http app which accepts a request and produces response from a
    * managed resource
    */
-=======
-  /**
-   * Create an HTTP app from a partial function from A to HExit[R,E,B]
-   */
-  def collectHExit[A]: Http.PartialCollectHExit[A] = Http.PartialCollectHExit(())
-
-  /**
-   * Create an HTTP app from a partial function from A to Http[R,E,A,B]
-   */
-  def collectHttp[A]: Http.PartialCollectHttp[A] = Http.PartialCollectHttp(())
-
-  /**
-   * Creates an Http app which accepts a request and produces response from a
-   * managed resource
-   */
->>>>>>> f632f58a
   def collectManaged[A]: Http.PartialCollectManaged[A] = Http.PartialCollectManaged(())
 
   /**
@@ -598,12 +552,6 @@
    */
   def fromData(data: HttpData): HttpApp[Any, Nothing] = response(Response(data = data))
 
-<<<<<<< HEAD
-  /*
-   * Creates an Http app from the contents of a file
-   */
-  def fromFile(file: java.io.File): HttpApp[Any, Nothing] = response(Response(data = HttpData.fromFile(file)))
-=======
   /**
    * Creates an Http app from the contents of a file.
    */
@@ -640,26 +588,21 @@
 
     Http.fromZIO(response).flatten
   }
->>>>>>> f632f58a
 
   /**
    * Creates a Http from a pure function
    */
   def fromFunction[A]: PartialFromFunction[A] = new PartialFromFunction[A](())
-<<<<<<< HEAD
-=======
 
   /**
    * Creates a Http from an pure function from A to HExit[R,E,B]
    */
   def fromFunctionHExit[A]: PartialFromFunctionHExit[A] = new PartialFromFunctionHExit[A](())
->>>>>>> f632f58a
 
   /**
    * Creates a Http from an effectful pure function
    */
   def fromFunctionZIO[A]: PartialFromFunctionZIO[A] = new PartialFromFunctionZIO[A](())
-<<<<<<< HEAD
 
   /**
    * Creates an `Http` from a function that takes a value of type `A` and
@@ -667,14 +610,6 @@
    * `None` to signal "not found" to the backend.
    */
   def fromOptionFunction[A]: PartialFromOptionFunction[A] = new PartialFromOptionFunction(())
-=======
-
-  /**
-   * Creates an `Http` from a function that takes a value of type `A` and
-   * returns with a `ZIO[R, Option[E], B]`. The returned effect can fail with a
-   * `None` to signal "not found" to the backend.
-   */
-  def fromOptionFunction[A]: PartialFromOptionFunction[A] = new PartialFromOptionFunction(())
 
   /**
    * Creates an HTTP that can serve files on the give path.
@@ -687,38 +622,27 @@
    */
   def fromResource(path: String): HttpApp[Any, Throwable] =
     Http.getResourceAsFile(path) >>= { Http.fromFile(_) }
->>>>>>> f632f58a
 
   /**
    * Creates a Http that always succeeds with a 200 status code and the provided
    * ZStream as the body
    */
   def fromStream[R](stream: ZStream[R, Throwable, String], charset: Charset = HTTP_CHARSET): HttpApp[R, Nothing] =
-<<<<<<< HEAD
     Http
       .fromZIO(ZIO.environment[R].map(r => Http.fromData(HttpData.fromStream(stream.provideEnvironment(r), charset))))
       .flatten
-=======
-    Http.fromZIO(ZIO.environment[R].map(r => Http.fromData(HttpData.fromStream(stream.provide(r), charset)))).flatten
->>>>>>> f632f58a
 
   /**
    * Creates a Http that always succeeds with a 200 status code and the provided
    * ZStream as the body
    */
   def fromStream[R](stream: ZStream[R, Throwable, Byte]): HttpApp[R, Nothing] =
-<<<<<<< HEAD
     Http.fromZIO(ZIO.environment[R].map(r => Http.fromData(HttpData.fromStream(stream.provideEnvironment(r))))).flatten
-=======
-    Http.fromZIO(ZIO.environment[R].map(r => Http.fromData(HttpData.fromStream(stream.provide(r))))).flatten
->>>>>>> f632f58a
 
   /**
    * Converts a ZIO to an Http type
    */
   def fromZIO[R, E, B](effect: ZIO[R, E, B]): Http[R, E, Any, B] = Http.fromFunctionZIO(_ => effect)
-<<<<<<< HEAD
-=======
 
   /**
    * Attempts to retrieve files from the classpath.
@@ -736,7 +660,6 @@
    */
   def getResourceAsFile(path: String): Http[Any, Throwable, Any, File] =
     Http.getResource(path).map(url => new File(url.getPath))
->>>>>>> f632f58a
 
   /**
    * Creates an HTTP app which always responds with the provided Html page.
@@ -818,7 +741,6 @@
   final case class PartialCollectZIO[A](unit: Unit) extends AnyVal {
     def apply[R, E, B](pf: PartialFunction[A, ZIO[R, E, B]]): Http[R, E, A, B] =
       Http.collect[A] { case a if pf.isDefinedAt(a) => Http.fromZIO(pf(a)) }.flatten
-<<<<<<< HEAD
   }
 
   final case class PartialCollectManaged[A](unit: Unit) extends AnyVal {
@@ -827,36 +749,20 @@
   }
 
   final case class PartialCollect[A](unit: Unit) extends AnyVal {
-    def apply[B](pf: PartialFunction[A, B]): Http[Any, Nothing, A, B] = Collect(pf)
-  }
-
-=======
-  }
-
-  final case class PartialCollectManaged[A](unit: Unit) extends AnyVal {
-    def apply[R, E, B](pf: PartialFunction[A, ZManaged[R, E, B]]): Http[R, E, A, B] =
-      Http.collect[A] { case a if pf.isDefinedAt(a) => Http.fromZIO(pf(a).useNow) }.flatten
-  }
-
-  final case class PartialCollect[A](unit: Unit) extends AnyVal {
     def apply[B](pf: PartialFunction[A, B]): Http[Any, Nothing, A, B] =
       FromFunctionHExit(a => if (pf.isDefinedAt(a)) HExit.succeed(pf(a)) else HExit.Empty)
   }
 
->>>>>>> f632f58a
   final case class PartialCollectHttp[A](unit: Unit) extends AnyVal {
     def apply[R, E, B](pf: PartialFunction[A, Http[R, E, A, B]]): Http[R, E, A, B] =
       Http.collect[A](pf).flatten
   }
 
-<<<<<<< HEAD
-=======
   final case class PartialCollectHExit[A](unit: Unit) extends AnyVal {
     def apply[R, E, B](pf: PartialFunction[A, HExit[R, E, B]]): Http[R, E, A, B] =
       FromFunctionHExit(a => if (pf.isDefinedAt(a)) pf(a) else HExit.empty)
   }
 
->>>>>>> f632f58a
   final case class PartialRoute[A](unit: Unit) extends AnyVal {
     def apply[R, E, B](pf: PartialFunction[A, Http[R, E, A, B]]): Http[R, E, A, B] =
       Http.collect[A] { case r if pf.isDefinedAt(r) => pf(r) }.flatten
@@ -883,15 +789,11 @@
   }
 
   final class PartialFromFunctionZIO[A](val unit: Unit) extends AnyVal {
-<<<<<<< HEAD
-    def apply[R, E, B](f: A => ZIO[R, E, B]): Http[R, E, A, B] = FromFunctionZIO(f)
-=======
     def apply[R, E, B](f: A => ZIO[R, E, B]): Http[R, E, A, B] = FromFunctionHExit(a => HExit.fromZIO(f(a)))
   }
 
   final class PartialFromFunctionHExit[A](val unit: Unit) extends AnyVal {
     def apply[R, E, B](f: A => HExit[R, E, B]): Http[R, E, A, B] = FromFunctionHExit(f)
->>>>>>> f632f58a
   }
 
   private final case class Succeed[B](b: B) extends Http[Any, Nothing, Any, B]
@@ -900,13 +802,7 @@
 
   private final case class Fail[E](e: E) extends Http[Any, E, Any, Nothing]
 
-<<<<<<< HEAD
-  private final case class FromFunctionZIO[R, E, A, B](f: A => ZIO[R, E, B]) extends Http[R, E, A, B]
-
-  private final case class Collect[R, E, A, B](ab: PartialFunction[A, B]) extends Http[R, E, A, B]
-=======
   private final case class FromFunctionHExit[R, E, A, B](f: A => HExit[R, E, B]) extends Http[R, E, A, B]
->>>>>>> f632f58a
 
   private final case class Chain[R, E, A, B, C](self: Http[R, E, A, B], other: Http[R, E, B, C])
       extends Http[R, E, A, C]
@@ -923,11 +819,8 @@
     mid: Middleware[R, E, A1, B1, A2, B2],
   ) extends Http[R, E, A2, B2]
 
-<<<<<<< HEAD
-=======
   private case class Attempt[A](a: () => A) extends Http[Any, Nothing, Any, A]
 
->>>>>>> f632f58a
   private case object Empty extends Http[Any, Nothing, Any, Nothing]
 
   private case object Identity extends Http[Any, Nothing, Any, Nothing]
