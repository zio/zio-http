package zhttp.http

import io.netty.buffer.{ByteBuf, ByteBufUtil}
import io.netty.channel.ChannelHandler
import io.netty.handler.codec.http.HttpHeaderNames
import zhttp.html._
import zhttp.http.headers.HeaderModifier
import zhttp.service.server.ServerTime
import zhttp.service.{Handler, HttpRuntime, Server}
import zio.ZIO.attemptBlockingIO
import zio._
<<<<<<< HEAD
=======
import zio.blocking.{Blocking, effectBlocking}
import zio.clock.Clock
import zio.duration.Duration
>>>>>>> d978571b
import zio.stream.ZStream

import java.io.File
import java.net
import java.nio.charset.Charset
import java.nio.file.Paths
import scala.annotation.unused
import scala.reflect.ClassTag
import scala.util.control.NonFatal

/**
 * A functional domain to model Http apps using ZIO and that can work over any
 * kind of request and response types.
 */
sealed trait Http[-R, +E, -A, +B] extends (A => ZIO[R, Option[E], B]) { self =>

  import Http._

  /**
<<<<<<< HEAD
=======
   * Extracts body as a ByteBuf
   */
  private[zhttp] final def bodyAsByteBuf(implicit
    eb: B <:< Response,
    ee: E <:< Throwable,
  ): Http[R, Throwable, A, ByteBuf] =
    self.widen[Throwable, B].mapZIO(_.bodyAsByteBuf)

  /**
   * Evaluates the app and returns an HExit that can be resolved further
   *
   * NOTE: `execute` is not a stack-safe method for performance reasons. Unlike
   * ZIO, there is no reason why the execute should be stack safe. The
   * performance improves quite significantly if no additional heap allocations
   * are required this way.
   */
  final private[zhttp] def execute(a: A): HExit[R, E, B] =
    self match {

      case Http.Empty                     => HExit.empty
      case Http.Identity                  => HExit.succeed(a.asInstanceOf[B])
      case Succeed(b)                     => HExit.succeed(b)
      case Fail(e)                        => HExit.fail(e)
      case Die(e)                         => HExit.die(e)
      case Attempt(a)                     =>
        try { HExit.succeed(a()) }
        catch { case e: Throwable => HExit.fail(e.asInstanceOf[E]) }
      case FromFunctionHExit(f)           =>
        try { f(a) }
        catch { case e: Throwable => HExit.die(e) }
      case FromHExit(h)                   => h
      case Chain(self, other)             => self.execute(a).flatMap(b => other.execute(b))
      case Race(self, other)              =>
        (self.execute(a), other.execute(a)) match {
          case (HExit.Effect(self), HExit.Effect(other)) =>
            Http.fromOptionFunction[Any](_ => self.raceFirst(other)).execute(a)
          case (HExit.Effect(_), other)                  => other
          case (self, _)                                 => self
        }
      case FoldHttp(self, ee, df, bb, dd) =>
        try {
          self.execute(a).foldExit(ee(_).execute(a), df(_).execute(a), bb(_).execute(a), dd.execute(a))
        } catch {
          case e: Throwable => HExit.die(e)
        }

      case RunMiddleware(app, mid) =>
        try {
          mid(app).execute(a)
        } catch {
          case e: Throwable => HExit.die(e)
        }

      case When(f, other) =>
        try {
          if (f(a)) other.execute(a) else HExit.empty
        } catch {
          case e: Throwable => HExit.die(e)
        }

      case Combine(self, other) => {
        self.execute(a) match {
          case HExit.Empty            => other.execute(a)
          case exit: HExit.Success[_] => exit.asInstanceOf[HExit[R, E, B]]
          case exit: HExit.Failure[_] => exit.asInstanceOf[HExit[R, E, B]]
          case exit: HExit.Die        => exit
          case exit @ HExit.Effect(_) => exit.defaultWith(other.execute(a)).asInstanceOf[HExit[R, E, B]]
        }
      }
    }

  /**
>>>>>>> d978571b
   * Attaches the provided middleware to the Http app
   */
  final def @@[R1 <: R, E1 >: E, A1 <: A, B1 >: B, A2, B2](
    mid: Middleware[R1, E1, A1, B1, A2, B2],
  ): Http[R1, E1, A2, B2] = mid(self)

  /**
<<<<<<< HEAD
=======
   * Combines two Http instances into a middleware that works a codec for
   * incoming and outgoing messages.
   */
  final def \/[R1 <: R, E1 >: E, C, D](other: Http[R1, E1, C, D]): Middleware[R1, E1, B, C, A, D] =
    self codecMiddleware other

  /**
>>>>>>> d978571b
   * Alias for flatmap
   */
  final def >>=[R1 <: R, E1 >: E, A1 <: A, C1](f: B => Http[R1, E1, A1, C1]): Http[R1, E1, A1, C1] =
    self.flatMap(f)

  /**
   * Pipes the output of one app into the other
   */
  final def >>>[R1 <: R, E1 >: E, B1 >: B, C](other: Http[R1, E1, B1, C]): Http[R1, E1, A, C] =
    self andThen other

  /**
   * Runs self but if it fails, runs other, ignoring the result from self.
   */
  final def <>[R1 <: R, E1, A1 <: A, B1 >: B](other: Http[R1, E1, A1, B1]): Http[R1, E1, A1, B1] =
    self orElse other

  /**
   * Composes one Http app with another.
   */
  final def <<<[R1 <: R, E1 >: E, A1 <: A, X](other: Http[R1, E1, X, A1]): Http[R1, E1, X, B] =
    self compose other

  /**
   * Combines two Http into one.
   */
  final def ++[R1 <: R, E1 >: E, A1 <: A, B1 >: B](other: Http[R1, E1, A1, B1]): Http[R1, E1, A1, B1] =
    self defaultWith other

  /**
   * Alias for zipRight
   */
  final def *>[R1 <: R, E1 >: E, A1 <: A, C1](other: Http[R1, E1, A1, C1]): Http[R1, E1, A1, C1] =
    self.zipRight(other)

  /**
   * Returns an http app that submerges the error case of an `Either` into the
   * `Http`. The inverse operation of `Http.either`.
   */
  final def absolve[E1 >: E, C](implicit ev: B <:< Either[E1, C]): Http[R, E1, A, C] =
    self.flatMap(b =>
      ev(b) match {
        case Right(c) => Http.succeed(c)
        case Left(e)  => Http.fail(e)
      },
    )

  /**
   * Named alias for `>>>`
   */
  final def andThen[R1 <: R, E1 >: E, B1 >: B, C](other: Http[R1, E1, B1, C]): Http[R1, E1, A, C] =
    Http.Chain(self, other)

  /**
   * Consumes the input and executes the Http.
   */
  final def apply(a: A): ZIO[R, Option[E], B] = execute(a).toZIO

  /**
   * Makes the app resolve with a constant value
   */
  final def as[C](c: C): Http[R, E, A, C] =
    self *> Http.succeed(c)

  /**
   * Extracts body
   */
  final def body(implicit eb: B <:< Response, ee: E <:< Throwable): Http[R, Throwable, A, Chunk[Byte]] =
    self.bodyAsByteBuf.mapZIO(buf => Task(Chunk.fromArray(ByteBufUtil.getBytes(buf))))

  /**
   * Extracts body as a string
   */
  final def bodyAsString(implicit eb: B <:< Response, ee: E <:< Throwable): Http[R, Throwable, A, String] =
    self.bodyAsByteBuf.mapZIO(bytes => Task(bytes.toString(HTTP_CHARSET)))

  /**
   * Catches all the exceptions that the http app can fail with
   */
  final def catchAll[R1 <: R, E1, A1 <: A, B1 >: B](f: E => Http[R1, E1, A1, B1])(implicit
    @unused ev: CanFail[E],
  ): Http[R1, E1, A1, B1] =
    self.foldHttp(f, Http.die, Http.succeed, Http.empty)

  /**
   * Recovers from all defects with provided function.
   *
   * '''WARNING''': There is no sensible way to recover from defects. This
   * method should be used only at the boundary between `Http` and an external
   * system, to transmit information on a defect for diagnostic or explanatory
   * purposes.
   */
  final def catchAllDefect[R2 <: R, E2 >: E, A2 <: A, B2 >: B](
    h: Throwable => Http[R2, E2, A2, B2],
  ): Http[R2, E2, A2, B2] =
    self.catchSomeDefect { case t => h(t) }

  /**
   * Recovers from all NonFatal Throwables.
   */
  final def catchNonFatalOrDie[R2 <: R, E2 >: E, A2 <: A, B2 >: B](
    h: E => Http[R2, E2, A2, B2],
  )(implicit ev1: CanFail[E], ev2: E <:< Throwable): Http[R2, E2, A2, B2] =
    self.catchSome {
      case e @ NonFatal(_) => h(e)
      case e               => Http.die(e)
    }

  /**
   * Recovers from some or all of the error cases.
   */
  final def catchSome[R1 <: R, E1 >: E, A1 <: A, B1 >: B](f: PartialFunction[E, Http[R1, E1, A1, B1]])(implicit
    ev: CanFail[E],
  ): Http[R1, E1, A1, B1] =
    self.catchAll(e => f.applyOrElse(e, Http.fail[E1]))

  /**
   * Recovers from some or all of the defects with provided partial function.
   *
   * '''WARNING''': There is no sensible way to recover from defects. This
   * method should be used only at the boundary between `Http` and an external
   * system, to transmit information on a defect for diagnostic or explanatory
   * purposes.
   */
  final def catchSomeDefect[R1 <: R, E1 >: E, A1 <: A, B1 >: B](
    pf: PartialFunction[Throwable, Http[R1, E1, A1, B1]],
  ): Http[R1, E1, A1, B1] =
    unrefineWith(pf)(Http.fail).catchAll(e => e)
<<<<<<< HEAD
=======

  /**
   * Combines two Http instances into a middleware that works a codec for
   * incoming and outgoing messages.
   */
  final def codecMiddleware[R1 <: R, E1 >: E, C, D](other: Http[R1, E1, C, D]): Middleware[R1, E1, B, C, A, D] =
    Middleware.codecHttp(self, other)
>>>>>>> d978571b

  /**
   * Collects some of the results of the http and converts it to another type.
   */
  final def collect[R1 <: R, E1 >: E, A1 <: A, B1 >: B, C](pf: PartialFunction[B1, C]): Http[R1, E1, A1, C] =
    self >>> Http.collect(pf)

  final def collectManaged[R1 <: R, E1 >: E, A1 <: A, B1 >: B, C](
    pf: PartialFunction[B1, ZManaged[R1, E1, C]],
  ): Http[R1, E1, A1, C] =
    self >>> Http.collectManaged(pf)

  /**
   * Collects some of the results of the http and effectfully converts it to
   * another type.
   */
  final def collectZIO[R1 <: R, E1 >: E, A1 <: A, B1 >: B, C](
    pf: PartialFunction[B1, ZIO[R1, E1, C]],
  ): Http[R1, E1, A1, C] =
    self >>> Http.collectZIO(pf)

  /**
   * Named alias for `<<<`
   */
  final def compose[R1 <: R, E1 >: E, A1 <: A, C1](other: Http[R1, E1, C1, A1]): Http[R1, E1, C1, B] =
    other andThen self

  /**
   * Extracts content-length from the response if available
   */
  final def contentLength(implicit eb: B <:< Response): Http[R, E, A, Option[Long]] =
    headers.map(_.contentLength)

  /**
   * Extracts the value of ContentType header
   */
  final def contentType(implicit eb: B <:< Response): Http[R, E, A, Option[CharSequence]] =
    headerValue(HttpHeaderNames.CONTENT_TYPE)

  /**
   * Transforms the input of the http before passing it on to the current Http
   */
  final def contraFlatMap[X]: PartialContraFlatMap[R, E, A, B, X] = PartialContraFlatMap[R, E, A, B, X](self)

  /**
   * Transforms the input of the http before passing it on to the current Http
   */
  final def contramap[X](xa: X => A): Http[R, E, X, B] = Http.identity[X].map(xa) >>> self

  /**
   * Transforms the input of the http before giving it effectfully
   */
  final def contramapZIO[R1 <: R, E1 >: E, X](xa: X => ZIO[R1, E1, A]): Http[R1, E1, X, B] =
    Http.fromFunctionZIO[X](xa) >>> self

  /**
   * Named alias for `++`
   */
  final def defaultWith[R1 <: R, E1 >: E, A1 <: A, B1 >: B](other: Http[R1, E1, A1, B1]): Http[R1, E1, A1, B1] =
    Http.Combine(self, other)

  /**
   * Delays production of output B for the specified duration of time
   */
  final def delay(duration: Duration): Http[R with Clock, E, A, B] = self.delayAfter(duration)

  /**
   * Delays production of output B for the specified duration of time
   */
  final def delayAfter(duration: Duration): Http[R with Clock, E, A, B] = self.mapZIO(b => UIO(b).delay(duration))

  /**
   * Delays consumption of input A for the specified duration of time
   */
  final def delayBefore(duration: Duration): Http[R with Clock, E, A, B] =
    self.contramapZIO(a => UIO(a).delay(duration))

  /**
   * Returns an http app whose failure and success have been lifted into an
   * `Either`. The resulting app cannot fail, because the failure case has been
   * exposed as part of the `Either` success case.
   */
  final def either(implicit ev: CanFail[E]): Http[R, Nothing, A, Either[E, B]] =
    self.foldHttp(
      e => Http.succeed(Left(e)),
      Http.die,
      b => Http.succeed(Right(b)),
      Http.empty,
    )

  /**
   * Creates a new Http app from another
   */
  final def flatMap[R1 <: R, E1 >: E, A1 <: A, C1](f: B => Http[R1, E1, A1, C1]): Http[R1, E1, A1, C1] = {
    self.foldHttp(Http.fail, Http.die, f, Http.empty)
  }

  /**
   * Flattens an Http app of an Http app
   */
  final def flatten[R1 <: R, E1 >: E, A1 <: A, B1](implicit
    ev: B <:< Http[R1, E1, A1, B1],
  ): Http[R1, E1, A1, B1] = {
    self.flatMap(scala.Predef.identity(_))
  }

  /**
   * Folds over the http app by taking in two functions one for success and one
   * for failure respectively.
   */
  final def foldHttp[R1 <: R, A1 <: A, E1, B1](
    failure: E => Http[R1, E1, A1, B1],
    defect: Throwable => Http[R1, E1, A1, B1],
    success: B => Http[R1, E1, A1, B1],
    empty: Http[R1, E1, A1, B1],
  ): Http[R1, E1, A1, B1] = Http.FoldHttp(self, failure, defect, success, empty)

  /**
   * Extracts the value of the provided header name.
   */
  final def headerValue(name: CharSequence)(implicit eb: B <:< Response): Http[R, E, A, Option[CharSequence]] =
    headers.map(_.headerValue(name))

  /**
   * Extracts the `Headers` from the type `B` if possible
   */
  final def headers(implicit eb: B <:< Response): Http[R, E, A, Headers] = self.map(_.headers)

  /**
   * Transforms the output of the http app
   */
  final def map[C](bc: B => C): Http[R, E, A, C] = self.flatMap(b => Http.succeed(bc(b)))

  /**
   * Transforms the failure of the http app
   */
  final def mapError[E1](ee: E => E1): Http[R, E1, A, B] =
    self.foldHttp(e => Http.fail(ee(e)), Http.die, Http.succeed, Http.empty)

  /**
   * Transforms the output of the http effectfully
   */
  final def mapZIO[R1 <: R, E1 >: E, C](bFc: B => ZIO[R1, E1, C]): Http[R1, E1, A, C] =
    self >>> Http.fromFunctionZIO(bFc)

  /**
   * Named alias for @@
   */
  final def middleware[R1 <: R, E1 >: E, A1 <: A, B1 >: B, A2, B2](
    mid: Middleware[R1, E1, A1, B1, A2, B2],
  ): Http[R1, E1, A2, B2] = Http.RunMiddleware(self, mid)

  /**
   * Executes this app, skipping the error but returning optionally the success.
   */
  final def option(implicit ev: CanFail[E]): Http[R, Nothing, A, Option[B]] =
    self.foldHttp(
      _ => Http.succeed(None),
      Http.die,
      b => Http.succeed(Some(b)),
      Http.empty,
    )

  /**
   * Converts an option on errors into an option on values.
   */
  final def optional[E1](implicit ev: E <:< Option[E1]): Http[R, E1, A, Option[B]] =
    self.foldHttp(
      ev(_) match {
        case Some(e) => Http.fail(e)
        case None    => Http.succeed(None)
      },
      Http.die,
      b => Http.succeed(Some(b)),
      Http.empty,
    )

  /**
   * Translates app failure into death of the app, making all failures unchecked
   * and not a part of the type of the app.
   */
  final def orDie(implicit ev1: E <:< Throwable, ev2: CanFail[E]): Http[R, Nothing, A, B] =
    orDieWith(ev1)

  /**
   * Keeps none of the errors, and terminates the http app with them, using the
   * specified function to convert the `E` into a `Throwable`.
   */
  final def orDieWith(f: E => Throwable)(implicit ev: CanFail[E]): Http[R, Nothing, A, B] =
    self.foldHttp(e => Http.die(f(e)), Http.die, Http.succeed, Http.empty)

  /**
   * Named alias for `<>`
   */
  final def orElse[R1 <: R, E1, A1 <: A, B1 >: B](other: Http[R1, E1, A1, B1]): Http[R1, E1, A1, B1] =
    self.catchAll(_ => other)

  /**
   * Provide part of the environment to HTTP that is not part of ZEnv
   */
  final def provideCustomLayer[E1 >: E, R1](
    layer: ZLayer[ZEnv, E1, R1],
  )(implicit ev: ZEnv with R1 <:< R, tagged: Tag[R1]): Http[ZEnv, E1, A, B] =
    Http.fromOptionFunction[A](a => self(a).provideCustomLayer(layer.mapError(Option(_))))

  /**
   * Provides the environment to Http.
   */
<<<<<<< HEAD
  final def provideEnvironment(r: ZEnvironment[R])(implicit ev: NeedsEnv[R]): Http[Any, E, A, B] =
    Http.fromOptionFunction[A](a => self(a).provideEnvironment(r))
=======
  final def provideEnvironment(r: R)(implicit ev: NeedsEnv[R]): Http[Any, E, A, B] =
    Http.fromOptionFunction[A](a => self(a).provide(r))
>>>>>>> d978571b

  /**
   * Provides layer to Http.
   */
  final def provideLayer[E1 >: E, R0](
    layer: ZLayer[R0, E1, R],
  )(implicit ev2: NeedsEnv[R]): Http[R0, E1, A, B] =
    Http.fromOptionFunction[A](a => self(a).provideLayer(layer.mapError(Option(_))))

  /**
   * Provides some of the environment to Http.
   */
<<<<<<< HEAD
  final def provideSomeEnvironment[R1](r: ZEnvironment[R1] => ZEnvironment[R])(implicit
    ev: NeedsEnv[R],
  ): Http[R1, E, A, B] =
    Http.fromOptionFunction[A](a => self(a).provideSomeEnvironment(r))
=======
  final def provideSomeEnvironment[R1 <: R](r: R1 => R)(implicit ev: NeedsEnv[R]): Http[R1, E, A, B] =
    Http.fromOptionFunction[A](a => self(a).provideSome(r))
>>>>>>> d978571b

  /**
   * Provides some of the environment to Http leaving the remainder `R0`.
   */
  final def provideSomeLayer[R0, R1, E1 >: E](
    layer: ZLayer[R0, E1, R1],
  )(implicit ev: R0 with R1 <:< R, tagged: Tag[R1]): Http[R0, E1, A, B] =
    Http.fromOptionFunction[A](a => self(a).provideSomeLayer(layer.mapError(Option(_))))

  /**
   * Performs a race between two apps
   */
  final def race[R1 <: R, E1 >: E, A1 <: A, B1 >: B](other: Http[R1, E1, A1, B1]): Http[R1, E1, A1, B1] =
    Http.Race(self, other)

  /**
   * Keeps some of the errors, and terminates the http app with the rest.
<<<<<<< HEAD
   */
  final def refineOrDie[E1](
    pf: PartialFunction[E, E1],
  )(implicit ev1: E <:< Throwable, ev2: CanFail[E]): Http[R, E1, A, B] =
    refineOrDieWith(pf)(ev1)

  /**
   * Keeps some of the errors, and terminates the http app with the rest, using
   * the specified function to convert the `E` into a `Throwable`.
   */
=======
   */
  final def refineOrDie[E1](
    pf: PartialFunction[E, E1],
  )(implicit ev1: E <:< Throwable, ev2: CanFail[E]): Http[R, E1, A, B] =
    refineOrDieWith(pf)(ev1)

  /**
   * Keeps some of the errors, and terminates the http app with the rest, using
   * the specified function to convert the `E` into a `Throwable`.
   */
>>>>>>> d978571b
  final def refineOrDieWith[E1](pf: PartialFunction[E, E1])(f: E => Throwable)(implicit
    ev: CanFail[E],
  ): Http[R, E1, A, B] =
    self.catchAll(err => (pf lift err).fold[Http[R, E1, A, B]](Http.die(f(err)))(Http.fail))

  /**
   * Extracts `Status` from the type `B` is possible.
   */
  final def status(implicit ev: B <:< Response): Http[R, E, A, Status] = self.map(_.status)

  /**
   * Returns an Http that peeks at the success of this Http.
   */
  final def tap[R1 <: R, E1 >: E, A1 <: A](f: B => Http[R1, E1, Any, Any]): Http[R1, E1, A, B] =
    self.flatMap(v => f(v).as(v))

  /**
   * Returns an Http that peeks at the success, failed, defective or empty value
   * of this Http.
   */
  final def tapAll[R1 <: R, E1 >: E](
    failure: E => Http[R1, E1, Any, Any],
    defect: Throwable => Http[R1, E1, Any, Any],
    success: B => Http[R1, E1, Any, Any],
    empty: Http[R1, E1, Any, Any],
  ): Http[R1, E1, A, B] =
    self.foldHttp(
      e => failure(e) *> Http.fail(e),
      d => defect(d) *> Http.die(d),
      x => success(x) *> Http.succeed(x),
      empty *> Http.empty,
    )

  /**
   * Returns an Http that effectfully peeks at the success, failed, defective or
   * empty value of this Http.
   */
  final def tapAllZIO[R1 <: R, E1 >: E](
    failure: E => ZIO[R1, E1, Any],
    defect: Throwable => ZIO[R1, E1, Any],
    success: B => ZIO[R1, E1, Any],
    empty: ZIO[R1, E1, Any],
  ): Http[R1, E1, A, B] =
    tapAll(
      e => Http.fromZIO(failure(e)),
      d => Http.fromZIO(defect(d)),
      x => Http.fromZIO(success(x)),
      Http.fromZIO(empty),
    )

  /**
   * Returns an Http that peeks at the failure of this Http.
   */
  final def tapError[R1 <: R, E1 >: E](f: E => Http[R1, E1, Any, Any]): Http[R1, E1, A, B] =
    self.foldHttp(
      e => f(e) *> Http.fail(e),
      Http.die,
      Http.succeed,
      Http.empty,
    )

  /**
   * Returns an Http that effectfully peeks at the failure of this Http.
   */
  final def tapErrorZIO[R1 <: R, E1 >: E](f: E => ZIO[R1, E1, Any]): Http[R1, E1, A, B] =
    self.tapError(e => Http.fromZIO(f(e)))

  /**
   * Returns an Http that effectfully peeks at the success of this Http.
   */
  final def tapZIO[R1 <: R, E1 >: E](f: B => ZIO[R1, E1, Any]): Http[R1, E1, A, B] =
    self.tap(v => Http.fromZIO(f(v)))

  /**
   * Takes some defects and converts them into failures.
   */
  final def unrefine[E1 >: E](pf: PartialFunction[Throwable, E1]): Http[R, E1, A, B] =
    unrefineWith(pf)(e => e)

  /**
   * Takes some defects and converts them into failures.
   */
  final def unrefineTo[E1 >: E: ClassTag]: Http[R, E1, A, B] =
    unrefine { case e: E1 => e }

  /**
   * Takes some defects and converts them into failures, using the specified
   * function to convert the `E` into an `E1`.
   */
  final def unrefineWith[E1](pf: PartialFunction[Throwable, E1])(f: E => E1): Http[R, E1, A, B] =
    self.foldHttp(
      e => Http.fail(f(e)),
      d => if (pf.isDefinedAt(d)) Http.fail(pf(d)) else Http.die(d),
      Http.succeed,
      Http.empty,
    )

  /**
   * Unwraps an Http that returns a ZIO of Http
   */
  final def unwrap[R1 <: R, E1 >: E, C](implicit ev: B <:< ZIO[R1, E1, C]): Http[R1, E1, A, C] =
    self.flatMap(Http.fromZIO(_))
<<<<<<< HEAD

  /**
   * Applies Http based only if the condition function evaluates to true
   */
  final def when[A2 <: A](f: A2 => Boolean): Http[R, E, A2, B] =
    Http.When(f, self)
=======
>>>>>>> d978571b

  /**
   * Applies Http based only if the condition function evaluates to true
   */
<<<<<<< HEAD
  final def widen[E1, B1](implicit e: E <:< E1, b: B <:< B1): Http[R, E1, A, B1] =
    self.asInstanceOf[Http[R, E1, A, B1]]
=======
  final def when[A2 <: A](f: A2 => Boolean): Http[R, E, A2, B] =
    Http.When(f, self)
>>>>>>> d978571b

  /**
   * Widens the type of the output
   */
  final def widen[E1, B1](implicit e: E <:< E1, b: B <:< B1): Http[R, E1, A, B1] =
    self.asInstanceOf[Http[R, E1, A, B1]]

  /**
<<<<<<< HEAD
   * Extracts body as a ByteBuf
   */
  private[zhttp] final def bodyAsByteBuf(implicit
    eb: B <:< Response,
    ee: E <:< Throwable,
  ): Http[R, Throwable, A, ByteBuf] =
    self.widen[Throwable, B].mapZIO(_.bodyAsByteBuf)

  /**
   * Evaluates the app and returns an HExit that can be resolved further
   *
   * NOTE: `execute` is not a stack-safe method for performance reasons. Unlike
   * ZIO, there is no reason why the execute should be stack safe. The
   * performance improves quite significantly if no additional heap allocations
   * are required this way.
   */
  final private[zhttp] def execute(a: A): HExit[R, E, B] =
    self match {

      case Http.Empty                     => HExit.empty
      case Http.Identity                  => HExit.succeed(a.asInstanceOf[B])
      case Succeed(b)                     => HExit.succeed(b)
      case Fail(e)                        => HExit.fail(e)
      case Die(e)                         => HExit.die(e)
      case Attempt(a)                     =>
        try { HExit.succeed(a()) }
        catch { case e: Throwable => HExit.fail(e.asInstanceOf[E]) }
      case FromFunctionHExit(f)           =>
        try { f(a) }
        catch { case e: Throwable => HExit.die(e) }
      case FromHExit(h)                   => h
      case Chain(self, other)             => self.execute(a).flatMap(b => other.execute(b))
      case Race(self, other)              =>
        (self.execute(a), other.execute(a)) match {
          case (HExit.Effect(self), HExit.Effect(other)) =>
            Http.fromOptionFunction[Any](_ => self.raceFirst(other)).execute(a)
          case (HExit.Effect(_), other)                  => other
          case (self, _)                                 => self
        }
      case FoldHttp(self, ee, df, bb, dd) =>
        try {
          self.execute(a).foldExit(ee(_).execute(a), df(_).execute(a), bb(_).execute(a), dd.execute(a))
        } catch {
          case e: Throwable => HExit.die(e)
        }

      case RunMiddleware(app, mid) =>
        try {
          mid(app).execute(a)
        } catch {
          case e: Throwable => HExit.die(e)
        }

      case When(f, other) =>
        try {
          if (f(a)) other.execute(a) else HExit.empty
        } catch {
          case e: Throwable => HExit.die(e)
        }

      case Combine(self, other) => {
        self.execute(a) match {
          case HExit.Empty            => other.execute(a)
          case exit: HExit.Success[_] => exit.asInstanceOf[HExit[R, E, B]]
          case exit: HExit.Failure[_] => exit.asInstanceOf[HExit[R, E, B]]
          case exit: HExit.Die        => exit
          case exit @ HExit.Effect(_) => exit.defaultWith(other.execute(a)).asInstanceOf[HExit[R, E, B]]
        }
      }
    }
=======
   * Narrows the type of the input
   */
  final def narrow[A1](implicit a: A1 <:< A): Http[R, E, A1, B] =
    self.asInstanceOf[Http[R, E, A1, B]]

  /**
   * Combines the two apps and returns the result of the one on the right
   */
  final def zipRight[R1 <: R, E1 >: E, A1 <: A, C1](other: Http[R1, E1, A1, C1]): Http[R1, E1, A1, C1] =
    self.flatMap(_ => other)
>>>>>>> d978571b
}

object Http {

  implicit final class HttpAppSyntax[-R, +E](val http: HttpApp[R, E]) extends HeaderModifier[HttpApp[R, E]] {
    self =>

<<<<<<< HEAD
=======
    private[zhttp] def compile[R1 <: R](
      zExec: HttpRuntime[R1],
      settings: Server.Config[R1, Throwable],
      serverTimeGenerator: ServerTime,
    )(implicit
      evE: E <:< Throwable,
    ): ChannelHandler =
      Handler(http.asInstanceOf[HttpApp[R1, Throwable]], zExec, settings, serverTimeGenerator)

>>>>>>> d978571b
    /**
     * Patches the response produced by the app
     */
    def patch(patch: Patch): HttpApp[R, E] = http.map(patch(_))

    /**
     * Overwrites the method in the incoming request
     */
    def setMethod(method: Method): HttpApp[R, E] = http.contramap[Request](_.setMethod(method))

    /**
     * Overwrites the path in the incoming request
     */
    def setPath(path: Path): HttpApp[R, E] = http.contramap[Request](_.setPath(path))

    /**
     * Sets the status in the response produced by the app
     */
    def setStatus(status: Status): HttpApp[R, E] = patch(Patch.setStatus(status))

    /**
     * Overwrites the url in the incoming request
     */
    def setUrl(url: URL): HttpApp[R, E] = http.contramap[Request](_.setUrl(url))

    /**
     * Updates the response headers using the provided function
     */
    override def updateHeaders(update: Headers => Headers): HttpApp[R, E] = http.map(_.updateHeaders(update))

    /**
     * Applies Http based on the path
     */
    def whenPathEq(p: Path): HttpApp[R, E] = http.whenPathEq(p.toString)
<<<<<<< HEAD

    /**
     * Applies Http based on the path as string
     */
    def whenPathEq(p: String): HttpApp[R, E] = http.when(_.unsafeEncode.uri().contentEquals(p))

    private[zhttp] def compile[R1 <: R](
      zExec: HttpRuntime[R1],
      settings: Server.Config[R1, Throwable],
      serverTimeGenerator: ServerTime,
    )(implicit
      evE: E <:< Throwable,
    ): ChannelHandler =
      Handler(http.asInstanceOf[HttpApp[R1, Throwable]], zExec, settings, serverTimeGenerator)
=======

    /**
     * Applies Http based on the path as string
     */
    def whenPathEq(p: String): HttpApp[R, E] = http.when(_.unsafeEncode.uri().contentEquals(p))
>>>>>>> d978571b
  }

  /**
   * Equivalent to `Http.succeed`
   */
  def apply[B](b: B): Http[Any, Nothing, Any, B] = Http.succeed(b)

  /**
   * Attempts to create an Http that succeeds with the provided value, capturing
   * all exceptions on it's way.
   */
  def attempt[A](a: => A): Http[Any, Throwable, Any, A] = Attempt(() => a)

  /**
   * Creates an HTTP app which always responds with a 400 status code.
   */
  def badRequest(msg: String): HttpApp[Any, Nothing] = Http.error(HttpError.BadRequest(msg))

  /**
   * Creates an HTTP app which accepts a request and produces response.
   */
  def collect[A]: Http.PartialCollect[A] = Http.PartialCollect(())

  /**
   * Create an HTTP app from a partial function from A to HExit[R,E,B]
   */
  def collectHExit[A]: Http.PartialCollectHExit[A] = Http.PartialCollectHExit(())
<<<<<<< HEAD

  /**
   * Create an HTTP app from a partial function from A to Http[R,E,A,B]
   */
  def collectHttp[A]: Http.PartialCollectHttp[A] = Http.PartialCollectHttp(())

  /**
   * Creates an Http app which accepts a request and produces response from a
   * managed resource
   */
  def collectManaged[A]: Http.PartialCollectManaged[A] = Http.PartialCollectManaged(())

  /**
   * Creates an HTTP app which accepts a request and produces response
   * effectfully.
   */
=======

  /**
   * Create an HTTP app from a partial function from A to Http[R,E,A,B]
   */
  def collectHttp[A]: Http.PartialCollectHttp[A] = Http.PartialCollectHttp(())

  /**
   * Creates an Http app which accepts a request and produces response from a
   * managed resource
   */
  def collectManaged[A]: Http.PartialCollectManaged[A] = Http.PartialCollectManaged(())

  /**
   * Creates an HTTP app which accepts a request and produces response
   * effectfully.
   */
>>>>>>> d978571b
  def collectZIO[A]: Http.PartialCollectZIO[A] = Http.PartialCollectZIO(())

  /**
   * Combines multiple Http apps into one
   */
  def combine[R, E, A, B](i: Iterable[Http[R, E, A, B]]): Http[R, E, A, B] =
    i.reduce(_.defaultWith(_))

  /**
   * Returns an http app that dies with the specified `Throwable`. This method
   * can be used for terminating an app because a defect has been detected in
   * the code. Terminating an http app leads to aborting handling of an HTTP
   * request and responding with 500 Internal Server Error.
   */
  def die(t: Throwable): UHttp[Any, Nothing] =
    Http.Die(t)

  /**
   * Returns an app that dies with a `RuntimeException` having the specified
   * text message. This method can be used for terminating a HTTP request
   * because a defect has been detected in the code.
   */
  def dieMessage(message: => String): UHttp[Any, Nothing] =
    die(new RuntimeException(message))

  /**
   * Creates an empty Http value
   */
  def empty: Http[Any, Nothing, Any, Nothing] = Http.Empty

  /**
   * Creates an HTTP app with HttpError.
   */
  def error(cause: HttpError): HttpApp[Any, Nothing] = Http.response(Response.fromHttpError(cause))

  /**
   * Creates an Http app that responds with 500 status code
   */
  def error(msg: String): HttpApp[Any, Nothing] = Http.error(HttpError.InternalServerError(msg))

  /**
   * Creates an Http that always fails
   */
  def fail[E](e: E): Http[Any, E, Any, Nothing] = Http.Fail(e)

  /**
   * Flattens an Http app of an Http app
   */
  def flatten[R, E, A, B](http: Http[R, E, A, Http[R, E, A, B]]): Http[R, E, A, B] =
    http.flatten

  /**
   * Flattens an Http app of an that returns an effectful response
   */
  def flattenZIO[R, E, A, B](http: Http[R, E, A, ZIO[R, E, B]]): Http[R, E, A, B] =
    http.flatMap(Http.fromZIO)

  /**
   * Creates an Http app that responds with 403 - Forbidden status code
   */
  def forbidden(msg: String): HttpApp[Any, Nothing] = Http.error(HttpError.Forbidden(msg))

  /**
   * Creates an Http app which always responds the provided data and a 200
   * status code
   */
  def fromData(data: HttpData): HttpApp[Any, Nothing] = response(Response(data = data))

  /**
   * Lifts an `Either` into a `Http` value.
   */
  def fromEither[E, A](v: Either[E, A]): Http[Any, E, Any, A] =
    v.fold(Http.fail, Http.succeed)

  /**
   * Creates an Http app from the contents of a file.
   */
<<<<<<< HEAD
  def fromFile(file: => java.io.File): HttpApp[Any, Throwable] = Http.fromFileZIO(Task(file))
=======
  def fromFile(file: => java.io.File): HttpApp[Any, Throwable] = Http.fromFileZIO(UIO(file))
>>>>>>> d978571b

  /**
   * Creates an Http app from the contents of a file which is produced from an
   * effect. The operator automatically adds the content-length and content-type
   * headers if possible.
   */
  def fromFileZIO[R](fileZIO: ZIO[R, Throwable, java.io.File]): HttpApp[R, Throwable] = {
    val response: ZIO[R, Throwable, HttpApp[R, Throwable]] =
      fileZIO.flatMap { file =>
        Task {
          if (file.isFile) {
            val length   = Headers.contentLength(file.length())
            val response = Response(headers = length, data = HttpData.fromFile(file))
            val pathName = file.toPath.toString

            // Extract file extension
            val ext = pathName.lastIndexOf(".") match {
              case -1 => None
              case i  => Some(pathName.substring(i + 1))
            }

            // Set MIME type in the response headers. This is only relevant in
            // case of RandomAccessFile transfers as browsers use the MIME type,
            // not the file extension, to determine how to process a URL.
            // {{{<a href="MSDN Doc">https://developer.mozilla.org/en-US/docs/Web/HTTP/Headers/Content-Type</a>}}}
            Http.succeed(ext.flatMap(MediaType.forFileExtension).fold(response)(response.withMediaType))
          } else Http.empty
        }
      }

    Http.fromZIO(response).flatten
  }

  /**
   * Creates a Http from a pure function
   */
  def fromFunction[A]: PartialFromFunction[A] = new PartialFromFunction[A](())

  /**
   * Creates a Http from an pure function from A to HExit[R,E,B]
   */
  def fromFunctionHExit[A]: PartialFromFunctionHExit[A] = new PartialFromFunctionHExit[A](())

  /**
   * Creates a Http from an effectful pure function
   */
  def fromFunctionZIO[A]: PartialFromFunctionZIO[A] = new PartialFromFunctionZIO[A](())

  /**
   * Creates a Http from HExit[R,E,B]
   */
  def fromHExit[R, E, B](h: HExit[R, E, B]): Http[R, E, Any, B] = FromHExit(h)
<<<<<<< HEAD

  /**
   * Lifts an `Option` into a `Http` value.
   */
  def fromOption[A](v: Option[A]): Http[Any, Option[Nothing], Any, A] =
    v.fold[Http[Any, Option[Nothing], Any, A]](Http.fail(None))(Http.succeed)

  /**
   * Creates an `Http` from a function that takes a value of type `A` and
   * returns with a `ZIO[R, Option[E], B]`. The returned effect can fail with a
   * `None` to signal "not found" to the backend.
   */
  def fromOptionFunction[A]: PartialFromOptionFunction[A] = new PartialFromOptionFunction(())

  /**
   * Creates an HTTP that can serve files on the give path.
   */
  def fromPath(head: String, tail: String*): HttpApp[Any, Throwable] =
    Http.fromFile(Paths.get(head, tail: _*).toFile)

  /**
   * Creates an Http app from a resource path
   */
  def fromResource(path: String): HttpApp[Any, Throwable] =
    Http.getResource(path).flatMap(url => Http.fromFile(new File(url.getPath)))

  /**
=======

  /**
   * Lifts an `Option` into a `Http` value.
   */
  def fromOption[A](v: Option[A]): Http[Any, Option[Nothing], Any, A] =
    v.fold[Http[Any, Option[Nothing], Any, A]](Http.fail(None))(Http.succeed)

  /**
   * Creates an `Http` from a function that takes a value of type `A` and
   * returns with a `ZIO[R, Option[E], B]`. The returned effect can fail with a
   * `None` to signal "not found" to the backend.
   */
  def fromOptionFunction[A]: PartialFromOptionFunction[A] = new PartialFromOptionFunction(())

  /**
   * Creates an HTTP that can serve files on the give path.
   */
  def fromPath(head: String, tail: String*): HttpApp[Any, Throwable] =
    Http.fromFile(Paths.get(head, tail: _*).toFile)

  /**
   * Creates an Http app from a resource path
   */
  def fromResource(path: String): HttpApp[Blocking, Throwable] =
    Http.getResource(path).flatMap(url => Http.fromFile(new File(url.getPath)))

  /**
>>>>>>> d978571b
   * Creates a Http that always succeeds with a 200 status code and the provided
   * ZStream as the body
   */
  def fromStream[R](stream: ZStream[R, Throwable, String], charset: Charset = HTTP_CHARSET): HttpApp[R, Nothing] =
<<<<<<< HEAD
    Http
      .fromZIO(ZIO.environment[R].map(r => Http.fromData(HttpData.fromStream(stream.provideEnvironment(r), charset))))
      .flatten
=======
    Http.fromZIO(ZIO.environment[R].map(r => Http.fromData(HttpData.fromStream(stream.provide(r), charset)))).flatten
>>>>>>> d978571b

  /**
   * Creates a Http that always succeeds with a 200 status code and the provided
   * ZStream as the body
   */
  def fromStream[R](stream: ZStream[R, Throwable, Byte]): HttpApp[R, Nothing] =
<<<<<<< HEAD
    Http.fromZIO(ZIO.environment[R].map(r => Http.fromData(HttpData.fromStream(stream.provideEnvironment(r))))).flatten
=======
    Http.fromZIO(ZIO.environment[R].map(r => Http.fromData(HttpData.fromStream(stream.provide(r))))).flatten
>>>>>>> d978571b

  /**
   * Converts a ZIO to an Http type
   */
  def fromZIO[R, E, B](effect: ZIO[R, E, B]): Http[R, E, Any, B] = Http.fromFunctionZIO(_ => effect)

  /**
   * Attempts to retrieve files from the classpath.
   */
<<<<<<< HEAD
  def getResource(path: String): Http[Any, Throwable, Any, net.URL] =
    Http
      .fromZIO(attemptBlockingIO(getClass.getClassLoader.getResource(path)))
=======
  def getResource(path: String): Http[Blocking, Throwable, Any, net.URL] =
    Http
      .fromZIO(effectBlocking(getClass.getClassLoader.getResource(path)))
>>>>>>> d978571b
      .flatMap { resource => if (resource == null) Http.empty else Http.succeed(resource) }

  /**
   * Attempts to retrieve files from the classpath.
   */
<<<<<<< HEAD
  def getResourceAsFile(path: String): Http[Any, Throwable, Any, File] =
=======
  def getResourceAsFile(path: String): Http[Blocking, Throwable, Any, File] =
>>>>>>> d978571b
    Http.getResource(path).map(url => new File(url.getPath))

  /**
   * Creates an HTTP app which always responds with the provided Html page.
   */
  def html(view: Html): HttpApp[Any, Nothing] = Http.response(Response.html(view))

  /**
   * Creates a pass thru Http instance
   */
  def identity[A]: Http[Any, Nothing, A, A] = Http.Identity

  /**
   * Creates an HTTP app which always responds with a 405 status code.
   */
  def methodNotAllowed(msg: String): HttpApp[Any, Nothing] = Http.error(HttpError.MethodNotAllowed(msg))

  /**
   * Creates an Http app that fails with a NotFound exception.
   */
  def notFound: HttpApp[Any, Nothing] =
    Http.fromFunction[Request](req => Http.error(HttpError.NotFound(req.url.path))).flatten

  /**
   * Creates an HTTP app which always responds with a 200 status code.
   */
  def ok: HttpApp[Any, Nothing] = status(Status.Ok)

  /**
   * Creates an Http app which always responds with the same value.
   */
  def response(response: Response): Http[Any, Nothing, Any, Response] = Http.succeed(response)

  /**
   * Converts a ZIO to an Http app type
   */
  def responseZIO[R, E](res: ZIO[R, E, Response]): HttpApp[R, E] = Http.fromZIO(res)

  /**
   * Creates an Http that delegates to other Https.
   */
  def route[A]: Http.PartialRoute[A] = Http.PartialRoute(())

  /**
   * Creates an HTTP app which always responds with the same status code and
   * empty data.
   */
  def status(code: Status): HttpApp[Any, Nothing] = Http.succeed(Response(code))

  /**
   * Creates an Http that always returns the same response and never fails.
   */
  def succeed[B](b: B): Http[Any, Nothing, Any, B] = Http.Succeed(b)

  /**
   * Creates an Http app which responds with an Html page using the built-in
   * template.
   */
<<<<<<< HEAD
  def template(heading: String)(view: Html): HttpApp[Any, Nothing] =
=======
  def template(heading: CharSequence)(view: Html): HttpApp[Any, Nothing] =
>>>>>>> d978571b
    Http.response(Response.html(Template.container(heading)(view)))

  /**
   * Creates an Http app which always responds with the same plain text.
   */
  def text(charSeq: CharSequence): HttpApp[Any, Nothing] =
    Http.succeed(Response.text(charSeq))

  /**
   * Creates an Http app that responds with a 408 status code after the provided
   * time duration
   */
  def timeout(duration: Duration): HttpApp[Clock, Nothing] = Http.status(Status.RequestTimeout).delay(duration)

  /**
   * Creates an HTTP app which always responds with a 413 status code.
   */
  def tooLarge: HttpApp[Any, Nothing] = Http.status(Status.RequestEntityTooLarge)

  // Ctor Help
  final case class PartialCollectZIO[A](unit: Unit) extends AnyVal {
    def apply[R, E, B](pf: PartialFunction[A, ZIO[R, E, B]]): Http[R, E, A, B] =
      Http.collect[A] { case a if pf.isDefinedAt(a) => Http.fromZIO(pf(a)) }.flatten
<<<<<<< HEAD
  }

  final case class PartialCollectManaged[A](unit: Unit) extends AnyVal {
    def apply[R, E, B](pf: PartialFunction[A, ZManaged[R, E, B]]): Http[R, E, A, B] =
      Http.collect[A] { case a if pf.isDefinedAt(a) => Http.fromZIO(pf(a).useNow) }.flatten
  }

  final case class PartialCollect[A](unit: Unit) extends AnyVal {
    def apply[B](pf: PartialFunction[A, B]): Http[Any, Nothing, A, B] = {
      FromFunctionHExit(pf.lift(_) match {
        case Some(value) => HExit.succeed(value)
        case None        => HExit.Empty
      })
    }
  }

=======
  }

  final case class PartialCollectManaged[A](unit: Unit) extends AnyVal {
    def apply[R, E, B](pf: PartialFunction[A, ZManaged[R, E, B]]): Http[R, E, A, B] =
      Http.collect[A] { case a if pf.isDefinedAt(a) => Http.fromZIO(pf(a).useNow) }.flatten
  }

  final case class PartialCollect[A](unit: Unit) extends AnyVal {
    def apply[B](pf: PartialFunction[A, B]): Http[Any, Nothing, A, B] = {
      FromFunctionHExit(pf.lift(_) match {
        case Some(value) => HExit.succeed(value)
        case None        => HExit.Empty
      })
    }
  }

>>>>>>> d978571b
  final case class PartialCollectHttp[A](unit: Unit) extends AnyVal {
    def apply[R, E, B](pf: PartialFunction[A, Http[R, E, A, B]]): Http[R, E, A, B] =
      Http.collect[A](pf).flatten
  }

  final case class PartialCollectHExit[A](unit: Unit) extends AnyVal {
    def apply[R, E, B](pf: PartialFunction[A, HExit[R, E, B]]): Http[R, E, A, B] =
      FromFunctionHExit(a => if (pf.isDefinedAt(a)) pf(a) else HExit.empty)
  }

  final case class PartialRoute[A](unit: Unit) extends AnyVal {
    def apply[R, E, B](pf: PartialFunction[A, Http[R, E, A, B]]): Http[R, E, A, B] =
      Http.collect[A] { case r if pf.isDefinedAt(r) => pf(r) }.flatten
  }

  final case class PartialContraFlatMap[-R, +E, -A, +B, X](self: Http[R, E, A, B]) extends AnyVal {
    def apply[R1 <: R, E1 >: E](xa: X => Http[R1, E1, Any, A]): Http[R1, E1, X, B] =
      Http.identity[X].flatMap(xa) >>> self
  }

  final class PartialFromOptionFunction[A](val unit: Unit) extends AnyVal {
    def apply[R, E, B](f: A => ZIO[R, Option[E], B]): Http[R, E, A, B] = Http
      .collectZIO[A] { case a =>
        f(a)
          .map(Http.succeed)
          .catchAll {
            case Some(error) => UIO(Http.fail(error))
            case None        => UIO(Http.empty)
          }
          .catchAllDefect(defect => UIO(Http.die(defect)))
      }
      .flatten
  }

  final class PartialFromFunction[A](val unit: Unit) extends AnyVal {
    def apply[B](f: A => B): Http[Any, Nothing, A, B] = Http.identity[A].map(f)
  }

  final class PartialFromFunctionZIO[A](val unit: Unit) extends AnyVal {
    def apply[R, E, B](f: A => ZIO[R, E, B]): Http[R, E, A, B] = FromFunctionHExit(a => HExit.fromZIO(f(a)))
  }

  final class PartialFromFunctionHExit[A](val unit: Unit) extends AnyVal {
    def apply[R, E, B](f: A => HExit[R, E, B]): Http[R, E, A, B] = FromFunctionHExit(f)
  }

  private final case class Succeed[B](b: B) extends Http[Any, Nothing, Any, B]

  private final case class Race[R, E, A, B](self: Http[R, E, A, B], other: Http[R, E, A, B]) extends Http[R, E, A, B]

  private final case class Fail[E](e: E) extends Http[Any, E, Any, Nothing]

  private final case class Die(t: Throwable) extends Http[Any, Nothing, Any, Nothing]

  private final case class FromFunctionHExit[R, E, A, B](f: A => HExit[R, E, B]) extends Http[R, E, A, B]

  private final case class Chain[R, E, A, B, C](self: Http[R, E, A, B], other: Http[R, E, B, C])
      extends Http[R, E, A, C]

  private final case class FoldHttp[R, E, EE, A, B, BB](
    self: Http[R, E, A, B],
    failure: E => Http[R, EE, A, BB],
    defect: Throwable => Http[R, EE, A, BB],
    success: B => Http[R, EE, A, BB],
    empty: Http[R, EE, A, BB],
<<<<<<< HEAD
  ) extends Http[R, EE, A, BB]

  private final case class RunMiddleware[R, E, A1, B1, A2, B2](
    http: Http[R, E, A1, B1],
    mid: Middleware[R, E, A1, B1, A2, B2],
  ) extends Http[R, E, A2, B2]

  private case class Attempt[A](a: () => A) extends Http[Any, Nothing, Any, A]

  private final case class Combine[R, E, EE, A, B, BB](
    self: Http[R, E, A, B],
    other: Http[R, EE, A, BB],
  ) extends Http[R, EE, A, BB]

=======
  ) extends Http[R, EE, A, BB]

  private final case class RunMiddleware[R, E, A1, B1, A2, B2](
    http: Http[R, E, A1, B1],
    mid: Middleware[R, E, A1, B1, A2, B2],
  ) extends Http[R, E, A2, B2]

  private case class Attempt[A](a: () => A) extends Http[Any, Nothing, Any, A]

  private final case class Combine[R, E, EE, A, B, BB](
    self: Http[R, E, A, B],
    other: Http[R, EE, A, BB],
  ) extends Http[R, EE, A, BB]

>>>>>>> d978571b
  private final case class FromHExit[R, E, B](h: HExit[R, E, B]) extends Http[R, E, Any, B]

  private final case class When[R, E, A, B](f: A => Boolean, other: Http[R, E, A, B]) extends Http[R, E, A, B]

  private case object Empty extends Http[Any, Nothing, Any, Nothing]

  private case object Identity extends Http[Any, Nothing, Any, Nothing]
}<|MERGE_RESOLUTION|>--- conflicted
+++ resolved
@@ -7,14 +7,8 @@
 import zhttp.http.headers.HeaderModifier
 import zhttp.service.server.ServerTime
 import zhttp.service.{Handler, HttpRuntime, Server}
-import zio.ZIO.attemptBlockingIO
+import zio.ZIO.attemptBlocking
 import zio._
-<<<<<<< HEAD
-=======
-import zio.blocking.{Blocking, effectBlocking}
-import zio.clock.Clock
-import zio.duration.Duration
->>>>>>> d978571b
 import zio.stream.ZStream
 
 import java.io.File
@@ -34,8 +28,6 @@
   import Http._
 
   /**
-<<<<<<< HEAD
-=======
    * Extracts body as a ByteBuf
    */
   private[zhttp] final def bodyAsByteBuf(implicit
@@ -108,7 +100,6 @@
     }
 
   /**
->>>>>>> d978571b
    * Attaches the provided middleware to the Http app
    */
   final def @@[R1 <: R, E1 >: E, A1 <: A, B1 >: B, A2, B2](
@@ -116,8 +107,6 @@
   ): Http[R1, E1, A2, B2] = mid(self)
 
   /**
-<<<<<<< HEAD
-=======
    * Combines two Http instances into a middleware that works a codec for
    * incoming and outgoing messages.
    */
@@ -125,7 +114,6 @@
     self codecMiddleware other
 
   /**
->>>>>>> d978571b
    * Alias for flatmap
    */
   final def >>=[R1 <: R, E1 >: E, A1 <: A, C1](f: B => Http[R1, E1, A1, C1]): Http[R1, E1, A1, C1] =
@@ -254,8 +242,6 @@
     pf: PartialFunction[Throwable, Http[R1, E1, A1, B1]],
   ): Http[R1, E1, A1, B1] =
     unrefineWith(pf)(Http.fail).catchAll(e => e)
-<<<<<<< HEAD
-=======
 
   /**
    * Combines two Http instances into a middleware that works a codec for
@@ -263,7 +249,6 @@
    */
   final def codecMiddleware[R1 <: R, E1 >: E, C, D](other: Http[R1, E1, C, D]): Middleware[R1, E1, B, C, A, D] =
     Middleware.codecHttp(self, other)
->>>>>>> d978571b
 
   /**
    * Collects some of the results of the http and converts it to another type.
@@ -472,13 +457,8 @@
   /**
    * Provides the environment to Http.
    */
-<<<<<<< HEAD
   final def provideEnvironment(r: ZEnvironment[R])(implicit ev: NeedsEnv[R]): Http[Any, E, A, B] =
     Http.fromOptionFunction[A](a => self(a).provideEnvironment(r))
-=======
-  final def provideEnvironment(r: R)(implicit ev: NeedsEnv[R]): Http[Any, E, A, B] =
-    Http.fromOptionFunction[A](a => self(a).provide(r))
->>>>>>> d978571b
 
   /**
    * Provides layer to Http.
@@ -491,15 +471,10 @@
   /**
    * Provides some of the environment to Http.
    */
-<<<<<<< HEAD
   final def provideSomeEnvironment[R1](r: ZEnvironment[R1] => ZEnvironment[R])(implicit
     ev: NeedsEnv[R],
   ): Http[R1, E, A, B] =
     Http.fromOptionFunction[A](a => self(a).provideSomeEnvironment(r))
-=======
-  final def provideSomeEnvironment[R1 <: R](r: R1 => R)(implicit ev: NeedsEnv[R]): Http[R1, E, A, B] =
-    Http.fromOptionFunction[A](a => self(a).provideSome(r))
->>>>>>> d978571b
 
   /**
    * Provides some of the environment to Http leaving the remainder `R0`.
@@ -517,7 +492,6 @@
 
   /**
    * Keeps some of the errors, and terminates the http app with the rest.
-<<<<<<< HEAD
    */
   final def refineOrDie[E1](
     pf: PartialFunction[E, E1],
@@ -528,18 +502,6 @@
    * Keeps some of the errors, and terminates the http app with the rest, using
    * the specified function to convert the `E` into a `Throwable`.
    */
-=======
-   */
-  final def refineOrDie[E1](
-    pf: PartialFunction[E, E1],
-  )(implicit ev1: E <:< Throwable, ev2: CanFail[E]): Http[R, E1, A, B] =
-    refineOrDieWith(pf)(ev1)
-
-  /**
-   * Keeps some of the errors, and terminates the http app with the rest, using
-   * the specified function to convert the `E` into a `Throwable`.
-   */
->>>>>>> d978571b
   final def refineOrDieWith[E1](pf: PartialFunction[E, E1])(f: E => Throwable)(implicit
     ev: CanFail[E],
   ): Http[R, E1, A, B] =
@@ -642,106 +604,20 @@
    */
   final def unwrap[R1 <: R, E1 >: E, C](implicit ev: B <:< ZIO[R1, E1, C]): Http[R1, E1, A, C] =
     self.flatMap(Http.fromZIO(_))
-<<<<<<< HEAD
 
   /**
    * Applies Http based only if the condition function evaluates to true
    */
   final def when[A2 <: A](f: A2 => Boolean): Http[R, E, A2, B] =
     Http.When(f, self)
-=======
->>>>>>> d978571b
-
-  /**
-   * Applies Http based only if the condition function evaluates to true
-   */
-<<<<<<< HEAD
+
+  /**
+   * Widens the type of the output
+   */
   final def widen[E1, B1](implicit e: E <:< E1, b: B <:< B1): Http[R, E1, A, B1] =
     self.asInstanceOf[Http[R, E1, A, B1]]
-=======
-  final def when[A2 <: A](f: A2 => Boolean): Http[R, E, A2, B] =
-    Http.When(f, self)
->>>>>>> d978571b
-
-  /**
-   * Widens the type of the output
-   */
-  final def widen[E1, B1](implicit e: E <:< E1, b: B <:< B1): Http[R, E1, A, B1] =
-    self.asInstanceOf[Http[R, E1, A, B1]]
-
-  /**
-<<<<<<< HEAD
-   * Extracts body as a ByteBuf
-   */
-  private[zhttp] final def bodyAsByteBuf(implicit
-    eb: B <:< Response,
-    ee: E <:< Throwable,
-  ): Http[R, Throwable, A, ByteBuf] =
-    self.widen[Throwable, B].mapZIO(_.bodyAsByteBuf)
-
-  /**
-   * Evaluates the app and returns an HExit that can be resolved further
-   *
-   * NOTE: `execute` is not a stack-safe method for performance reasons. Unlike
-   * ZIO, there is no reason why the execute should be stack safe. The
-   * performance improves quite significantly if no additional heap allocations
-   * are required this way.
-   */
-  final private[zhttp] def execute(a: A): HExit[R, E, B] =
-    self match {
-
-      case Http.Empty                     => HExit.empty
-      case Http.Identity                  => HExit.succeed(a.asInstanceOf[B])
-      case Succeed(b)                     => HExit.succeed(b)
-      case Fail(e)                        => HExit.fail(e)
-      case Die(e)                         => HExit.die(e)
-      case Attempt(a)                     =>
-        try { HExit.succeed(a()) }
-        catch { case e: Throwable => HExit.fail(e.asInstanceOf[E]) }
-      case FromFunctionHExit(f)           =>
-        try { f(a) }
-        catch { case e: Throwable => HExit.die(e) }
-      case FromHExit(h)                   => h
-      case Chain(self, other)             => self.execute(a).flatMap(b => other.execute(b))
-      case Race(self, other)              =>
-        (self.execute(a), other.execute(a)) match {
-          case (HExit.Effect(self), HExit.Effect(other)) =>
-            Http.fromOptionFunction[Any](_ => self.raceFirst(other)).execute(a)
-          case (HExit.Effect(_), other)                  => other
-          case (self, _)                                 => self
-        }
-      case FoldHttp(self, ee, df, bb, dd) =>
-        try {
-          self.execute(a).foldExit(ee(_).execute(a), df(_).execute(a), bb(_).execute(a), dd.execute(a))
-        } catch {
-          case e: Throwable => HExit.die(e)
-        }
-
-      case RunMiddleware(app, mid) =>
-        try {
-          mid(app).execute(a)
-        } catch {
-          case e: Throwable => HExit.die(e)
-        }
-
-      case When(f, other) =>
-        try {
-          if (f(a)) other.execute(a) else HExit.empty
-        } catch {
-          case e: Throwable => HExit.die(e)
-        }
-
-      case Combine(self, other) => {
-        self.execute(a) match {
-          case HExit.Empty            => other.execute(a)
-          case exit: HExit.Success[_] => exit.asInstanceOf[HExit[R, E, B]]
-          case exit: HExit.Failure[_] => exit.asInstanceOf[HExit[R, E, B]]
-          case exit: HExit.Die        => exit
-          case exit @ HExit.Effect(_) => exit.defaultWith(other.execute(a)).asInstanceOf[HExit[R, E, B]]
-        }
-      }
-    }
-=======
+
+  /**
    * Narrows the type of the input
    */
   final def narrow[A1](implicit a: A1 <:< A): Http[R, E, A1, B] =
@@ -752,7 +628,6 @@
    */
   final def zipRight[R1 <: R, E1 >: E, A1 <: A, C1](other: Http[R1, E1, A1, C1]): Http[R1, E1, A1, C1] =
     self.flatMap(_ => other)
->>>>>>> d978571b
 }
 
 object Http {
@@ -760,8 +635,6 @@
   implicit final class HttpAppSyntax[-R, +E](val http: HttpApp[R, E]) extends HeaderModifier[HttpApp[R, E]] {
     self =>
 
-<<<<<<< HEAD
-=======
     private[zhttp] def compile[R1 <: R](
       zExec: HttpRuntime[R1],
       settings: Server.Config[R1, Throwable],
@@ -771,7 +644,6 @@
     ): ChannelHandler =
       Handler(http.asInstanceOf[HttpApp[R1, Throwable]], zExec, settings, serverTimeGenerator)
 
->>>>>>> d978571b
     /**
      * Patches the response produced by the app
      */
@@ -806,28 +678,11 @@
      * Applies Http based on the path
      */
     def whenPathEq(p: Path): HttpApp[R, E] = http.whenPathEq(p.toString)
-<<<<<<< HEAD
 
     /**
      * Applies Http based on the path as string
      */
     def whenPathEq(p: String): HttpApp[R, E] = http.when(_.unsafeEncode.uri().contentEquals(p))
-
-    private[zhttp] def compile[R1 <: R](
-      zExec: HttpRuntime[R1],
-      settings: Server.Config[R1, Throwable],
-      serverTimeGenerator: ServerTime,
-    )(implicit
-      evE: E <:< Throwable,
-    ): ChannelHandler =
-      Handler(http.asInstanceOf[HttpApp[R1, Throwable]], zExec, settings, serverTimeGenerator)
-=======
-
-    /**
-     * Applies Http based on the path as string
-     */
-    def whenPathEq(p: String): HttpApp[R, E] = http.when(_.unsafeEncode.uri().contentEquals(p))
->>>>>>> d978571b
   }
 
   /**
@@ -855,7 +710,6 @@
    * Create an HTTP app from a partial function from A to HExit[R,E,B]
    */
   def collectHExit[A]: Http.PartialCollectHExit[A] = Http.PartialCollectHExit(())
-<<<<<<< HEAD
 
   /**
    * Create an HTTP app from a partial function from A to Http[R,E,A,B]
@@ -872,24 +726,6 @@
    * Creates an HTTP app which accepts a request and produces response
    * effectfully.
    */
-=======
-
-  /**
-   * Create an HTTP app from a partial function from A to Http[R,E,A,B]
-   */
-  def collectHttp[A]: Http.PartialCollectHttp[A] = Http.PartialCollectHttp(())
-
-  /**
-   * Creates an Http app which accepts a request and produces response from a
-   * managed resource
-   */
-  def collectManaged[A]: Http.PartialCollectManaged[A] = Http.PartialCollectManaged(())
-
-  /**
-   * Creates an HTTP app which accepts a request and produces response
-   * effectfully.
-   */
->>>>>>> d978571b
   def collectZIO[A]: Http.PartialCollectZIO[A] = Http.PartialCollectZIO(())
 
   /**
@@ -967,11 +803,7 @@
   /**
    * Creates an Http app from the contents of a file.
    */
-<<<<<<< HEAD
-  def fromFile(file: => java.io.File): HttpApp[Any, Throwable] = Http.fromFileZIO(Task(file))
-=======
   def fromFile(file: => java.io.File): HttpApp[Any, Throwable] = Http.fromFileZIO(UIO(file))
->>>>>>> d978571b
 
   /**
    * Creates an Http app from the contents of a file which is produced from an
@@ -1024,7 +856,6 @@
    * Creates a Http from HExit[R,E,B]
    */
   def fromHExit[R, E, B](h: HExit[R, E, B]): Http[R, E, Any, B] = FromHExit(h)
-<<<<<<< HEAD
 
   /**
    * Lifts an `Option` into a `Http` value.
@@ -1052,57 +883,20 @@
     Http.getResource(path).flatMap(url => Http.fromFile(new File(url.getPath)))
 
   /**
-=======
-
-  /**
-   * Lifts an `Option` into a `Http` value.
-   */
-  def fromOption[A](v: Option[A]): Http[Any, Option[Nothing], Any, A] =
-    v.fold[Http[Any, Option[Nothing], Any, A]](Http.fail(None))(Http.succeed)
-
-  /**
-   * Creates an `Http` from a function that takes a value of type `A` and
-   * returns with a `ZIO[R, Option[E], B]`. The returned effect can fail with a
-   * `None` to signal "not found" to the backend.
-   */
-  def fromOptionFunction[A]: PartialFromOptionFunction[A] = new PartialFromOptionFunction(())
-
-  /**
-   * Creates an HTTP that can serve files on the give path.
-   */
-  def fromPath(head: String, tail: String*): HttpApp[Any, Throwable] =
-    Http.fromFile(Paths.get(head, tail: _*).toFile)
-
-  /**
-   * Creates an Http app from a resource path
-   */
-  def fromResource(path: String): HttpApp[Blocking, Throwable] =
-    Http.getResource(path).flatMap(url => Http.fromFile(new File(url.getPath)))
-
-  /**
->>>>>>> d978571b
    * Creates a Http that always succeeds with a 200 status code and the provided
    * ZStream as the body
    */
   def fromStream[R](stream: ZStream[R, Throwable, String], charset: Charset = HTTP_CHARSET): HttpApp[R, Nothing] =
-<<<<<<< HEAD
     Http
       .fromZIO(ZIO.environment[R].map(r => Http.fromData(HttpData.fromStream(stream.provideEnvironment(r), charset))))
       .flatten
-=======
-    Http.fromZIO(ZIO.environment[R].map(r => Http.fromData(HttpData.fromStream(stream.provide(r), charset)))).flatten
->>>>>>> d978571b
 
   /**
    * Creates a Http that always succeeds with a 200 status code and the provided
    * ZStream as the body
    */
   def fromStream[R](stream: ZStream[R, Throwable, Byte]): HttpApp[R, Nothing] =
-<<<<<<< HEAD
     Http.fromZIO(ZIO.environment[R].map(r => Http.fromData(HttpData.fromStream(stream.provideEnvironment(r))))).flatten
-=======
-    Http.fromZIO(ZIO.environment[R].map(r => Http.fromData(HttpData.fromStream(stream.provide(r))))).flatten
->>>>>>> d978571b
 
   /**
    * Converts a ZIO to an Http type
@@ -1112,25 +906,15 @@
   /**
    * Attempts to retrieve files from the classpath.
    */
-<<<<<<< HEAD
   def getResource(path: String): Http[Any, Throwable, Any, net.URL] =
     Http
-      .fromZIO(attemptBlockingIO(getClass.getClassLoader.getResource(path)))
-=======
-  def getResource(path: String): Http[Blocking, Throwable, Any, net.URL] =
-    Http
-      .fromZIO(effectBlocking(getClass.getClassLoader.getResource(path)))
->>>>>>> d978571b
+      .fromZIO(attemptBlocking(getClass.getClassLoader.getResource(path)))
       .flatMap { resource => if (resource == null) Http.empty else Http.succeed(resource) }
 
   /**
    * Attempts to retrieve files from the classpath.
    */
-<<<<<<< HEAD
   def getResourceAsFile(path: String): Http[Any, Throwable, Any, File] =
-=======
-  def getResourceAsFile(path: String): Http[Blocking, Throwable, Any, File] =
->>>>>>> d978571b
     Http.getResource(path).map(url => new File(url.getPath))
 
   /**
@@ -1189,11 +973,7 @@
    * Creates an Http app which responds with an Html page using the built-in
    * template.
    */
-<<<<<<< HEAD
-  def template(heading: String)(view: Html): HttpApp[Any, Nothing] =
-=======
   def template(heading: CharSequence)(view: Html): HttpApp[Any, Nothing] =
->>>>>>> d978571b
     Http.response(Response.html(Template.container(heading)(view)))
 
   /**
@@ -1217,7 +997,6 @@
   final case class PartialCollectZIO[A](unit: Unit) extends AnyVal {
     def apply[R, E, B](pf: PartialFunction[A, ZIO[R, E, B]]): Http[R, E, A, B] =
       Http.collect[A] { case a if pf.isDefinedAt(a) => Http.fromZIO(pf(a)) }.flatten
-<<<<<<< HEAD
   }
 
   final case class PartialCollectManaged[A](unit: Unit) extends AnyVal {
@@ -1234,24 +1013,6 @@
     }
   }
 
-=======
-  }
-
-  final case class PartialCollectManaged[A](unit: Unit) extends AnyVal {
-    def apply[R, E, B](pf: PartialFunction[A, ZManaged[R, E, B]]): Http[R, E, A, B] =
-      Http.collect[A] { case a if pf.isDefinedAt(a) => Http.fromZIO(pf(a).useNow) }.flatten
-  }
-
-  final case class PartialCollect[A](unit: Unit) extends AnyVal {
-    def apply[B](pf: PartialFunction[A, B]): Http[Any, Nothing, A, B] = {
-      FromFunctionHExit(pf.lift(_) match {
-        case Some(value) => HExit.succeed(value)
-        case None        => HExit.Empty
-      })
-    }
-  }
-
->>>>>>> d978571b
   final case class PartialCollectHttp[A](unit: Unit) extends AnyVal {
     def apply[R, E, B](pf: PartialFunction[A, Http[R, E, A, B]]): Http[R, E, A, B] =
       Http.collect[A](pf).flatten
@@ -1317,7 +1078,6 @@
     defect: Throwable => Http[R, EE, A, BB],
     success: B => Http[R, EE, A, BB],
     empty: Http[R, EE, A, BB],
-<<<<<<< HEAD
   ) extends Http[R, EE, A, BB]
 
   private final case class RunMiddleware[R, E, A1, B1, A2, B2](
@@ -1332,22 +1092,6 @@
     other: Http[R, EE, A, BB],
   ) extends Http[R, EE, A, BB]
 
-=======
-  ) extends Http[R, EE, A, BB]
-
-  private final case class RunMiddleware[R, E, A1, B1, A2, B2](
-    http: Http[R, E, A1, B1],
-    mid: Middleware[R, E, A1, B1, A2, B2],
-  ) extends Http[R, E, A2, B2]
-
-  private case class Attempt[A](a: () => A) extends Http[Any, Nothing, Any, A]
-
-  private final case class Combine[R, E, EE, A, B, BB](
-    self: Http[R, E, A, B],
-    other: Http[R, EE, A, BB],
-  ) extends Http[R, EE, A, BB]
-
->>>>>>> d978571b
   private final case class FromHExit[R, E, B](h: HExit[R, E, B]) extends Http[R, E, Any, B]
 
   private final case class When[R, E, A, B](f: A => Boolean, other: Http[R, E, A, B]) extends Http[R, E, A, B]
