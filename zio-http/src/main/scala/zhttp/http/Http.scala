--- conflicted
+++ resolved
@@ -186,7 +186,6 @@
    */
   final def mapZIO[R1 <: R, E1 >: E, C](bFc: B => ZIO[R1, E1, C]): Http[R1, E1, A, C] =
     self >>> Http.fromFunctionZIO(bFc)
-<<<<<<< HEAD
 
   /**
    * Named alias for @@
@@ -194,8 +193,6 @@
   final def middleware[R1 <: R, E1 >: E, A1 <: A, B1 >: B, A2, B2](
     mid: Middleware[R1, E1, A1, B1, A2, B2],
   ): Http[R1, E1, A2, B2] = mid(self)
-=======
->>>>>>> 9ee2048f
 
   /**
    * Named alias for `<>`
@@ -338,11 +335,7 @@
       case Http.Identity      => HExit.succeed(a.asInstanceOf[B])
       case Succeed(b)         => HExit.succeed(b)
       case Fail(e)            => HExit.fail(e)
-<<<<<<< HEAD
-      case FromFunctionZIO(f) => HExit.fromEffect(f(a))
-=======
       case FromFunctionZIO(f) => HExit.fromZIO(f(a))
->>>>>>> 9ee2048f
       case Collect(pf)        => if (pf.isDefinedAt(a)) HExit.succeed(pf(a)) else HExit.empty
       case Chain(self, other) => self.execute(a).flatMap(b => other.execute(b))
       case Race(self, other)  =>
