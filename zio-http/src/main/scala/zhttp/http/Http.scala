package zhttp.http

import io.netty.buffer.{ByteBuf, ByteBufUtil}
import io.netty.channel.ChannelHandler
import zhttp.html.Html
import zhttp.http.headers.HeaderModifier
import zhttp.service.{Handler, HttpRuntime, Server}
import zio._
import zio.clock.Clock
import zio.duration.Duration
import zio.stream.ZStream

import java.nio.charset.Charset
import scala.annotation.unused

/**
 * A functional domain to model Http apps using ZIO and that can work over any
 * kind of request and response types.
 */
sealed trait Http[-R, +E, -A, +B] extends (A => ZIO[R, Option[E], B]) { self =>

  import Http._

  /**
   * Attaches the provided middleware to the Http app
   */
  final def @@[R1 <: R, E1 >: E, A1 <: A, B1 >: B, A2, B2](
    mid: Middleware[R1, E1, A1, B1, A2, B2],
  ): Http[R1, E1, A2, B2] = mid(self)

  /**
   * Alias for flatmap
   */
  final def >>=[R1 <: R, E1 >: E, A1 <: A, C1](f: B => Http[R1, E1, A1, C1]): Http[R1, E1, A1, C1] =
    self.flatMap(f)

  /**
   * Pipes the output of one app into the other
   */
  final def >>>[R1 <: R, E1 >: E, B1 >: B, C](other: Http[R1, E1, B1, C]): Http[R1, E1, A, C] =
    self andThen other

  /**
   * Runs self but if it fails, runs other, ignoring the result from self.
   */
  final def <>[R1 <: R, E1, A1 <: A, B1 >: B](other: Http[R1, E1, A1, B1]): Http[R1, E1, A1, B1] =
    self orElse other

  /**
   * Composes one Http app with another.
   */
  final def <<<[R1 <: R, E1 >: E, A1 <: A, X](other: Http[R1, E1, X, A1]): Http[R1, E1, X, B] =
    self compose other

  /**
   * Combines two Http into one.
   */
  final def ++[R1 <: R, E1 >: E, A1 <: A, B1 >: B](other: Http[R1, E1, A1, B1]): Http[R1, E1, A1, B1] =
    self defaultWith other

  /**
   * Alias for zipRight
   */
  final def *>[R1 <: R, E1 >: E, A1 <: A, C1](other: Http[R1, E1, A1, C1]): Http[R1, E1, A1, C1] =
    self.zipRight(other)

  /**
   * Named alias for `>>>`
   */
  final def andThen[R1 <: R, E1 >: E, B1 >: B, C](other: Http[R1, E1, B1, C]): Http[R1, E1, A, C] =
    Http.Chain(self, other)

  /**
   * Consumes the input and executes the Http.
   */
  final def apply(a: A): ZIO[R, Option[E], B] = execute(a).toZIO

  /**
   * Makes the app resolve with a constant value
   */
  final def as[C](c: C): Http[R, E, A, C] =
    self *> Http.succeed(c)

  /**
   * Extracts body
   */
  final def body(implicit eb: IsResponse[B], ee: E <:< Throwable): Http[R, Throwable, A, Chunk[Byte]] =
    self.bodyAsByteBuf.mapZIO(buf => Task(Chunk.fromArray(ByteBufUtil.getBytes(buf))))

  /**
   * Extracts body as a string
   */
  final def bodyAsString(implicit eb: IsResponse[B], ee: E <:< Throwable): Http[R, Throwable, A, String] =
    self.bodyAsByteBuf.mapZIO(bytes => Task(bytes.toString(HTTP_CHARSET)))

  /**
   * Catches all the exceptions that the http app can fail with
   */
  final def catchAll[R1 <: R, E1, A1 <: A, B1 >: B](f: E => Http[R1, E1, A1, B1])(implicit
    @unused ev: CanFail[E],
  ): Http[R1, E1, A1, B1] =
    self.foldHttp(f, Http.succeed, Http.empty)

  /**
   * Collects some of the results of the http and converts it to another type.
   */
  final def collect[R1 <: R, E1 >: E, A1 <: A, B1 >: B, C](pf: PartialFunction[B1, C]): Http[R1, E1, A1, C] =
    self >>> Http.collect(pf)

  final def collectManaged[R1 <: R, E1 >: E, A1 <: A, B1 >: B, C](
    pf: PartialFunction[B1, ZManaged[R1, E1, C]],
  ): Http[R1, E1, A1, C] =
    self >>> Http.collectManaged(pf)

  /**
   * Collects some of the results of the http and effectfully converts it to
   * another type.
   */
  final def collectZIO[R1 <: R, E1 >: E, A1 <: A, B1 >: B, C](
    pf: PartialFunction[B1, ZIO[R1, E1, C]],
  ): Http[R1, E1, A1, C] =
    self >>> Http.collectZIO(pf)

  /**
   * Named alias for `<<<`
   */
  final def compose[R1 <: R, E1 >: E, A1 <: A, C1](other: Http[R1, E1, C1, A1]): Http[R1, E1, C1, B] =
    other andThen self

  /**
   * Extracts content-length from the response if available
   */
  final def contentLength(implicit eb: IsResponse[B]): Http[R, E, A, Option[Long]] =
    headers.map(_.contentLength)

  /**
   * Transforms the input of the http before passing it on to the current Http
   */
  final def contraFlatMap[X]: PartialContraFlatMap[R, E, A, B, X] = PartialContraFlatMap[R, E, A, B, X](self)

  /**
   * Transforms the input of the http before passing it on to the current Http
   */
  final def contramap[X](xa: X => A): Http[R, E, X, B] = Http.identity[X].map(xa) >>> self

  /**
   * Transforms the input of the http before giving it effectfully
   */
  final def contramapZIO[R1 <: R, E1 >: E, X](xa: X => ZIO[R1, E1, A]): Http[R1, E1, X, B] =
    Http.fromFunctionZIO[X](xa) >>> self

  /**
   * Named alias for `++`
   */
  final def defaultWith[R1 <: R, E1 >: E, A1 <: A, B1 >: B](other: Http[R1, E1, A1, B1]): Http[R1, E1, A1, B1] =
    self.foldHttp(Http.fail, Http.succeed, other)

  /**
   * Delays production of output B for the specified duration of time
   */
  final def delay(duration: Duration): Http[R with Clock, E, A, B] = self.delayAfter(duration)

  /**
   * Delays production of output B for the specified duration of time
   */
  final def delayAfter(duration: Duration): Http[R with Clock, E, A, B] = self.mapZIO(b => UIO(b).delay(duration))

  /**
   * Delays consumption of input A for the specified duration of time
   */
  final def delayBefore(duration: Duration): Http[R with Clock, E, A, B] =
    self.contramapZIO(a => UIO(a).delay(duration))

  /**
   * Creates a new Http app from another
   */
  final def flatMap[R1 <: R, E1 >: E, A1 <: A, C1](f: B => Http[R1, E1, A1, C1]): Http[R1, E1, A1, C1] = {
    self.foldHttp(Http.fail, f, Http.empty)
  }

  /**
   * Flattens an Http app of an Http app
   */
  final def flatten[R1 <: R, E1 >: E, A1 <: A, B1](implicit
    ev: B <:< Http[R1, E1, A1, B1],
  ): Http[R1, E1, A1, B1] = {
    self.flatMap(scala.Predef.identity(_))
  }

  /**
   * Folds over the http app by taking in two functions one for success and one
   * for failure respectively.
   */
  final def foldHttp[R1 <: R, A1 <: A, E1, B1](
    ee: E => Http[R1, E1, A1, B1],
    bb: B => Http[R1, E1, A1, B1],
    dd: Http[R1, E1, A1, B1],
  ): Http[R1, E1, A1, B1] = Http.FoldHttp(self, ee, bb, dd)

  /**
<<<<<<< HEAD
   * Extracts body
   */
  final def body(implicit eb: IsResponse[B], ee: E <:< Throwable): Http[R, Throwable, A, Chunk[Byte]] =
    self.bodyAsByteBuf.mapZIO(buf => Task(Chunk.fromArray(ByteBufUtil.getBytes(buf))))

  /**
   * Extracts body as a string
   */
  final def bodyAsString(implicit eb: IsResponse[B], ee: E <:< Throwable): Http[R, Throwable, A, String] =
    self.bodyAsByteBuf.mapZIO(bytes => Task(bytes.toString(HTTP_CHARSET)))

  /**
   * Extracts content-length from the response if available
   */
  final def contentLength(implicit eb: IsResponse[B]): Http[R, E, A, Option[Long]] =
    headers.map(_.contentLength)

  /**
=======
>>>>>>> e8987a85
   * Extracts the value of the provided header name.
   */
  final def headerValue(name: CharSequence)(implicit eb: IsResponse[B]): Http[R, E, A, Option[CharSequence]] =
    headers.map(_.headerValue(name))

  /**
   * Extracts the `Headers` from the type `B` if possible
   */
  final def headers(implicit eb: IsResponse[B]): Http[R, E, A, Headers] = self.map(eb.headers)
<<<<<<< HEAD

  /**
   * Extracts `Status` from the type `B` is possible.
   */
  final def status(implicit ev: IsResponse[B]): Http[R, E, A, Status] = self.map(ev.status)
=======
>>>>>>> e8987a85

  /**
   * Transforms the output of the http app
   */
  final def map[C](bc: B => C): Http[R, E, A, C] = self.flatMap(b => Http.succeed(bc(b)))

  /**
   * Transforms the failure of the http app
   */
  final def mapError[E1](ee: E => E1): Http[R, E1, A, B] =
    self.foldHttp(e => Http.fail(ee(e)), Http.succeed, Http.empty)

  /**
   * Transforms the output of the http effectfully
   */
  final def mapZIO[R1 <: R, E1 >: E, C](bFc: B => ZIO[R1, E1, C]): Http[R1, E1, A, C] =
    self >>> Http.fromFunctionZIO(bFc)

  /**
   * Named alias for @@
   */
  final def middleware[R1 <: R, E1 >: E, A1 <: A, B1 >: B, A2, B2](
    mid: Middleware[R1, E1, A1, B1, A2, B2],
  ): Http[R1, E1, A2, B2] = Http.RunMiddleware(self, mid)

  /**
   * Named alias for `<>`
   */
  final def orElse[R1 <: R, E1, A1 <: A, B1 >: B](other: Http[R1, E1, A1, B1]): Http[R1, E1, A1, B1] =
    self.catchAll(_ => other)

  /**
   * Provides the environment to Http.
   */
  final def provide(r: R)(implicit ev: NeedsEnv[R]): Http[Any, E, A, B] =
    Http.fromOptionFunction[A](a => self(a).provide(r))

  /**
   * Provide part of the environment to HTTP that is not part of ZEnv
   */
  final def provideCustomLayer[E1 >: E, R1 <: Has[_]](
    layer: ZLayer[ZEnv, E1, R1],
  )(implicit ev: ZEnv with R1 <:< R, tagged: Tag[R1]): Http[ZEnv, E1, A, B] =
    Http.fromOptionFunction[A](a => self(a).provideCustomLayer(layer.mapError(Option(_))))

  /**
   * Provides layer to Http.
   */
  final def provideLayer[E1 >: E, R0, R1](
    layer: ZLayer[R0, E1, R1],
  )(implicit ev1: R1 <:< R, ev2: NeedsEnv[R]): Http[R0, E1, A, B] =
    Http.fromOptionFunction[A](a => self(a).provideLayer(layer.mapError(Option(_))))

  /**
   * Provides some of the environment to Http.
   */
  final def provideSome[R1 <: R](r: R1 => R)(implicit ev: NeedsEnv[R]): Http[R1, E, A, B] =
    Http.fromOptionFunction[A](a => self(a).provideSome(r))

  /**
   * Provides some of the environment to Http leaving the remainder `R0`.
   */
  final def provideSomeLayer[R0 <: Has[_], R1 <: Has[_], E1 >: E](
    layer: ZLayer[R0, E1, R1],
  )(implicit ev: R0 with R1 <:< R, tagged: Tag[R1]): Http[R0, E1, A, B] =
    Http.fromOptionFunction[A](a => self(a).provideSomeLayer(layer.mapError(Option(_))))

  /**
   * Performs a race between two apps
   */
  final def race[R1 <: R, E1 >: E, A1 <: A, B1 >: B](other: Http[R1, E1, A1, B1]): Http[R1, E1, A1, B1] =
    Http.Race(self, other)

  /**
<<<<<<< HEAD
   * Converts a failing Http into a non-failing one by handling the failure and
   * converting it to a result if possible.
=======
   * Extracts `Status` from the type `B` is possible.
>>>>>>> e8987a85
   */
  final def status(implicit ev: IsResponse[B]): Http[R, E, A, Status] = self.map(ev.status)

  /**
   * Returns an Http that peeks at the success of this Http.
   */
  final def tap[R1 <: R, E1 >: E, A1 <: A](f: B => Http[R1, E1, Any, Any]): Http[R1, E1, A, B] =
    self.flatMap(v => f(v).as(v))

  /**
   * Returns an Http that peeks at the success, failed or empty value of this
   * Http.
   */
  final def tapAll[R1 <: R, E1 >: E](
    f: E => Http[R1, E1, Any, Any],
    g: B => Http[R1, E1, Any, Any],
    h: Http[R1, E1, Any, Any],
  ): Http[R1, E1, A, B] =
    self.foldHttp(
      e => f(e) *> Http.fail(e),
      x => g(x) *> Http.succeed(x),
      h *> Http.empty,
    )

  /**
   * Returns an Http that effectfully peeks at the success, failed or empty
   * value of this Http.
   */
  final def tapAllZIO[R1 <: R, E1 >: E](
    f: E => ZIO[R1, E1, Any],
    g: B => ZIO[R1, E1, Any],
    h: ZIO[R1, E1, Any],
  ): Http[R1, E1, A, B] =
    tapAll(
      e => Http.fromZIO(f(e)),
      x => Http.fromZIO(g(x)),
      Http.fromZIO(h),
    )

  /**
   * Returns an Http that peeks at the failure of this Http.
   */
  final def tapError[R1 <: R, E1 >: E](f: E => Http[R1, E1, Any, Any]): Http[R1, E1, A, B] =
    self.foldHttp(
      e => f(e) *> Http.fail(e),
      Http.succeed,
      Http.empty,
    )

  /**
   * Returns an Http that effectfully peeks at the failure of this Http.
   */
  final def tapErrorZIO[R1 <: R, E1 >: E](f: E => ZIO[R1, E1, Any]): Http[R1, E1, A, B] =
    self.tapError(e => Http.fromZIO(f(e)))

  /**
   * Returns an Http that effectfully peeks at the success of this Http.
   */
  final def tapZIO[R1 <: R, E1 >: E](f: B => ZIO[R1, E1, Any]): Http[R1, E1, A, B] =
    self.tap(v => Http.fromZIO(f(v)))

  /**
   * Unwraps an Http that returns a ZIO of Http
   */
  final def unwrap[R1 <: R, E1 >: E, C](implicit ev: B <:< ZIO[R1, E1, C]): Http[R1, E1, A, C] =
    self.flatMap(Http.fromZIO(_))

  /**
   * Widens the type of the output
   */
  final def widen[E1, B1](implicit e: E <:< E1, b: B <:< B1): Http[R, E1, A, B1] =
    self.asInstanceOf[Http[R, E1, A, B1]]

  /**
   * Combines the two apps and returns the result of the one on the right
   */
  final def zipRight[R1 <: R, E1 >: E, A1 <: A, C1](other: Http[R1, E1, A1, C1]): Http[R1, E1, A1, C1] =
    self.flatMap(_ => other)

  /**
   * Extracts body as a ByteBuf
   */
  private[zhttp] final def bodyAsByteBuf(implicit
    eb: IsResponse[B],
    ee: E <:< Throwable,
  ): Http[R, Throwable, A, ByteBuf] =
    self.widen[Throwable, B].mapZIO(eb.bodyAsByteBuf)

  /**
   * Evaluates the app and returns an HExit that can be resolved further
   *
   * NOTE: `execute` is not a stack-safe method for performance reasons. Unlike
   * ZIO, there is no reason why the execute should be stack safe. The
   * performance improves quite significantly if no additional heap allocations
   * are required this way.
   */
  final private[zhttp] def execute(a: A): HExit[R, E, B] =
    self match {
      case Http.Empty         => HExit.empty
      case Http.Identity      => HExit.succeed(a.asInstanceOf[B])
      case Succeed(b)         => HExit.succeed(b)
      case Fail(e)            => HExit.fail(e)
      case FromFunctionZIO(f) => HExit.fromZIO(f(a))
      case Collect(pf)        => if (pf.isDefinedAt(a)) HExit.succeed(pf(a)) else HExit.empty
      case Chain(self, other) => self.execute(a).flatMap(b => other.execute(b))
      case Race(self, other)  =>
        (self.execute(a), other.execute(a)) match {
          case (HExit.Effect(self), HExit.Effect(other)) =>
            Http.fromOptionFunction[Any](_ => self.raceFirst(other)).execute(a)
          case (HExit.Effect(_), other)                  => other
          case (self, _)                                 => self
        }

      case FoldHttp(self, ee, bb, dd) =>
        self.execute(a).foldExit(ee(_).execute(a), bb(_).execute(a), dd.execute(a))

      case RunMiddleware(app, mid) => mid(app).execute(a)
    }
<<<<<<< HEAD

  /**
   * Extracts body as a ByteBuf
   */
  private[zhttp] final def bodyAsByteBuf(implicit
    eb: IsResponse[B],
    ee: E <:< Throwable,
  ): Http[R, Throwable, A, ByteBuf] =
    self.widen[Throwable, B].mapZIO(eb.bodyAsByteBuf)
=======
>>>>>>> e8987a85
}

object Http {

  implicit final class HttpAppSyntax[-R, +E](val http: HttpApp[R, E]) extends HeaderModifier[HttpApp[R, E]] {
    self =>

    /**
     * Patches the response produced by the app
     */
    def patch(patch: Patch): HttpApp[R, E] = http.map(patch(_))

    /**
     * Overwrites the method in the incoming request
     */
    def setMethod(method: Method): HttpApp[R, E] = http.contramap[Request](_.setMethod(method))

    /**
     * Overwrites the path in the incoming request
     */
    def setPath(path: Path): HttpApp[R, E] = http.contramap[Request](_.setPath(path))

    /**
     * Sets the status in the response produced by the app
     */
    def setStatus(status: Status): HttpApp[R, E] = patch(Patch.setStatus(status))

    /**
     * Overwrites the url in the incoming request
     */
    def setUrl(url: URL): HttpApp[R, E] = http.contramap[Request](_.setUrl(url))

    /**
<<<<<<< HEAD
     * Converts a failing Http app into a non-failing one by handling the
     * failure and converting it to a result if possible.
     */
    def silent[R1 <: R, E1 >: E](implicit s: CanBeSilenced[E1, Response]): HttpApp[R1, E1] =
      http.catchAll(e => Http.succeed(s.silent(e)))

    /**
=======
>>>>>>> e8987a85
     * Updates the response headers using the provided function
     */
    override def updateHeaders(update: Headers => Headers): HttpApp[R, E] = http.map(_.updateHeaders(update))

    private[zhttp] def compile[R1 <: R](
      zExec: HttpRuntime[R1],
      settings: Server.Config[R1, Throwable],
    )(implicit
      evE: E <:< Throwable,
    ): ChannelHandler =
      Handler(http.asInstanceOf[HttpApp[R1, Throwable]], zExec, settings)
  }

  /**
   * Equivalent to `Http.succeed`
   */
  def apply[B](b: B): Http[Any, Nothing, Any, B] = Http.succeed(b)

  /**
   * Creates an HTTP app which always responds with a 400 status code.
   */
  def badRequest(msg: String): HttpApp[Any, Nothing] = Http.error(HttpError.BadRequest(msg))

  /**
   * Creates an HTTP app which accepts a request and produces response.
   */
  def collect[A]: Http.PartialCollect[A] = Http.PartialCollect(())

  def collectHttp[A]: Http.PartialCollectHttp[A] = Http.PartialCollectHttp(())

  /**
   * Creates an Http app which accepts a request and produces response from a
   * managed resource
   */
  def collectManaged[A]: Http.PartialCollectManaged[A] = Http.PartialCollectManaged(())

  /**
   * Creates an HTTP app which accepts a request and produces response
   * effectfully.
   */
  def collectZIO[A]: Http.PartialCollectZIO[A] = Http.PartialCollectZIO(())

  /**
   * Combines multiple Http apps into one
   */
  def combine[R, E, A, B](i: Iterable[Http[R, E, A, B]]): Http[R, E, A, B] =
    i.reduce(_.defaultWith(_))

  /**
   * Creates an empty Http value
   */
  def empty: Http[Any, Nothing, Any, Nothing] = Http.Empty

  /**
   * Creates an HTTP app with HttpError.
   */
  def error(cause: HttpError): HttpApp[Any, Nothing] = Http.response(Response.fromHttpError(cause))

  /**
   * Creates an Http app that responds with 500 status code
   */
  def error(msg: String): HttpApp[Any, Nothing] = Http.error(HttpError.InternalServerError(msg))

  /**
   * Creates an Http that always fails
   */
  def fail[E](e: E): Http[Any, E, Any, Nothing] = Http.Fail(e)

  /**
   * Flattens an Http app of an Http app
   */
  def flatten[R, E, A, B](http: Http[R, E, A, Http[R, E, A, B]]): Http[R, E, A, B] =
    http.flatten

  /**
   * Flattens an Http app of an that returns an effectful response
   */
  def flattenZIO[R, E, A, B](http: Http[R, E, A, ZIO[R, E, B]]): Http[R, E, A, B] =
    http.flatMap(Http.fromZIO)

  /**
   * Creates an Http app that responds with 403 - Forbidden status code
   */
  def forbidden(msg: String): HttpApp[Any, Nothing] = Http.error(HttpError.Forbidden(msg))

  /**
   * Creates an Http app which always responds the provided data and a 200
   * status code
   */
  def fromData(data: HttpData): HttpApp[Any, Nothing] = response(Response(data = data))

  /*
   * Creates an Http app from the contents of a file
   */
  def fromFile(file: java.io.File): HttpApp[Any, Nothing] = response(Response(data = HttpData.fromFile(file)))

  /**
   * Creates a Http from a pure function
   */
  def fromFunction[A]: PartialFromFunction[A] = new PartialFromFunction[A](())

  /**
   * Creates a Http from an effectful pure function
   */
  def fromFunctionZIO[A]: PartialFromFunctionZIO[A] = new PartialFromFunctionZIO[A](())

  /**
   * Creates an `Http` from a function that takes a value of type `A` and
   * returns with a `ZIO[R, Option[E], B]`. The returned effect can fail with a
   * `None` to signal "not found" to the backend.
   */
  def fromOptionFunction[A]: PartialFromOptionFunction[A] = new PartialFromOptionFunction(())

  /**
   * Creates a Http that always succeeds with a 200 status code and the provided
   * ZStream as the body
   */
  def fromStream[R](stream: ZStream[R, Throwable, String], charset: Charset = HTTP_CHARSET): HttpApp[R, Nothing] =
    Http.fromZIO(ZIO.environment[R].map(r => Http.fromData(HttpData.fromStream(stream.provide(r), charset)))).flatten

  /**
   * Creates a Http that always succeeds with a 200 status code and the provided
   * ZStream as the body
   */
  def fromStream[R](stream: ZStream[R, Throwable, Byte]): HttpApp[R, Nothing] =
    Http.fromZIO(ZIO.environment[R].map(r => Http.fromData(HttpData.fromStream(stream.provide(r))))).flatten

  /**
   * Converts a ZIO to an Http type
   */
  def fromZIO[R, E, B](effect: ZIO[R, E, B]): Http[R, E, Any, B] = Http.fromFunctionZIO(_ => effect)

  /**
   * Creates an HTTP app which always responds with the provided Html page.
   */
  def html(view: Html): HttpApp[Any, Nothing] = Http.response(Response.html(view))

  /**
   * Creates a pass thru Http instances
   */
  def identity[A]: Http[Any, Nothing, A, A] = Http.Identity

  /**
   * Creates an Http app that fails with a NotFound exception.
   */
  def notFound: HttpApp[Any, Nothing] =
    Http.fromFunction[Request](req => Http.error(HttpError.NotFound(req.url.path))).flatten

  /**
   * Creates an HTTP app which always responds with a 200 status code.
   */
  def ok: HttpApp[Any, Nothing] = status(Status.OK)

  /**
   * Creates an Http app which always responds with the same value.
   */
  def response(response: Response): HttpApp[Any, Nothing] = Http.succeed(response)

  /**
   * Converts a ZIO to an Http app type
   */
  def responseZIO[R, E](res: ZIO[R, E, Response]): HttpApp[R, E] = Http.fromZIO(res)

  /**
   * Creates an Http that delegates to other Https.
   */
  def route[A]: Http.PartialRoute[A] = Http.PartialRoute(())

  /**
   * Creates an HTTP app which always responds with the same status code and
   * empty data.
   */
  def status(code: Status): HttpApp[Any, Nothing] = Http.succeed(Response(code))

  /**
   * Creates an Http that always returns the same response and never fails.
   */
  def succeed[B](b: B): Http[Any, Nothing, Any, B] = Http.Succeed(b)

  /**
   * Creates an Http app which always responds with the same plain text.
   */
  def text(str: String, charset: Charset = HTTP_CHARSET): HttpApp[Any, Nothing] =
    Http.succeed(Response.text(str, charset))

  /**
   * Creates an Http app that responds with a 408 status code after the provided
   * time duration
   */
  def timeout(duration: Duration): HttpApp[Clock, Nothing] = Http.status(Status.REQUEST_TIMEOUT).delay(duration)

  /**
   * Creates an HTTP app which always responds with a 413 status code.
   */
  def tooLarge: HttpApp[Any, Nothing] = Http.status(Status.REQUEST_ENTITY_TOO_LARGE)

  // Ctor Help
  final case class PartialCollectZIO[A](unit: Unit) extends AnyVal {
    def apply[R, E, B](pf: PartialFunction[A, ZIO[R, E, B]]): Http[R, E, A, B] =
      Http.collect[A] { case a if pf.isDefinedAt(a) => Http.fromZIO(pf(a)) }.flatten
  }

  final case class PartialCollectManaged[A](unit: Unit) extends AnyVal {
    def apply[R, E, B](pf: PartialFunction[A, ZManaged[R, E, B]]): Http[R, E, A, B] =
      Http.collect[A] { case a if pf.isDefinedAt(a) => Http.fromZIO(pf(a).useNow) }.flatten
  }

  final case class PartialCollect[A](unit: Unit) extends AnyVal {
    def apply[B](pf: PartialFunction[A, B]): Http[Any, Nothing, A, B] = Collect(pf)
  }

  final case class PartialCollectHttp[A](unit: Unit) extends AnyVal {
    def apply[R, E, B](pf: PartialFunction[A, Http[R, E, A, B]]): Http[R, E, A, B] =
      Http.collect[A](pf).flatten
  }

  final case class PartialRoute[A](unit: Unit) extends AnyVal {
    def apply[R, E, B](pf: PartialFunction[A, Http[R, E, A, B]]): Http[R, E, A, B] =
      Http.collect[A] { case r if pf.isDefinedAt(r) => pf(r) }.flatten
  }

  final case class PartialContraFlatMap[-R, +E, -A, +B, X](self: Http[R, E, A, B]) extends AnyVal {
    def apply[R1 <: R, E1 >: E](xa: X => Http[R1, E1, Any, A]): Http[R1, E1, X, B] =
      Http.identity[X].flatMap(xa) >>> self
  }

  final class PartialFromOptionFunction[A](val unit: Unit) extends AnyVal {
    def apply[R, E, B](f: A => ZIO[R, Option[E], B]): Http[R, E, A, B] = Http
      .collectZIO[A] { case a =>
        f(a).map(Http.succeed(_)).catchAll {
          case Some(error) => UIO(Http.fail(error))
          case None        => UIO(Http.empty)
        }
      }
      .flatten
  }

  final class PartialFromFunction[A](val unit: Unit) extends AnyVal {
    def apply[B](f: A => B): Http[Any, Nothing, A, B] = Http.identity[A].map(f)
  }

  final class PartialFromFunctionZIO[A](val unit: Unit) extends AnyVal {
    def apply[R, E, B](f: A => ZIO[R, E, B]): Http[R, E, A, B] = FromFunctionZIO(f)
  }

  private final case class Succeed[B](b: B) extends Http[Any, Nothing, Any, B]

  private final case class Race[R, E, A, B](self: Http[R, E, A, B], other: Http[R, E, A, B]) extends Http[R, E, A, B]

  private final case class Fail[E](e: E) extends Http[Any, E, Any, Nothing]

  private final case class FromFunctionZIO[R, E, A, B](f: A => ZIO[R, E, B]) extends Http[R, E, A, B]

  private final case class Collect[R, E, A, B](ab: PartialFunction[A, B]) extends Http[R, E, A, B]

  private final case class Chain[R, E, A, B, C](self: Http[R, E, A, B], other: Http[R, E, B, C])
      extends Http[R, E, A, C]

  private final case class FoldHttp[R, E, EE, A, B, BB](
    self: Http[R, E, A, B],
    ee: E => Http[R, EE, A, BB],
    bb: B => Http[R, EE, A, BB],
    dd: Http[R, EE, A, BB],
  ) extends Http[R, EE, A, BB]

  private final case class RunMiddleware[R, E, A1, B1, A2, B2](
    http: Http[R, E, A1, B1],
    mid: Middleware[R, E, A1, B1, A2, B2],
  ) extends Http[R, E, A2, B2]

  private case object Empty extends Http[Any, Nothing, Any, Nothing]

  private case object Identity extends Http[Any, Nothing, Any, Nothing]
}<|MERGE_RESOLUTION|>--- conflicted
+++ resolved
@@ -198,27 +198,6 @@
   ): Http[R1, E1, A1, B1] = Http.FoldHttp(self, ee, bb, dd)
 
   /**
-<<<<<<< HEAD
-   * Extracts body
-   */
-  final def body(implicit eb: IsResponse[B], ee: E <:< Throwable): Http[R, Throwable, A, Chunk[Byte]] =
-    self.bodyAsByteBuf.mapZIO(buf => Task(Chunk.fromArray(ByteBufUtil.getBytes(buf))))
-
-  /**
-   * Extracts body as a string
-   */
-  final def bodyAsString(implicit eb: IsResponse[B], ee: E <:< Throwable): Http[R, Throwable, A, String] =
-    self.bodyAsByteBuf.mapZIO(bytes => Task(bytes.toString(HTTP_CHARSET)))
-
-  /**
-   * Extracts content-length from the response if available
-   */
-  final def contentLength(implicit eb: IsResponse[B]): Http[R, E, A, Option[Long]] =
-    headers.map(_.contentLength)
-
-  /**
-=======
->>>>>>> e8987a85
    * Extracts the value of the provided header name.
    */
   final def headerValue(name: CharSequence)(implicit eb: IsResponse[B]): Http[R, E, A, Option[CharSequence]] =
@@ -228,14 +207,6 @@
    * Extracts the `Headers` from the type `B` if possible
    */
   final def headers(implicit eb: IsResponse[B]): Http[R, E, A, Headers] = self.map(eb.headers)
-<<<<<<< HEAD
-
-  /**
-   * Extracts `Status` from the type `B` is possible.
-   */
-  final def status(implicit ev: IsResponse[B]): Http[R, E, A, Status] = self.map(ev.status)
-=======
->>>>>>> e8987a85
 
   /**
    * Transforms the output of the http app
@@ -310,12 +281,7 @@
     Http.Race(self, other)
 
   /**
-<<<<<<< HEAD
-   * Converts a failing Http into a non-failing one by handling the failure and
-   * converting it to a result if possible.
-=======
    * Extracts `Status` from the type `B` is possible.
->>>>>>> e8987a85
    */
   final def status(implicit ev: IsResponse[B]): Http[R, E, A, Status] = self.map(ev.status)
 
@@ -434,18 +400,6 @@
 
       case RunMiddleware(app, mid) => mid(app).execute(a)
     }
-<<<<<<< HEAD
-
-  /**
-   * Extracts body as a ByteBuf
-   */
-  private[zhttp] final def bodyAsByteBuf(implicit
-    eb: IsResponse[B],
-    ee: E <:< Throwable,
-  ): Http[R, Throwable, A, ByteBuf] =
-    self.widen[Throwable, B].mapZIO(eb.bodyAsByteBuf)
-=======
->>>>>>> e8987a85
 }
 
 object Http {
@@ -479,16 +433,6 @@
     def setUrl(url: URL): HttpApp[R, E] = http.contramap[Request](_.setUrl(url))
 
     /**
-<<<<<<< HEAD
-     * Converts a failing Http app into a non-failing one by handling the
-     * failure and converting it to a result if possible.
-     */
-    def silent[R1 <: R, E1 >: E](implicit s: CanBeSilenced[E1, Response]): HttpApp[R1, E1] =
-      http.catchAll(e => Http.succeed(s.silent(e)))
-
-    /**
-=======
->>>>>>> e8987a85
      * Updates the response headers using the provided function
      */
     override def updateHeaders(update: Headers => Headers): HttpApp[R, E] = http.map(_.updateHeaders(update))
