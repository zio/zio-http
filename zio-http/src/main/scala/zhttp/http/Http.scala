package zhttp.http

import io.netty.buffer.{ByteBuf, ByteBufUtil}
import io.netty.channel.{ChannelHandler, ChannelHandlerContext}
import io.netty.handler.codec.http.HttpHeaderNames
<<<<<<< HEAD
import zhttp.html.Html
import zhttp.http.HExit.Effect
=======
import zhttp.html._
>>>>>>> 29c37c69
import zhttp.http.headers.HeaderModifier
import zhttp.service.server.ServerTime
import zhttp.service.{Handler, HttpRuntime, Server}
import zio._
import zio.clock.Clock
import zio.duration.Duration
import zio.stream.ZStream

import java.io.File
import java.net
import java.nio.charset.Charset
import java.nio.file.Paths
import scala.annotation.unused

/**
 * A functional domain to model Http apps using ZIO and that can work over any
 * kind of request and response types.
 */
sealed trait Http[-R, +E, -A, +B] extends (A => ZIO[R, Option[E], B]) { self =>

  import Http._
  type Ctx = ChannelHandlerContext

  /**
   * Attaches the provided middleware to the Http app
   */
  final def @@[R1 <: R, E1 >: E, A1 <: A, B1 >: B, A2, B2](
    mid: Middleware[R1, E1, A1, B1, A2, B2],
  ): Http[R1, E1, A2, B2] = mid(self)

  /**
   * Alias for flatmap
   */
  final def >>=[R1 <: R, E1 >: E, A1 <: A, C1](f: B => Http[R1, E1, A1, C1]): Http[R1, E1, A1, C1] =
    self.flatMap(f)

  /**
   * Pipes the output of one app into the other
   */
  final def >>>[R1 <: R, E1 >: E, B1 >: B, C](other: Http[R1, E1, B1, C]): Http[R1, E1, A, C] =
    self andThen other

  /**
   * Runs self but if it fails, runs other, ignoring the result from self.
   */
  final def <>[R1 <: R, E1, A1 <: A, B1 >: B](other: Http[R1, E1, A1, B1]): Http[R1, E1, A1, B1] =
    self orElse other

  /**
   * Composes one Http app with another.
   */
  final def <<<[R1 <: R, E1 >: E, A1 <: A, X](other: Http[R1, E1, X, A1]): Http[R1, E1, X, B] =
    self compose other

  /**
   * Combines two Http into one.
   */
  final def ++[R1 <: R, E1 >: E, A1 <: A, B1 >: B](other: Http[R1, E1, A1, B1]): Http[R1, E1, A1, B1] =
    self defaultWith other

  /**
   * Alias for zipRight
   */
  final def *>[R1 <: R, E1 >: E, A1 <: A, C1](other: Http[R1, E1, A1, C1]): Http[R1, E1, A1, C1] =
    self.zipRight(other)

  /**
   * Named alias for `>>>`
   */
  final def andThen[R1 <: R, E1 >: E, B1 >: B, C](other: Http[R1, E1, B1, C]): Http[R1, E1, A, C] =
    Http.Chain(self, other)

  /**
   * Consumes the input and executes the Http.
   */
  final def apply(a: A): ZIO[R, Option[E], B] = execute(a).toZIO

  /**
   * Applies Http based only if the condition function evaluates to true
   */
  final def when[A1 <: A](f: A1 => Boolean): Http[R, E, A1, B] =
    Http.fromFunctionHExit[A1](a => if (f(a)) self.execute(a.asInstanceOf[A]) else HExit.empty)

  /**
   * Makes the app resolve with a constant value
   */
  final def as[C](c: C): Http[R, E, A, C] =
    self *> Http.succeed(c)

  /**
   * Extracts body
   */
  final def body(implicit eb: IsResponse[B], ee: E <:< Throwable): Http[R, Throwable, A, Chunk[Byte]] =
    self.bodyAsByteBuf.mapZIO(buf => Task(Chunk.fromArray(ByteBufUtil.getBytes(buf))))

  /**
   * Extracts body as a string
   */
  final def bodyAsString(implicit eb: IsResponse[B], ee: E <:< Throwable): Http[R, Throwable, A, String] =
    self.bodyAsByteBuf.mapZIO(bytes => Task(bytes.toString(HTTP_CHARSET)))

  /**
   * Catches all the exceptions that the http app can fail with
   */
  final def catchAll[R1 <: R, E1, A1 <: A, B1 >: B](f: E => Http[R1, E1, A1, B1])(implicit
    @unused ev: CanFail[E],
  ): Http[R1, E1, A1, B1] =
    self.foldHttp(f, Http.succeed, Http.empty)

  /**
   * Collects some of the results of the http and converts it to another type.
   */
  final def collect[R1 <: R, E1 >: E, A1 <: A, B1 >: B, C](pf: PartialFunction[B1, C]): Http[R1, E1, A1, C] =
    self >>> Http.collect(pf)

  final def collectManaged[R1 <: R, E1 >: E, A1 <: A, B1 >: B, C](
    pf: PartialFunction[B1, ZManaged[R1, E1, C]],
  ): Http[R1, E1, A1, C] =
    self >>> Http.collectManaged(pf)

  /**
   * Collects some of the results of the http and effectfully converts it to
   * another type.
   */
  final def collectZIO[R1 <: R, E1 >: E, A1 <: A, B1 >: B, C](
    pf: PartialFunction[B1, ZIO[R1, E1, C]],
  ): Http[R1, E1, A1, C] =
    self >>> Http.collectZIO(pf)

  /**
   * Named alias for `<<<`
   */
  final def compose[R1 <: R, E1 >: E, A1 <: A, C1](other: Http[R1, E1, C1, A1]): Http[R1, E1, C1, B] =
    other andThen self

  /**
   * Extracts content-length from the response if available
   */
  final def contentLength(implicit eb: IsResponse[B]): Http[R, E, A, Option[Long]] =
    headers.map(_.contentLength)

  /**
   * Extracts the value of ContentType header
   */
  final def contentType(implicit eb: IsResponse[B]): Http[R, E, A, Option[CharSequence]] =
    headerValue(HttpHeaderNames.CONTENT_TYPE)

  /**
   * Transforms the input of the http before passing it on to the current Http
   */
  final def contraFlatMap[X]: PartialContraFlatMap[R, E, A, B, X] = PartialContraFlatMap[R, E, A, B, X](self)

  /**
   * Transforms the input of the http before passing it on to the current Http
   */
  final def contramap[X](xa: X => A): Http[R, E, X, B] = Http.identity[X].map(xa) >>> self

  /**
   * Transforms the input of the http before giving it effectfully
   */
  final def contramapZIO[R1 <: R, E1 >: E, X](xa: X => ZIO[R1, E1, A]): Http[R1, E1, X, B] =
    Http.fromFunctionZIO[X](xa) >>> self

  /**
   * Named alias for `++`
   */
  final def defaultWith[R1 <: R, E1 >: E, A1 <: A, B1 >: B](other: Http[R1, E1, A1, B1]): Http[R1, E1, A1, B1] =
    self.foldHttp(Http.fail, Http.succeed, other)

  /**
   * Combines two Http into one.
   */
  final def combine[R1 <: R, E1 >: E, A1 <: A, B1 >: B](other: Http[R1, E1, A1, B1]): Http[R1, E1, A1, B1] =
    self.combineApp(other)

  /**
   * Delays production of output B for the specified duration of time
   */
  final def delay(duration: Duration): Http[R with Clock, E, A, B] = self.delayAfter(duration)

  /**
   * Delays production of output B for the specified duration of time
   */
  final def delayAfter(duration: Duration): Http[R with Clock, E, A, B] = self.mapZIO(b => UIO(b).delay(duration))

  /**
   * Delays consumption of input A for the specified duration of time
   */
  final def delayBefore(duration: Duration): Http[R with Clock, E, A, B] =
    self.contramapZIO(a => UIO(a).delay(duration))

  /**
   * Creates a new Http app from another
   */
  final def flatMap[R1 <: R, E1 >: E, A1 <: A, C1](f: B => Http[R1, E1, A1, C1]): Http[R1, E1, A1, C1] = {
    self.foldHttp(Http.fail, f, Http.empty)
  }

  /**
   * Flattens an Http app of an Http app
   */
  final def flatten[R1 <: R, E1 >: E, A1 <: A, B1](implicit
    ev: B <:< Http[R1, E1, A1, B1],
  ): Http[R1, E1, A1, B1] = {
    self.flatMap(scala.Predef.identity(_))
  }

  /**
   * Folds over the http app by taking in two functions one for success and one
   * for failure respectively.
   */
  final def foldHttp[R1 <: R, A1 <: A, E1, B1](
    ee: E => Http[R1, E1, A1, B1],
    bb: B => Http[R1, E1, A1, B1],
    dd: Http[R1, E1, A1, B1],
  ): Http[R1, E1, A1, B1] = Http.FoldHttp(self, ee, bb, dd)

  final def combineApp[R1 <: R, A1 <: A, E1, B1](other: Http[R1, E1, A1, B1]): Http[R1, E1, A1, B1] =
    Http.Combine(self, other)

  /**
   * Extracts the value of the provided header name.
   */
  final def headerValue(name: CharSequence)(implicit eb: IsResponse[B]): Http[R, E, A, Option[CharSequence]] =
    headers.map(_.headerValue(name))

  /**
   * Extracts the `Headers` from the type `B` if possible
   */
  final def headers(implicit eb: IsResponse[B]): Http[R, E, A, Headers] = self.map(eb.headers)

  /**
   * Transforms the output of the http app
   */
  final def map[C](bc: B => C): Http[R, E, A, C] = self.flatMap(b => Http.succeed(bc(b)))

  /**
   * Transforms the failure of the http app
   */
  final def mapError[E1](ee: E => E1): Http[R, E1, A, B] =
    self.foldHttp(e => Http.fail(ee(e)), Http.succeed, Http.empty)

  /**
   * Transforms the output of the http effectfully
   */
  final def mapZIO[R1 <: R, E1 >: E, C](bFc: B => ZIO[R1, E1, C]): Http[R1, E1, A, C] =
    self >>> Http.fromFunctionZIO(bFc)

  /**
   * Named alias for @@
   */
  final def middleware[R1 <: R, E1 >: E, A1 <: A, B1 >: B, A2, B2](
    mid: Middleware[R1, E1, A1, B1, A2, B2],
  ): Http[R1, E1, A2, B2] = Http.RunMiddleware(self, mid)

  /**
   * Named alias for `<>`
   */
  final def orElse[R1 <: R, E1, A1 <: A, B1 >: B](other: Http[R1, E1, A1, B1]): Http[R1, E1, A1, B1] =
    self.catchAll(_ => other)

  /**
   * Provide part of the environment to HTTP that is not part of ZEnv
   */
  final def provideCustomLayer[E1 >: E, R1 <: Has[_]](
    layer: ZLayer[ZEnv, E1, R1],
  )(implicit ev: ZEnv with R1 <:< R, tagged: Tag[R1]): Http[ZEnv, E1, A, B] =
    Http.fromOptionFunction[A](a => self(a).provideCustomLayer(layer.mapError(Option(_))))

  /**
   * Provides the environment to Http.
   */
  final def provideEnvironment(r: R)(implicit ev: NeedsEnv[R]): Http[Any, E, A, B] =
    Http.fromOptionFunction[A](a => self(a).provide(r))

  /**
   * Provides layer to Http.
   */
  final def provideLayer[E1 >: E, R0, R1](
    layer: ZLayer[R0, E1, R1],
  )(implicit ev1: R1 <:< R, ev2: NeedsEnv[R]): Http[R0, E1, A, B] =
    Http.fromOptionFunction[A](a => self(a).provideLayer(layer.mapError(Option(_))))

  /**
   * Provides some of the environment to Http.
   */
  final def provideSomeEnvironment[R1 <: R](r: R1 => R)(implicit ev: NeedsEnv[R]): Http[R1, E, A, B] =
    Http.fromOptionFunction[A](a => self(a).provideSome(r))

  /**
   * Provides some of the environment to Http leaving the remainder `R0`.
   */
  final def provideSomeLayer[R0 <: Has[_], R1 <: Has[_], E1 >: E](
    layer: ZLayer[R0, E1, R1],
  )(implicit ev: R0 with R1 <:< R, tagged: Tag[R1]): Http[R0, E1, A, B] =
    Http.fromOptionFunction[A](a => self(a).provideSomeLayer(layer.mapError(Option(_))))

  /**
   * Performs a race between two apps
   */
  final def race[R1 <: R, E1 >: E, A1 <: A, B1 >: B](other: Http[R1, E1, A1, B1]): Http[R1, E1, A1, B1] =
    Http.Race(self, other)

  /**
   * Extracts `Status` from the type `B` is possible.
   */
  final def status(implicit ev: IsResponse[B]): Http[R, E, A, Status] = self.map(ev.status)

  /**
   * Returns an Http that peeks at the success of this Http.
   */
  final def tap[R1 <: R, E1 >: E, A1 <: A](f: B => Http[R1, E1, Any, Any]): Http[R1, E1, A, B] =
    self.flatMap(v => f(v).as(v))

  /**
   * Returns an Http that peeks at the success, failed or empty value of this
   * Http.
   */
  final def tapAll[R1 <: R, E1 >: E](
    f: E => Http[R1, E1, Any, Any],
    g: B => Http[R1, E1, Any, Any],
    h: Http[R1, E1, Any, Any],
  ): Http[R1, E1, A, B] =
    self.foldHttp(
      e => f(e) *> Http.fail(e),
      x => g(x) *> Http.succeed(x),
      h *> Http.empty,
    )

  /**
   * Returns an Http that effectfully peeks at the success, failed or empty
   * value of this Http.
   */
  final def tapAllZIO[R1 <: R, E1 >: E](
    f: E => ZIO[R1, E1, Any],
    g: B => ZIO[R1, E1, Any],
    h: ZIO[R1, E1, Any],
  ): Http[R1, E1, A, B] =
    tapAll(
      e => Http.fromZIO(f(e)),
      x => Http.fromZIO(g(x)),
      Http.fromZIO(h),
    )

  /**
   * Returns an Http that peeks at the failure of this Http.
   */
  final def tapError[R1 <: R, E1 >: E](f: E => Http[R1, E1, Any, Any]): Http[R1, E1, A, B] =
    self.foldHttp(
      e => f(e) *> Http.fail(e),
      Http.succeed,
      Http.empty,
    )

  /**
   * Returns an Http that effectfully peeks at the failure of this Http.
   */
  final def tapErrorZIO[R1 <: R, E1 >: E](f: E => ZIO[R1, E1, Any]): Http[R1, E1, A, B] =
    self.tapError(e => Http.fromZIO(f(e)))

  /**
   * Returns an Http that effectfully peeks at the success of this Http.
   */
  final def tapZIO[R1 <: R, E1 >: E](f: B => ZIO[R1, E1, Any]): Http[R1, E1, A, B] =
    self.tap(v => Http.fromZIO(f(v)))

  /**
   * Unwraps an Http that returns a ZIO of Http
   */
  final def unwrap[R1 <: R, E1 >: E, C](implicit ev: B <:< ZIO[R1, E1, C]): Http[R1, E1, A, C] =
    self.flatMap(Http.fromZIO(_))

  /**
   * Widens the type of the output
   */
  final def widen[E1, B1](implicit e: E <:< E1, b: B <:< B1): Http[R, E1, A, B1] =
    self.asInstanceOf[Http[R, E1, A, B1]]

  /**
   * Combines the two apps and returns the result of the one on the right
   */
  final def zipRight[R1 <: R, E1 >: E, A1 <: A, C1](other: Http[R1, E1, A1, C1]): Http[R1, E1, A1, C1] =
    self.flatMap(_ => other)

  /**
   * Extracts body as a ByteBuf
   */
  private[zhttp] final def bodyAsByteBuf(implicit
    eb: IsResponse[B],
    ee: E <:< Throwable,
  ): Http[R, Throwable, A, ByteBuf] =
    self.widen[Throwable, B].mapZIO(eb.bodyAsByteBuf)

  /**
   * Evaluates the app and returns an HExit that can be resolved further
   *
   * NOTE: `execute` is not a stack-safe method for performance reasons. Unlike
   * ZIO, there is no reason why the execute should be stack safe. The
   * performance improves quite significantly if no additional heap allocations
   * are required this way.
   */
  final private[zhttp] def execute[X](a: X, ctx: Ctx = null)(implicit ev: HttpConvertor[X, A]): HExit[R, E, B] =
    self match {
<<<<<<< HEAD
      case Http.Empty           => HExit.empty
      case Http.Identity        => HExit.succeed(ev.convert(a, ctx).asInstanceOf[B])
      case Succeed(b)           => HExit.succeed(b)
      case Fail(e)              => HExit.fail(e)
      case FromFunctionHExit(f) => f(ev.convert(a, ctx))
      case FromHExit(h)         => h
      case Chain(self, other)   => self.execute(a, ctx).flatMap(b => other.execute(b, ctx))
      case Race(self, other)    =>
        (self.execute(a, ctx), other.execute(a, ctx)) match {
=======

      case Http.Empty                 => HExit.empty
      case Http.Identity              => HExit.succeed(a.asInstanceOf[B])
      case Succeed(b)                 => HExit.succeed(b)
      case Fail(e)                    => HExit.fail(e)
      case Attempt(a)                 =>
        try { HExit.succeed(a()) }
        catch { case e: Throwable => HExit.fail(e.asInstanceOf[E]) }
      case FromFunctionHExit(f)       => f(a)
      case Chain(self, other)         => self.execute(a).flatMap(b => other.execute(b))
      case Race(self, other)          =>
        (self.execute(a), other.execute(a)) match {
>>>>>>> 29c37c69
          case (HExit.Effect(self), HExit.Effect(other)) =>
            Http.fromOptionFunction[Any](_ => self.raceFirst(other)).execute(a, ctx)
          case (HExit.Effect(_), other)                  => other
          case (self, _)                                 => self
        }
      case FoldHttp(self, ee, bb, dd) =>
        self.execute(a, ctx).foldExit(ee(_).execute(a, ctx), bb(_).execute(a, ctx), dd.execute(a, ctx))

      case Combine(self, other) => {
        self.execute(a, ctx) match {
          case HExit.Effect(zio) => {
            Effect(
              zio.foldM(
                {
                  case Some(error) => HExit.fail(error.asInstanceOf[E]).toZIO
                  case None        => other.execute(a, ctx).toZIO
                },
                o => HExit.succeed(o.asInstanceOf[B]).toZIO,
              ),
            )
          }
          case HExit.Empty       => other.execute(a, ctx)
          case u                 => u.asInstanceOf[HExit[R, E, B]]
        }
      }

      case RunMiddleware(app, mid) => mid(app).execute(a, ctx)
    }
}

object Http {

  implicit final class HttpAppSyntax[-R, +E](val http: HttpApp[R, E]) extends HeaderModifier[HttpApp[R, E]] {
    self =>

    /**
     * Patches the response produced by the app
     */
    def patch(patch: Patch): HttpApp[R, E] = http.map(patch(_))

    /**
     * Overwrites the method in the incoming request
     */
    def setMethod(method: Method): HttpApp[R, E] = http.contramap[Request](_.setMethod(method))

    /**
     * Overwrites the path in the incoming request
     */
    def setPath(path: Path): HttpApp[R, E] = http.contramap[Request](_.setPath(path))

    /**
     * Sets the status in the response produced by the app
     */
    def setStatus(status: Status): HttpApp[R, E] = patch(Patch.setStatus(status))

    /**
     * Overwrites the url in the incoming request
     */
    def setUrl(url: URL): HttpApp[R, E] = http.contramap[Request](_.setUrl(url))

    /**
     * Applies Http based on the path
     */
    def whenPath(p: Path): HttpApp[R, E] = http.when((a: Request) => a.path.equals(p))

    /**
     * Applies Http based on the path as string
     */
    def whenPath(p: String): HttpApp[R, E] = http.when((a: Request) => a.unsafeEncode.uri().contentEquals(p))

    /**
     * Updates the response headers using the provided function
     */
    override def updateHeaders(update: Headers => Headers): HttpApp[R, E] = http.map(_.updateHeaders(update))

    private[zhttp] def compile[R1 <: R](
      zExec: HttpRuntime[R1],
      settings: Server.Config[R1, Throwable],
      serverTimeGenerator: ServerTime,
    )(implicit
      evE: E <:< Throwable,
    ): ChannelHandler =
      Handler(http.asInstanceOf[HttpApp[R1, Throwable]], zExec, settings, serverTimeGenerator)
  }

  /**
   * Equivalent to `Http.succeed`
   */
  def apply[B](b: B): Http[Any, Nothing, Any, B] = Http.succeed(b)

  /**
   * Attempts to create an Http that succeeds with the provided value, capturing
   * all exceptions on it's way.
   */
  def attempt[A](a: => A): Http[Any, Throwable, Any, A] = Attempt(() => a)

  /**
   * Creates an HTTP app which always responds with a 400 status code.
   */
  def badRequest(msg: String): HttpApp[Any, Nothing] = Http.error(HttpError.BadRequest(msg))

  /**
   * Creates an HTTP app which accepts a request and produces response.
   */
  def collect[A]: Http.PartialCollect[A] = Http.PartialCollect(())

  /**
   * Create an HTTP app from a partial function from A to HExit[R,E,B]
   */
  def collectHExit[A]: Http.PartialCollectHExit[A] = Http.PartialCollectHExit(())

  /**
   * Create an HTTP app from a partial function from A to Http[R,E,A,B]
   */
  def collectHttp[A]: Http.PartialCollectHttp[A] = Http.PartialCollectHttp(())

  /**
   * Creates an Http app which accepts a request and produces response from a
   * managed resource
   */
  def collectManaged[A]: Http.PartialCollectManaged[A] = Http.PartialCollectManaged(())

  /**
   * Creates an HTTP app which accepts a request and produces response
   * effectfully.
   */
  def collectZIO[A]: Http.PartialCollectZIO[A] = Http.PartialCollectZIO(())

  /**
   * Combines multiple Http apps into one
   */
  def combine[R, E, A, B](i: Iterable[Http[R, E, A, B]]): Http[R, E, A, B] =
    i.reduce(_.defaultWith(_))

  /**
   * Creates an empty Http value
   */
  def empty: Http[Any, Nothing, Any, Nothing] = Http.Empty

  /**
   * Creates an HTTP app with HttpError.
   */
  def error(cause: HttpError): HttpApp[Any, Nothing] = Http.response(Response.fromHttpError(cause))

  /**
   * Creates an Http app that responds with 500 status code
   */
  def error(msg: String): HttpApp[Any, Nothing] = Http.error(HttpError.InternalServerError(msg))

  /**
   * Creates an Http that always fails
   */
  def fail[E](e: E): Http[Any, E, Any, Nothing] = Http.Fail(e)

  /**
   * Flattens an Http app of an Http app
   */
  def flatten[R, E, A, B](http: Http[R, E, A, Http[R, E, A, B]]): Http[R, E, A, B] =
    http.flatten

  /**
   * Flattens an Http app of an that returns an effectful response
   */
  def flattenZIO[R, E, A, B](http: Http[R, E, A, ZIO[R, E, B]]): Http[R, E, A, B] =
    http.flatMap(Http.fromZIO)

  /**
   * Creates an Http app that responds with 403 - Forbidden status code
   */
  def forbidden(msg: String): HttpApp[Any, Nothing] = Http.error(HttpError.Forbidden(msg))

  /**
   * Creates an Http app which always responds the provided data and a 200
   * status code
   */
  def fromData(data: HttpData): HttpApp[Any, Nothing] = response(Response(data = data))

  /**
   * Creates an Http app from the contents of a file.
   */
  def fromFile(file: => java.io.File): HttpApp[Any, Throwable] = Http.fromFileZIO(Task(file))

  /**
   * Creates an Http app from the contents of a file which is produced from an
   * effect. The operator automatically adds the content-length and content-type
   * headers if possible.
   */
  def fromFileZIO[R](fileZIO: ZIO[R, Throwable, java.io.File]): HttpApp[R, Throwable] = {
    val response: ZIO[R, Throwable, HttpApp[R, Throwable]] =
      fileZIO.flatMap { file =>
        Task {
          if (file.isFile) {
            val length   = Headers.contentLength(file.length())
            val response = Response(headers = length, data = HttpData.fromFile(file))
            val pathName = file.toPath.toString

            // Extract file extension
            val ext = pathName.lastIndexOf(".") match {
              case -1 => None
              case i  => Some(pathName.substring(i + 1))
            }

            // Set MIME type in the response headers. This is only relevant in
            // case of RandomAccessFile transfers as browsers use the MIME type,
            // not the file extension, to determine how to process a URL.
            // {{{<a href="MSDN Doc">https://developer.mozilla.org/en-US/docs/Web/HTTP/Headers/Content-Type</a>}}}
            Http.succeed(ext.flatMap(MediaType.forFileExtension).fold(response)(response.withMediaType))
          } else Http.empty
        }
      }

    Http.fromZIO(response).flatten
  }

  /**
   * Creates a Http from a pure function
   */
  def fromFunction[A]: PartialFromFunction[A] = new PartialFromFunction[A](())

  /**
   * Creates a Http from an pure function from A to HExit[R,E,B]
   */
  def fromFunctionHExit[A]: PartialFromFunctionHExit[A] = new PartialFromFunctionHExit[A](())

  /**
   * Creates a Http from an effectful pure function
   */
  def fromFunctionZIO[A]: PartialFromFunctionZIO[A] = new PartialFromFunctionZIO[A](())

  /**
   * Creates a Http from HExit[R,E,B]
   */
  def fromHExit[R, E, B](h: HExit[R, E, B]): Http[R, E, Any, B] = FromHExit(h)

  /**
   * Creates an `Http` from a function that takes a value of type `A` and
   * returns with a `ZIO[R, Option[E], B]`. The returned effect can fail with a
   * `None` to signal "not found" to the backend.
   */
  def fromOptionFunction[A]: PartialFromOptionFunction[A] = new PartialFromOptionFunction(())

  /**
   * Creates an HTTP that can serve files on the give path.
   */
  def fromPath(head: String, tail: String*): HttpApp[Any, Throwable] =
    Http.fromFile(Paths.get(head, tail: _*).toFile)

  /**
   * Creates an Http app from a resource path
   */
  def fromResource(path: String): HttpApp[Any, Throwable] =
    Http.getResourceAsFile(path) >>= { Http.fromFile(_) }

  /**
   * Creates a Http that always succeeds with a 200 status code and the provided
   * ZStream as the body
   */
  def fromStream[R](stream: ZStream[R, Throwable, String], charset: Charset = HTTP_CHARSET): HttpApp[R, Nothing] =
    Http.fromZIO(ZIO.environment[R].map(r => Http.fromData(HttpData.fromStream(stream.provide(r), charset)))).flatten

  /**
   * Creates a Http that always succeeds with a 200 status code and the provided
   * ZStream as the body
   */
  def fromStream[R](stream: ZStream[R, Throwable, Byte]): HttpApp[R, Nothing] =
    Http.fromZIO(ZIO.environment[R].map(r => Http.fromData(HttpData.fromStream(stream.provide(r))))).flatten

  /**
   * Converts a ZIO to an Http type
   */
  def fromZIO[R, E, B](effect: ZIO[R, E, B]): Http[R, E, Any, B] = Http.fromFunctionZIO(_ => effect)

  /**
   * Attempts to retrieve files from the classpath.
   */
  def getResource(path: String): Http[Any, Throwable, Any, net.URL] =
    Http
      .attempt(Option(getClass.getResource(path)) match {
        case Some(path) => Http.succeed(path)
        case None       => Http.empty
      })
      .flatten

  /**
   * Attempts to retrieve files from the classpath.
   */
  def getResourceAsFile(path: String): Http[Any, Throwable, Any, File] =
    Http.getResource(path).map(url => new File(url.getPath))

  /**
   * Creates an HTTP app which always responds with the provided Html page.
   */
  def html(view: Html): HttpApp[Any, Nothing] = Http.response(Response.html(view))

  /**
   * Creates a pass thru Http instance
   */
  def identity[A]: Http[Any, Nothing, A, A] = Http.Identity

  /**
   * Creates an HTTP app which always responds with a 405 status code.
   */
  def methodNotAllowed(msg: String): HttpApp[Any, Nothing] = Http.error(HttpError.MethodNotAllowed(msg))

  /**
   * Creates an Http app that fails with a NotFound exception.
   */
  def notFound: HttpApp[Any, Nothing] =
    Http.fromFunction[Request](req => Http.error(HttpError.NotFound(req.url.path))).flatten

  /**
   * Creates an HTTP app which always responds with a 200 status code.
   */
  def ok: HttpApp[Any, Nothing] = status(Status.OK)

  /**
   * Creates an Http app which always responds with the same value.
   */
  def response(response: Response): Http[Any, Nothing, Any, Response] = Http.succeed(response)

  /**
   * Converts a ZIO to an Http app type
   */
  def responseZIO[R, E](res: ZIO[R, E, Response]): HttpApp[R, E] = Http.fromZIO(res)

  /**
   * Creates an Http that delegates to other Https.
   */
  def route[A]: Http.PartialRoute[A] = Http.PartialRoute(())

  /**
   * Creates an HTTP app which always responds with the same status code and
   * empty data.
   */
  def status(code: Status): HttpApp[Any, Nothing] = Http.succeed(Response(code))

  /**
   * Creates an Http that always returns the same response and never fails.
   */
  def succeed[B](b: B): Http[Any, Nothing, Any, B] = Http.Succeed(b)

  /**
   * Creates an Http app which responds with an Html page using the built-in
   * template.
   */
  def template(heading: String)(view: Html): HttpApp[Any, Nothing] =
    Http.response(Response.html(Template.container(heading)(view)))

  /**
   * Creates an Http app which always responds with the same plain text.
   */
  def text(str: String, charset: Charset = HTTP_CHARSET): HttpApp[Any, Nothing] =
    Http.succeed(Response.text(str, charset))

  /**
   * Creates an Http app that responds with a 408 status code after the provided
   * time duration
   */
  def timeout(duration: Duration): HttpApp[Clock, Nothing] = Http.status(Status.REQUEST_TIMEOUT).delay(duration)

  /**
   * Creates an HTTP app which always responds with a 413 status code.
   */
  def tooLarge: HttpApp[Any, Nothing] = Http.status(Status.REQUEST_ENTITY_TOO_LARGE)

  // Ctor Help
  final case class PartialCollectZIO[A](unit: Unit) extends AnyVal {
    def apply[R, E, B](pf: PartialFunction[A, ZIO[R, E, B]]): Http[R, E, A, B] =
      Http.collect[A] { case a if pf.isDefinedAt(a) => Http.fromZIO(pf(a)) }.flatten
  }

  final case class PartialCollectManaged[A](unit: Unit) extends AnyVal {
    def apply[R, E, B](pf: PartialFunction[A, ZManaged[R, E, B]]): Http[R, E, A, B] =
      Http.collect[A] { case a if pf.isDefinedAt(a) => Http.fromZIO(pf(a).useNow) }.flatten
  }

  final case class PartialCollect[A](unit: Unit) extends AnyVal {
    def apply[B](pf: PartialFunction[A, B]): Http[Any, Nothing, A, B] =
      FromFunctionHExit(a => if (pf.isDefinedAt(a)) HExit.succeed(pf(a)) else HExit.Empty)
  }

  final case class PartialCollectHttp[A](unit: Unit) extends AnyVal {
    def apply[R, E, B](pf: PartialFunction[A, Http[R, E, A, B]]): Http[R, E, A, B] =
      Http.collect[A](pf).flatten
  }

  final case class PartialCollectHExit[A](unit: Unit) extends AnyVal {
    def apply[R, E, B](pf: PartialFunction[A, HExit[R, E, B]]): Http[R, E, A, B] =
      FromFunctionHExit(a => if (pf.isDefinedAt(a)) pf(a) else HExit.empty)
  }

  final case class PartialRoute[A](unit: Unit) extends AnyVal {
    def apply[R, E, B](pf: PartialFunction[A, Http[R, E, A, B]]): Http[R, E, A, B] =
      Http.collect[A] { case r if pf.isDefinedAt(r) => pf(r) }.flatten
  }

  final case class PartialContraFlatMap[-R, +E, -A, +B, X](self: Http[R, E, A, B]) extends AnyVal {
    def apply[R1 <: R, E1 >: E](xa: X => Http[R1, E1, Any, A]): Http[R1, E1, X, B] =
      Http.identity[X].flatMap(xa) >>> self
  }

  final class PartialFromOptionFunction[A](val unit: Unit) extends AnyVal {
    def apply[R, E, B](f: A => ZIO[R, Option[E], B]): Http[R, E, A, B] = Http
      .collectZIO[A] { case a =>
        f(a).map(Http.succeed(_)).catchAll {
          case Some(error) => UIO(Http.fail(error))
          case None        => UIO(Http.empty)
        }
      }
      .flatten
  }

  final class PartialFromFunction[A](val unit: Unit) extends AnyVal {
    def apply[B](f: A => B): Http[Any, Nothing, A, B] = Http.identity[A].map(f)
  }

  final class PartialFromFunctionZIO[A](val unit: Unit) extends AnyVal {
    def apply[R, E, B](f: A => ZIO[R, E, B]): Http[R, E, A, B] = FromFunctionHExit(a => HExit.fromZIO(f(a)))
  }

  final class PartialFromFunctionHExit[A](val unit: Unit) extends AnyVal {
    def apply[R, E, B](f: A => HExit[R, E, B]): Http[R, E, A, B] = FromFunctionHExit(f)
  }

  private final case class Succeed[B](b: B) extends Http[Any, Nothing, Any, B]

  private final case class Race[R, E, A, B](self: Http[R, E, A, B], other: Http[R, E, A, B]) extends Http[R, E, A, B]

  private final case class Fail[E](e: E) extends Http[Any, E, Any, Nothing]

  private final case class FromHExit[R, E, B](h: HExit[R, E, B]) extends Http[R, E, Any, B]

  private final case class FromFunctionHExit[R, E, A, B](f: A => HExit[R, E, B]) extends Http[R, E, A, B]

  private final case class Chain[R, E, A, B, C](self: Http[R, E, A, B], other: Http[R, E, B, C])
      extends Http[R, E, A, C]

  private final case class FoldHttp[R, E, EE, A, B, BB](
    self: Http[R, E, A, B],
    ee: E => Http[R, EE, A, BB],
    bb: B => Http[R, EE, A, BB],
    dd: Http[R, EE, A, BB],
  ) extends Http[R, EE, A, BB]

  private final case class Combine[R, E, EE, A, B, BB](
    self: Http[R, E, A, B],
    other: Http[R, EE, A, BB],
  ) extends Http[R, EE, A, BB]

  private final case class RunMiddleware[R, E, A1, B1, A2, B2](
    http: Http[R, E, A1, B1],
    mid: Middleware[R, E, A1, B1, A2, B2],
  ) extends Http[R, E, A2, B2]

  private case class Attempt[A](a: () => A) extends Http[Any, Nothing, Any, A]

  private case object Empty extends Http[Any, Nothing, Any, Nothing]

  private case object Identity extends Http[Any, Nothing, Any, Nothing]
}<|MERGE_RESOLUTION|>--- conflicted
+++ resolved
@@ -3,12 +3,8 @@
 import io.netty.buffer.{ByteBuf, ByteBufUtil}
 import io.netty.channel.{ChannelHandler, ChannelHandlerContext}
 import io.netty.handler.codec.http.HttpHeaderNames
-<<<<<<< HEAD
-import zhttp.html.Html
 import zhttp.http.HExit.Effect
-=======
 import zhttp.html._
->>>>>>> 29c37c69
 import zhttp.http.headers.HeaderModifier
 import zhttp.service.server.ServerTime
 import zhttp.service.{Handler, HttpRuntime, Server}
@@ -412,18 +408,6 @@
    */
   final private[zhttp] def execute[X](a: X, ctx: Ctx = null)(implicit ev: HttpConvertor[X, A]): HExit[R, E, B] =
     self match {
-<<<<<<< HEAD
-      case Http.Empty           => HExit.empty
-      case Http.Identity        => HExit.succeed(ev.convert(a, ctx).asInstanceOf[B])
-      case Succeed(b)           => HExit.succeed(b)
-      case Fail(e)              => HExit.fail(e)
-      case FromFunctionHExit(f) => f(ev.convert(a, ctx))
-      case FromHExit(h)         => h
-      case Chain(self, other)   => self.execute(a, ctx).flatMap(b => other.execute(b, ctx))
-      case Race(self, other)    =>
-        (self.execute(a, ctx), other.execute(a, ctx)) match {
-=======
-
       case Http.Empty                 => HExit.empty
       case Http.Identity              => HExit.succeed(a.asInstanceOf[B])
       case Succeed(b)                 => HExit.succeed(b)
@@ -431,11 +415,11 @@
       case Attempt(a)                 =>
         try { HExit.succeed(a()) }
         catch { case e: Throwable => HExit.fail(e.asInstanceOf[E]) }
-      case FromFunctionHExit(f)       => f(a)
-      case Chain(self, other)         => self.execute(a).flatMap(b => other.execute(b))
+      case FromHExit(h)         => h
+      case FromFunctionHExit(f)       => f(ev.convert(a, ctx))
+      case Chain(self, other)         =>self.execute(a, ctx).flatMap(b => other.execute(b, ctx))
       case Race(self, other)          =>
-        (self.execute(a), other.execute(a)) match {
->>>>>>> 29c37c69
+        (self.execute(a, ctx), other.execute(a, ctx)) match {
           case (HExit.Effect(self), HExit.Effect(other)) =>
             Http.fromOptionFunction[Any](_ => self.raceFirst(other)).execute(a, ctx)
           case (HExit.Effect(_), other)                  => other
