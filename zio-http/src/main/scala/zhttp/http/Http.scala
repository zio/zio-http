--- conflicted
+++ resolved
@@ -804,11 +804,7 @@
   /**
    * Creates an Http app from the contents of a file.
    */
-<<<<<<< HEAD
-  def fromFile(file: => java.io.File): HttpApp[Any, Throwable] = Http.fromFileZIO(ZIO.attempt(file))
-=======
-  def fromFile(file: => java.io.File): HttpApp[Any, Throwable] = Http.fromFileZIO(UIO(file))
->>>>>>> f3c0db54
+  def fromFile(file: => java.io.File): HttpApp[Any, Throwable] = Http.fromFileZIO(ZIO.succeed(file))
 
   /**
    * Creates an Http app from the contents of a file which is produced from an
