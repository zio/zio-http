--- conflicted
+++ resolved
@@ -5,13 +5,8 @@
 import io.netty.handler.codec.http.{HttpContent, LastHttpContent}
 import io.netty.util.AsciiString
 import zhttp.http.HttpData.ByteBufConfig
-<<<<<<< HEAD
-import zio.stream.ZStream
-import zio.{Chunk, Task, ZIO}
-=======
 import zio._
 import zio.stream.ZStream
->>>>>>> c1922868
 
 import java.io.FileInputStream
 import java.nio.charset.Charset
@@ -67,11 +62,7 @@
 object HttpData {
 
   private def collectStream[R, E](stream: ZStream[R, E, ByteBuf]): ZIO[R, E, ByteBuf] =
-<<<<<<< HEAD
     stream.runFold(Unpooled.compositeBuffer()) { case (cmp, buf) => cmp.addComponent(true, buf) }
-=======
-    stream.fold(Unpooled.compositeBuffer()) { case (cmp, buf) => cmp.addComponent(true, buf) }
->>>>>>> c1922868
 
   /**
    * Helper to create empty HttpData
@@ -135,21 +126,6 @@
     }
   }
 
-<<<<<<< HEAD
-  private[zhttp] final class UnsafeContent(private val httpContent: HttpContent) extends AnyVal {
-    def content: ByteBuf = httpContent.content()
-
-    def isLast: Boolean = httpContent.isInstanceOf[LastHttpContent]
-  }
-
-  private[zhttp] final class UnsafeChannel(private val ctx: ChannelHandlerContext) extends AnyVal {
-    def read(): Unit = ctx.read(): Unit
-  }
-
-  private[zhttp] final case class UnsafeAsync(unsafeRun: (UnsafeChannel => UnsafeContent => Unit) => Unit)
-      extends HttpData {
-
-=======
   private[zhttp] final case class UnsafeAsync(unsafeRun: (ChannelHandlerContext => HttpContent => Any) => Unit)
       extends HttpData {
 
@@ -157,38 +133,29 @@
 
     private def toQueue: ZIO[Any, Nothing, Queue[HttpContent]] = {
       for {
-        queue      <- ZQueue.bounded[HttpContent](1)
+        queue      <- Queue.bounded[HttpContent](1)
         ctxPromise <- Promise.make[Nothing, ChannelHandlerContext]
         runtime    <- ZIO.runtime[Any]
-        _          <- UIO(
+        _          <- ZIO.succeed(
           unsafeRun { ch =>
             runtime.unsafeRun(ctxPromise.succeed(ch))
             msg => runtime.unsafeRun(queue.offer(msg))
           },
         )
         ch         <- ctxPromise.await
-      } yield queue.mapM(msg => UIO(ch.read()).unless(isLast(msg)).as(msg))
+      } yield queue.mapM(msg => ZIO.succeed(ch.read()).unless(isLast(msg)).as(msg))
     }
 
->>>>>>> c1922868
     /**
      * Encodes the HttpData into a ByteBuf.
      */
     override def toByteBuf(config: ByteBufConfig): Task[ByteBuf] = for {
-<<<<<<< HEAD
       body <- ZIO.async[Any, Nothing, ByteBuf](cb =>
-=======
-      body <- ZIO.effectAsync[Any, Nothing, ByteBuf](cb =>
->>>>>>> c1922868
         unsafeRun(ch => {
           val buffer = Unpooled.compositeBuffer()
           msg => {
             buffer.addComponent(true, msg.content)
-<<<<<<< HEAD
-            if (msg.isLast) cb(ZIO.succeed(buffer)) else ch.read()
-=======
-            if (isLast(msg)) cb(UIO(buffer)) else ch.read(): Unit
->>>>>>> c1922868
+            if (isLast(msg)) cb(ZIO.succeed(buffer)) else ch.read(): Unit
           }
         }),
       )
@@ -198,24 +165,12 @@
      * Encodes the HttpData into a Stream of ByteBufs
      */
     override def toByteBufStream(config: ByteBufConfig): ZStream[Any, Throwable, ByteBuf] =
-<<<<<<< HEAD
-      ZStream
-        .async[Any, Nothing, ByteBuf](cb =>
-          unsafeRun(ch =>
-            msg => {
-              cb(ZIO.succeed(Chunk(msg.content)))
-              if (msg.isLast) cb(ZIO.fail(None)) else ch.read()
-            },
-          ),
-        )
-=======
       ZStream.unwrap {
         for {
           queue <- toQueue
           stream = ZStream.fromQueueWithShutdown(queue).takeUntil(isLast(_)).map(_.content())
         } yield stream
       }
->>>>>>> c1922868
 
     override def toHttp(config: ByteBufConfig): Http[Any, Throwable, Any, ByteBuf] =
       Http.fromZIO(toByteBuf(config))
@@ -229,23 +184,14 @@
      * Encodes the HttpData into a ByteBuf. Takes in ByteBufConfig to have a
      * more fine grained control over the encoding.
      */
-<<<<<<< HEAD
-    override def toByteBuf(config: ByteBufConfig): Task[ByteBuf] =
-      ZIO.attempt(encode)
-=======
-    override def toByteBuf(config: ByteBufConfig): Task[ByteBuf] = Task(encode)
->>>>>>> c1922868
+    override def toByteBuf(config: ByteBufConfig): Task[ByteBuf] = ZIO.attempt(encode)
 
     /**
      * Encodes the HttpData into a Stream of ByteBufs. Takes in ByteBufConfig to
      * have a more fine grained control over the encoding.
      */
     override def toByteBufStream(config: ByteBufConfig): ZStream[Any, Throwable, ByteBuf] =
-<<<<<<< HEAD
       ZStream.fromZIO(toByteBuf(config))
-=======
-      ZStream.fromEffect(toByteBuf(config))
->>>>>>> c1922868
 
     /**
      * Encodes the HttpData into a Http of ByeBuf. This could be more performant
@@ -257,30 +203,18 @@
 
   private[zhttp] final case class BinaryChunk(data: Chunk[Byte]) extends Complete {
 
-<<<<<<< HEAD
-    private def encode: ByteBuf = Unpooled.wrappedBuffer(data.toArray)
-=======
     private def encode = Unpooled.wrappedBuffer(data.toArray)
->>>>>>> c1922868
-
-    /**
-     * Encodes the HttpData into a ByteBuf.
-     */
-<<<<<<< HEAD
+
+    /**
+     * Encodes the HttpData into a ByteBuf.
+     */
     override def toByteBuf(config: ByteBufConfig): Task[ByteBuf] = ZIO.succeed(encode)
-=======
-    override def toByteBuf(config: ByteBufConfig): Task[ByteBuf] = UIO(encode)
->>>>>>> c1922868
-
-    /**
-     * Encodes the HttpData into a Stream of ByteBufs
-     */
-    override def toByteBufStream(config: ByteBufConfig): ZStream[Any, Throwable, ByteBuf] =
-<<<<<<< HEAD
+
+    /**
+     * Encodes the HttpData into a Stream of ByteBufs
+     */
+    override def toByteBufStream(config: ByteBufConfig): ZStream[Any, Throwable, ByteBuf] =
       ZStream.fromZIO(toByteBuf(config))
-=======
-      ZStream.fromEffect(toByteBuf(config))
->>>>>>> c1922868
 
     override def toHttp(config: ByteBufConfig): UHttp[Any, ByteBuf] = Http.succeed(encode)
   }
@@ -290,21 +224,13 @@
     /**
      * Encodes the HttpData into a ByteBuf.
      */
-<<<<<<< HEAD
     override def toByteBuf(config: ByteBufConfig): Task[ByteBuf] = ZIO.attempt(data)
-=======
-    override def toByteBuf(config: ByteBufConfig): Task[ByteBuf] = Task(data)
->>>>>>> c1922868
-
-    /**
-     * Encodes the HttpData into a Stream of ByteBufs
-     */
-    override def toByteBufStream(config: ByteBufConfig): ZStream[Any, Throwable, ByteBuf] =
-<<<<<<< HEAD
+
+    /**
+     * Encodes the HttpData into a Stream of ByteBufs
+     */
+    override def toByteBufStream(config: ByteBufConfig): ZStream[Any, Throwable, ByteBuf] =
       ZStream.fromZIO(toByteBuf(config))
-=======
-      ZStream.fromEffect(toByteBuf(config))
->>>>>>> c1922868
 
     override def toHttp(config: ByteBufConfig): UHttp[Any, ByteBuf] = Http.succeed(data)
   }
@@ -341,7 +267,6 @@
     override def toByteBufStream(config: ByteBufConfig): ZStream[Any, Throwable, ByteBuf] =
       ZStream.unwrap {
         for {
-<<<<<<< HEAD
           file <- ZIO.attempt(unsafeFile())
           fs   <- ZIO.attempt(new FileInputStream(file))
           size   = config.chunkSize(file.length())
@@ -354,20 +279,6 @@
             } yield bytes
           }
           .ensuring(ZIO.succeed(fs.close()))
-=======
-          file <- Task(unsafeFile())
-          fs   <- Task(new FileInputStream(file))
-          size   = config.chunkSize(file.length())
-          buffer = new Array[Byte](size)
-        } yield ZStream
-          .repeatEffectOption[Any, Throwable, ByteBuf] {
-            for {
-              len   <- Task(fs.read(buffer)).mapError(Some(_))
-              bytes <- if (len > 0) UIO(Unpooled.copiedBuffer(buffer, 0, len)) else ZIO.fail(None)
-            } yield bytes
-          }
-          .ensuring(UIO(fs.close()))
->>>>>>> c1922868
       }
 
     override def toHttp(config: ByteBufConfig): Http[Any, Throwable, Any, ByteBuf] =
@@ -383,21 +294,13 @@
     /**
      * Encodes the HttpData into a ByteBuf.
      */
-<<<<<<< HEAD
     override def toByteBuf(config: ByteBufConfig): Task[ByteBuf] = ZIO.succeed(Unpooled.EMPTY_BUFFER)
-=======
-    override def toByteBuf(config: ByteBufConfig): Task[ByteBuf] = UIO(Unpooled.EMPTY_BUFFER)
->>>>>>> c1922868
-
-    /**
-     * Encodes the HttpData into a Stream of ByteBufs
-     */
-    override def toByteBufStream(config: ByteBufConfig): ZStream[Any, Throwable, ByteBuf] =
-<<<<<<< HEAD
+
+    /**
+     * Encodes the HttpData into a Stream of ByteBufs
+     */
+    override def toByteBufStream(config: ByteBufConfig): ZStream[Any, Throwable, ByteBuf] =
       ZStream.fromZIO(toByteBuf(config))
-=======
-      ZStream.fromEffect(toByteBuf(config))
->>>>>>> c1922868
 
     override def toHttp(config: ByteBufConfig): UHttp[Any, ByteBuf] = Http.empty
   }
