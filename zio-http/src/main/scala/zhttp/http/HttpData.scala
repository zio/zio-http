--- conflicted
+++ resolved
@@ -3,10 +3,7 @@
 import io.netty.buffer.{ByteBuf, Unpooled}
 import io.netty.channel.ChannelHandlerContext
 import io.netty.handler.codec.http.{HttpContent, LastHttpContent}
-<<<<<<< HEAD
 import io.netty.util.AsciiString
-=======
->>>>>>> 6e5008ad
 import zhttp.http.HttpData.ByteBufConfig
 import zio.stream.ZStream
 import zio.{Chunk, Task, UIO, ZIO}
@@ -113,15 +110,9 @@
   /**
    * Helper to create HttpData from String
    */
-<<<<<<< HEAD
   def fromString(text: String, charset: Charset = HTTP_CHARSET): HttpData = fromCharSequence(text, charset)
 
-  private[zhttp] sealed trait Outgoing extends HttpData
-=======
-  def fromString(text: String, charset: Charset = HTTP_CHARSET): HttpData = Text(text, charset)
-
   private[zhttp] sealed trait Complete extends HttpData
->>>>>>> 6e5008ad
 
   /**
    * Provides a more fine grained control while encoding HttpData into ByteBUfs
@@ -181,8 +172,7 @@
       Http.fromZIO(toByteBuf(config))
   }
 
-<<<<<<< HEAD
-  private[zhttp] case class FromAsciiString(asciiString: AsciiString) extends Outgoing {
+  private[zhttp] case class FromAsciiString(asciiString: AsciiString) extends Complete {
 
     /**
      * Encodes the HttpData into a ByteBuf. Takes in ByteBufConfig to have a
@@ -193,24 +183,10 @@
     /**
      * Encodes the HttpData into a Stream of ByteBufs. Takes in ByteBufConfig to
      * have a more fine grained control over the encoding.
-=======
-  private[zhttp] final case class Text(text: String, charset: Charset) extends Complete {
-
-    private def encode = Unpooled.copiedBuffer(text, charset)
-
-    /**
-     * Encodes the HttpData into a ByteBuf.
-     */
-    override def toByteBuf(config: ByteBufConfig): Task[ByteBuf] = UIO(encode)
-
-    /**
-     * Encodes the HttpData into a Stream of ByteBufs
->>>>>>> 6e5008ad
      */
     override def toByteBufStream(config: ByteBufConfig): ZStream[Any, Throwable, ByteBuf] =
       ZStream.fromEffect(toByteBuf(config))
 
-<<<<<<< HEAD
     /**
      * Encodes the HttpData into a Http of ByeBuf. This could be more performant
      * in certain cases. Takes in ByteBufConfig to have a more fine grained
@@ -219,20 +195,30 @@
     override def toHttp(config: ByteBufConfig): Http[Any, Throwable, Any, ByteBuf] = ???
   }
 
-  private[zhttp] final case class BinaryChunk(data: Chunk[Byte]) extends Outgoing {
-=======
+  private[zhttp] final case class BinaryChunk(data: Chunk[Byte]) extends Complete {
+
+    private def encode = Unpooled.wrappedBuffer(data.toArray)
+
+    /**
+     * Encodes the HttpData into a ByteBuf.
+     */
+    override def toByteBuf(config: ByteBufConfig): Task[ByteBuf] = UIO(encode)
+
+    /**
+     * Encodes the HttpData into a Stream of ByteBufs
+     */
+    override def toByteBufStream(config: ByteBufConfig): ZStream[Any, Throwable, ByteBuf] =
+      ZStream.fromEffect(toByteBuf(config))
+
     override def toHttp(config: ByteBufConfig): UHttp[Any, ByteBuf] = Http.succeed(encode)
   }
 
-  private[zhttp] final case class BinaryChunk(data: Chunk[Byte]) extends Complete {
->>>>>>> 6e5008ad
-
-    private def encode = Unpooled.wrappedBuffer(data.toArray)
-
-    /**
-     * Encodes the HttpData into a ByteBuf.
-     */
-    override def toByteBuf(config: ByteBufConfig): Task[ByteBuf] = UIO(encode)
+  private[zhttp] final case class BinaryByteBuf(data: ByteBuf) extends Complete {
+
+    /**
+     * Encodes the HttpData into a ByteBuf.
+     */
+    override def toByteBuf(config: ByteBufConfig): Task[ByteBuf] = Task(data)
 
     /**
      * Encodes the HttpData into a Stream of ByteBufs
@@ -240,34 +226,10 @@
     override def toByteBufStream(config: ByteBufConfig): ZStream[Any, Throwable, ByteBuf] =
       ZStream.fromEffect(toByteBuf(config))
 
-    override def toHttp(config: ByteBufConfig): UHttp[Any, ByteBuf] = Http.succeed(encode)
-  }
-
-<<<<<<< HEAD
-  private[zhttp] final case class BinaryByteBuf(data: ByteBuf) extends Outgoing {
-=======
-  private[zhttp] final case class BinaryByteBuf(data: ByteBuf) extends Complete {
->>>>>>> 6e5008ad
-
-    /**
-     * Encodes the HttpData into a ByteBuf.
-     */
-    override def toByteBuf(config: ByteBufConfig): Task[ByteBuf] = Task(data)
-
-    /**
-     * Encodes the HttpData into a Stream of ByteBufs
-     */
-    override def toByteBufStream(config: ByteBufConfig): ZStream[Any, Throwable, ByteBuf] =
-      ZStream.fromEffect(toByteBuf(config))
-
     override def toHttp(config: ByteBufConfig): UHttp[Any, ByteBuf] = Http.succeed(data)
   }
 
-<<<<<<< HEAD
-  private[zhttp] final case class BinaryStream(stream: ZStream[Any, Throwable, ByteBuf]) extends Outgoing {
-=======
   private[zhttp] final case class BinaryStream(stream: ZStream[Any, Throwable, ByteBuf]) extends Complete {
->>>>>>> 6e5008ad
 
     /**
      * Encodes the HttpData into a ByteBuf.
@@ -285,11 +247,7 @@
       Http.fromZIO(toByteBuf(config))
   }
 
-<<<<<<< HEAD
-  private[zhttp] final case class JavaFile(unsafeFile: () => java.io.File) extends Outgoing {
-=======
   private[zhttp] final case class JavaFile(unsafeFile: () => java.io.File) extends Complete {
->>>>>>> 6e5008ad
 
     /**
      * Encodes the HttpData into a ByteBuf.
@@ -325,11 +283,7 @@
     val default: ByteBufConfig = ByteBufConfig()
   }
 
-<<<<<<< HEAD
-  private[zhttp] case object Empty extends Outgoing {
-=======
   private[zhttp] case object Empty extends Complete {
->>>>>>> 6e5008ad
 
     /**
      * Encodes the HttpData into a ByteBuf.
