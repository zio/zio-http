package zhttp.http

import io.netty.buffer.{ByteBuf, Unpooled}
import zio.blocking.Blocking.Service.live.effectBlocking
import zio.stream.ZStream
import zio.{Chunk, NeedsEnv, UIO, ZIO}

import java.io.RandomAccessFile
import java.nio.ByteBuffer
import java.nio.channels.FileChannel
import java.nio.charset.Charset
import scala.language.implicitConversions

/**
 * Holds HttpData that needs to be written on the HttpChannel
 */
sealed trait HttpData[-R, +E] {
  self =>

  /**
   * Returns true if HttpData is a stream
   */
  def isChunked: Boolean = self match {
    case HttpData.BinaryStream(_) => true
    case _                        => false
  }

  /**
   * Returns true if HttpData is empty
   */
  def isEmpty: Boolean = self match {
    case HttpData.Empty => true
    case _              => false
  }

  def provide[R1 <: R](env: R)(implicit ev: NeedsEnv[R]): HttpData[Any, E] =
    self match {
      case HttpData.BinaryStream(data) => HttpData.BinaryStream(data.provide(env))
      case m                           => m.asInstanceOf[HttpData[Any, E]]
    }

<<<<<<< HEAD
  /**
   * Returns the size of HttpData if available
   */
  def size: Option[Long] = {
    val s = self.unsafeSize
    if (s < 0) None else Some(s)
  }

  // Added for implicit conversion of `ZIO[R,E,ByteBuf]` to `ZIO[R, Throwable,Bytebuf]` in `toByteBuf`, may not be needed in scala3
  implicit def convertZKT[F[-_, +_, +_], W, EA, EB, C](fa: F[W, EA, C])(implicit ev: EA <:< EB): F[W, EB, C] =
    fa.asInstanceOf[F[W, EB, C]]

  def toByteBuf(implicit ev: E <:< Throwable): ZIO[R, Throwable, ByteBuf] = {
    self match {
      case HttpData.Text(text, charset)  => UIO(Unpooled.copiedBuffer(text, charset))
      case HttpData.BinaryChunk(data)    => UIO(Unpooled.copiedBuffer(data.toArray))
      case HttpData.BinaryByteBuf(data)  => UIO(data)
      case HttpData.Empty                => UIO(Unpooled.EMPTY_BUFFER)
      case HttpData.BinaryStream(stream) => stream.fold(Unpooled.compositeBuffer())((c, b) => c.addComponent(b))
      case HttpData.File(file)           =>
        // Transfers the content of the file channel to ByteBuf
        effectBlocking {
          val aFile: RandomAccessFile = new RandomAccessFile(file.toString, "r")
          val inChannel: FileChannel  = aFile.getChannel
          val fileSize: Long          = inChannel.size
          val buffer: ByteBuffer      = ByteBuffer.allocate(fileSize.toInt)
          inChannel.read(buffer)
          inChannel.close()
          aFile.close()
          Unpooled.wrappedBuffer(buffer.flip)
        }
    }
  }

  /**
   * Returns the size of HttpData if available and -1 if not
   */
  private[zhttp] def unsafeSize: Long = self match {
    case HttpData.Empty               => 0L
    case HttpData.Text(text, _)       => text.length.toLong
    case HttpData.BinaryChunk(data)   => data.size.toLong
    case HttpData.BinaryByteBuf(data) => data.readableBytes().toLong
    case HttpData.BinaryStream(_)     => -1L
    case HttpData.File(file)          => file.length()
  }
=======
  def toByteBuf: ZIO[R, E, ByteBuf] = self match {
    case HttpData.Text(text, charset)  => UIO(Unpooled.copiedBuffer(text, charset))
    case HttpData.BinaryChunk(data)    => UIO(Unpooled.copiedBuffer(data.toArray))
    case HttpData.BinaryByteBuf(data)  => UIO(data)
    case HttpData.Empty                => UIO(Unpooled.EMPTY_BUFFER)
    case HttpData.BinaryStream(stream) => stream.fold(Unpooled.compositeBuffer())((c, b) => c.addComponent(b))
  }
>>>>>>> 40c07117
}

object HttpData {

  /**
   * Helper to create empty HttpData
   */
  def empty: HttpData[Any, Nothing] = Empty

  /**
   * Helper to create HttpData from ByteBuf
   */
  def fromByteBuf(byteBuf: ByteBuf): HttpData[Any, Nothing] = HttpData.BinaryByteBuf(byteBuf)

  /**
   * Helper to create HttpData from chunk of bytes
   */
  def fromChunk(data: Chunk[Byte]): HttpData[Any, Nothing] = BinaryChunk(data)

  /**
   * Helper to create HttpData from Stream of bytes
   */
  def fromStream[R, E](stream: ZStream[R, E, Byte]): HttpData[R, E] =
    HttpData.BinaryStream(stream.mapChunks(chunks => Chunk(Unpooled.copiedBuffer(chunks.toArray))))

  /**
   * Helper to create HttpData from Stream of string
   */
  def fromStream[R, E](stream: ZStream[R, E, String], charset: Charset = HTTP_CHARSET): HttpData[R, E] =
    HttpData.BinaryStream(stream.map(str => Unpooled.copiedBuffer(str, charset)))

  /**
   * Helper to create HttpData from String
   */
  def fromString(text: String, charset: Charset = HTTP_CHARSET): HttpData[Any, Nothing] = Text(text, charset)

<<<<<<< HEAD
  def fromFile(file: java.io.File): HttpData[Any, Nothing] = File(file)

  private[zhttp] sealed trait Cached { self =>
    def encode: ByteBuf = self match {
      case Text(text, charset) => Unpooled.copiedBuffer(text, charset)
      case BinaryChunk(data)   => Unpooled.copiedBuffer(data.toArray)
    }

    // TODO: Add Unit Tests
    def encodeAndCache(cache: Boolean): ByteBuf = {
      if (cache) {
        if (self.cache == null) {
          val buf = Unpooled.unreleasableBuffer(encode)
          self.cache = buf
          buf
        } else self.cache
      } else
        encode
    }

    var cache: ByteBuf = null
  }

  private[zhttp] final case class Text(text: String, charset: Charset) extends HttpData[Any, Nothing] with Cached
  private[zhttp] final case class BinaryChunk(data: Chunk[Byte])       extends HttpData[Any, Nothing] with Cached
  private[zhttp] final case class BinaryByteBuf(data: ByteBuf)         extends HttpData[Any, Nothing]
=======
  private[zhttp] final case class Text(text: String, charset: Charset)               extends HttpData[Any, Nothing]
  private[zhttp] final case class BinaryChunk(data: Chunk[Byte])                     extends HttpData[Any, Nothing]
  private[zhttp] final case class BinaryByteBuf(data: ByteBuf)                       extends HttpData[Any, Nothing]
>>>>>>> 40c07117
  private[zhttp] final case class BinaryStream[R, E](stream: ZStream[R, E, ByteBuf]) extends HttpData[R, E]
  private[zhttp] final case class File(file: java.io.File)                           extends HttpData[Any, Nothing]
  private[zhttp] case object Empty                                                   extends HttpData[Any, Nothing]

}<|MERGE_RESOLUTION|>--- conflicted
+++ resolved
@@ -39,15 +39,6 @@
       case m                           => m.asInstanceOf[HttpData[Any, E]]
     }
 
-<<<<<<< HEAD
-  /**
-   * Returns the size of HttpData if available
-   */
-  def size: Option[Long] = {
-    val s = self.unsafeSize
-    if (s < 0) None else Some(s)
-  }
-
   // Added for implicit conversion of `ZIO[R,E,ByteBuf]` to `ZIO[R, Throwable,Bytebuf]` in `toByteBuf`, may not be needed in scala3
   implicit def convertZKT[F[-_, +_, +_], W, EA, EB, C](fa: F[W, EA, C])(implicit ev: EA <:< EB): F[W, EB, C] =
     fa.asInstanceOf[F[W, EB, C]]
@@ -73,27 +64,6 @@
         }
     }
   }
-
-  /**
-   * Returns the size of HttpData if available and -1 if not
-   */
-  private[zhttp] def unsafeSize: Long = self match {
-    case HttpData.Empty               => 0L
-    case HttpData.Text(text, _)       => text.length.toLong
-    case HttpData.BinaryChunk(data)   => data.size.toLong
-    case HttpData.BinaryByteBuf(data) => data.readableBytes().toLong
-    case HttpData.BinaryStream(_)     => -1L
-    case HttpData.File(file)          => file.length()
-  }
-=======
-  def toByteBuf: ZIO[R, E, ByteBuf] = self match {
-    case HttpData.Text(text, charset)  => UIO(Unpooled.copiedBuffer(text, charset))
-    case HttpData.BinaryChunk(data)    => UIO(Unpooled.copiedBuffer(data.toArray))
-    case HttpData.BinaryByteBuf(data)  => UIO(data)
-    case HttpData.Empty                => UIO(Unpooled.EMPTY_BUFFER)
-    case HttpData.BinaryStream(stream) => stream.fold(Unpooled.compositeBuffer())((c, b) => c.addComponent(b))
-  }
->>>>>>> 40c07117
 }
 
 object HttpData {
@@ -130,38 +100,11 @@
    */
   def fromString(text: String, charset: Charset = HTTP_CHARSET): HttpData[Any, Nothing] = Text(text, charset)
 
-<<<<<<< HEAD
   def fromFile(file: java.io.File): HttpData[Any, Nothing] = File(file)
 
-  private[zhttp] sealed trait Cached { self =>
-    def encode: ByteBuf = self match {
-      case Text(text, charset) => Unpooled.copiedBuffer(text, charset)
-      case BinaryChunk(data)   => Unpooled.copiedBuffer(data.toArray)
-    }
-
-    // TODO: Add Unit Tests
-    def encodeAndCache(cache: Boolean): ByteBuf = {
-      if (cache) {
-        if (self.cache == null) {
-          val buf = Unpooled.unreleasableBuffer(encode)
-          self.cache = buf
-          buf
-        } else self.cache
-      } else
-        encode
-    }
-
-    var cache: ByteBuf = null
-  }
-
-  private[zhttp] final case class Text(text: String, charset: Charset) extends HttpData[Any, Nothing] with Cached
-  private[zhttp] final case class BinaryChunk(data: Chunk[Byte])       extends HttpData[Any, Nothing] with Cached
-  private[zhttp] final case class BinaryByteBuf(data: ByteBuf)         extends HttpData[Any, Nothing]
-=======
   private[zhttp] final case class Text(text: String, charset: Charset)               extends HttpData[Any, Nothing]
   private[zhttp] final case class BinaryChunk(data: Chunk[Byte])                     extends HttpData[Any, Nothing]
   private[zhttp] final case class BinaryByteBuf(data: ByteBuf)                       extends HttpData[Any, Nothing]
->>>>>>> 40c07117
   private[zhttp] final case class BinaryStream[R, E](stream: ZStream[R, E, ByteBuf]) extends HttpData[R, E]
   private[zhttp] final case class File(file: java.io.File)                           extends HttpData[Any, Nothing]
   private[zhttp] case object Empty                                                   extends HttpData[Any, Nothing]
