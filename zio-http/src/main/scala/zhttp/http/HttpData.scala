--- conflicted
+++ resolved
@@ -110,29 +110,6 @@
   /**
    * Helper to create HttpData from String
    */
-<<<<<<< HEAD
-  def fromString(text: String, charset: Charset = HTTP_CHARSET): HttpData = Text(text, charset)
-
-  private[zhttp] sealed trait Outgoing extends HttpData { self =>
-    def encode: ZIO[Any, Throwable, ByteBuf] =
-      self match {
-        case HttpData.Text(text, charset)   => ZIO.succeed(Unpooled.copiedBuffer(text, charset))
-        case HttpData.BinaryChunk(data)     => ZIO.succeed(Unpooled.copiedBuffer(data.toArray))
-        case HttpData.BinaryByteBuf(data)   => ZIO.succeed(data)
-        case HttpData.Empty                 => ZIO.succeed(Unpooled.EMPTY_BUFFER)
-        case HttpData.BinaryStream(stream)  =>
-          stream
-            .asInstanceOf[ZStream[Any, Throwable, ByteBuf]]
-            .runFold(Unpooled.compositeBuffer())((c, b) => c.addComponent(true, b))
-        case HttpData.RandomAccessFile(raf) =>
-          attemptBlocking {
-            val fis                      = new FileInputStream(raf().getFD)
-            val fileContent: Array[Byte] = new Array[Byte](raf().length().toInt)
-            fis.read(fileContent)
-            Unpooled.copiedBuffer(fileContent)
-          }
-      }
-=======
   def fromString(text: String, charset: Charset = HTTP_CHARSET): HttpData = fromCharSequence(text, charset)
 
   private[zhttp] sealed trait Complete extends HttpData
@@ -147,7 +124,6 @@
       else if (actualInt < chunkSize) actualInt
       else chunkSize
     }
->>>>>>> f3c0db54
   }
 
   private[zhttp] final class UnsafeContent(private val httpContent: HttpContent) extends AnyVal {
@@ -202,7 +178,8 @@
      * Encodes the HttpData into a ByteBuf. Takes in ByteBufConfig to have a
      * more fine grained control over the encoding.
      */
-    override def toByteBuf(config: ByteBufConfig): Task[ByteBuf] = Task(Unpooled.wrappedBuffer(asciiString.array()))
+    override def toByteBuf(config: ByteBufConfig): Task[ByteBuf] =
+      ZIO.attempt(Unpooled.wrappedBuffer(asciiString.array()))
 
     /**
      * Encodes the HttpData into a Stream of ByteBufs. Takes in ByteBufConfig to
@@ -226,7 +203,7 @@
     /**
      * Encodes the HttpData into a ByteBuf.
      */
-    override def toByteBuf(config: ByteBufConfig): Task[ByteBuf] = UIO(encode)
+    override def toByteBuf(config: ByteBufConfig): Task[ByteBuf] = ZIO.succeed(encode)
 
     /**
      * Encodes the HttpData into a Stream of ByteBufs
@@ -242,7 +219,7 @@
     /**
      * Encodes the HttpData into a ByteBuf.
      */
-    override def toByteBuf(config: ByteBufConfig): Task[ByteBuf] = Task(data)
+    override def toByteBuf(config: ByteBufConfig): Task[ByteBuf] = ZIO.attempt(data)
 
     /**
      * Encodes the HttpData into a Stream of ByteBufs
@@ -285,18 +262,18 @@
     override def toByteBufStream(config: ByteBufConfig): ZStream[Any, Throwable, ByteBuf] =
       ZStream.unwrap {
         for {
-          file <- Task(unsafeFile())
-          fs   <- Task(new FileInputStream(file))
+          file <- ZIO.attempt(unsafeFile())
+          fs   <- ZIO.attempt(new FileInputStream(file))
           size   = config.chunkSize(file.length())
           buffer = new Array[Byte](size)
         } yield ZStream
           .repeatZIOOption[Any, Throwable, ByteBuf] {
             for {
-              len   <- Task(fs.read(buffer)).mapError(Some(_))
-              bytes <- if (len > 0) UIO(Unpooled.copiedBuffer(buffer, 0, len)) else ZIO.fail(None)
+              len   <- ZIO.attempt(fs.read(buffer)).mapError(Some(_))
+              bytes <- if (len > 0) ZIO.succeed(Unpooled.copiedBuffer(buffer, 0, len)) else ZIO.fail(None)
             } yield bytes
           }
-          .ensuring(UIO(fs.close()))
+          .ensuring(ZIO.succeed(fs.close()))
       }
 
     override def toHttp(config: ByteBufConfig): Http[Any, Throwable, Any, ByteBuf] =
@@ -312,7 +289,7 @@
     /**
      * Encodes the HttpData into a ByteBuf.
      */
-    override def toByteBuf(config: ByteBufConfig): Task[ByteBuf] = UIO(Unpooled.EMPTY_BUFFER)
+    override def toByteBuf(config: ByteBufConfig): Task[ByteBuf] = ZIO.succeed(Unpooled.EMPTY_BUFFER)
 
     /**
      * Encodes the HttpData into a Stream of ByteBufs
