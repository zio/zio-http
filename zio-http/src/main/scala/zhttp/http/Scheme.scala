--- conflicted
+++ resolved
@@ -18,38 +18,6 @@
     case Scheme.WS  => true
     case Scheme.WSS => true
     case _          => false
-<<<<<<< HEAD
-  }
-
-  def isSecure: Boolean = self match {
-    case Scheme.HTTPS => true
-    case Scheme.WSS   => true
-    case _            => false
-  }
-
-  def toJHttpScheme: Option[HttpScheme] = self match {
-    case HTTP  => Option(HttpScheme.HTTP)
-    case HTTPS => Option(HttpScheme.HTTPS)
-    case _     => None
-  }
-
-  def toJWebSocketScheme: Option[WebSocketScheme] = self match {
-    case WS  => Option(WebSocketScheme.WS)
-    case WSS => Option(WebSocketScheme.WSS)
-    case _   => None
-  }
-}
-object Scheme       {
-
-  def decode(scheme: String): Option[Scheme] = scheme.toUpperCase match {
-    case "HTTPS" => Option(HTTPS)
-    case "HTTP"  => Option(HTTP)
-    case "WS"    => Option(WS)
-    case "WSS"   => Option(WSS)
-    case _       => None
-  }
-
-=======
   }
 
   def isSecure: Boolean = self match {
@@ -91,7 +59,6 @@
       }
   }
 
->>>>>>> c1922868
   def fromJScheme(scheme: HttpScheme): Option[Scheme] = scheme match {
     case HttpScheme.HTTPS => Option(HTTPS)
     case HttpScheme.HTTP  => Option(HTTP)
