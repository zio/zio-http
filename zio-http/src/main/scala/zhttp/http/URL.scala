--- conflicted
+++ resolved
@@ -50,11 +50,7 @@
   def setPath(path: Path): URL =
     copy(path = path)
 
-<<<<<<< HEAD
-  def setPath(path: String): URL = copy(path = Path(path))
-=======
   def setPath(path: String): URL = copy(path = Path.decode(path))
->>>>>>> c1922868
 
   def setPort(port: Int): URL = {
     val location = kind match {
@@ -80,34 +76,6 @@
     copy(kind = location)
   }
 
-<<<<<<< HEAD
-  private[zhttp] def relative: URL = self.kind match {
-    case URL.Location.Relative => self
-    case _                     => self.copy(kind = URL.Location.Relative)
-  }
-}
-object URL {
-  def empty: URL = URL(!!)
-
-  def encode(url: URL): String = {
-
-    def path: String = {
-      val encoder = new QueryStringEncoder(s"${url.path.encode}${url.fragment.fold("")(f => "#" + f.raw)}")
-      url.queryParams.foreach { case (key, values) =>
-        if (key != "") values.foreach { value => encoder.addParam(key, value) }
-      }
-      encoder.toString
-    }
-
-    url.kind match {
-      case Location.Relative                     => path
-      case Location.Absolute(scheme, host, port) =>
-        if (port == 80 || port == 443) s"${scheme.encode}://$host$path"
-        else s"${scheme.encode}://$host:$port$path"
-    }
-  }
-
-=======
   def isEqual(other: URL): Boolean = {
     self.kind == other.kind &&
     self.path == other.path &&
@@ -141,7 +109,6 @@
     }
   }
 
->>>>>>> c1922868
   def fromString(string: String): Either[IOException, URL] = {
     def invalidURL = Left(new MalformedURLException(s"""Invalid URL: "$string""""))
     for {
@@ -166,20 +133,12 @@
       path   <- Option(uri.getRawPath)
       port       = Option(uri.getPort).filter(_ != -1).getOrElse(portFromScheme(scheme))
       connection = URL.Location.Absolute(scheme, host, port)
-<<<<<<< HEAD
-    } yield URL(Path(path), connection, queryParams(uri.getRawQuery), Fragment.fromURI(uri))
-=======
     } yield URL(Path.decode(path), connection, queryParams(uri.getRawQuery), Fragment.fromURI(uri))
->>>>>>> c1922868
   }
 
   private def fromRelativeURI(uri: URI): Option[URL] = for {
     path <- Option(uri.getRawPath)
-<<<<<<< HEAD
-  } yield URL(Path(path), Location.Relative, queryParams(uri.getRawQuery), Fragment.fromURI(uri))
-=======
   } yield URL(Path.decode(path), Location.Relative, queryParams(uri.getRawQuery), Fragment.fromURI(uri))
->>>>>>> c1922868
 
   private def portFromScheme(scheme: Scheme): Int = scheme match {
     case Scheme.HTTP | Scheme.WS   => 80
@@ -212,8 +171,5 @@
       decoded <- Option(uri.getFragment)
     } yield Fragment(raw, decoded)
   }
-<<<<<<< HEAD
-=======
 
->>>>>>> c1922868
 }