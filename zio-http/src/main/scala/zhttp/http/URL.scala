package zhttp.http

import io.netty.handler.codec.http.{QueryStringDecoder, QueryStringEncoder}
import zhttp.http.URL.{Fragment, Location}

import java.net.{MalformedURLException, URI}
import scala.jdk.CollectionConverters._

final case class URL(
  path: Path,
  kind: URL.Location = URL.Location.Relative,
  queryParams: Map[String, List[String]] = Map.empty,
  fragment: Option[Fragment] = None,
) { self =>

  private[zhttp] def normalize: URL = {
    val queryParams = self.queryParams.toList.filter(i => i._1.nonEmpty && i._2.nonEmpty).sortBy(_._1).toMap
    self.copy(queryParams = queryParams)
  }

  private[zhttp] def relative: URL = self.kind match {
    case URL.Location.Relative => self
    case _                     => self.copy(kind = URL.Location.Relative)
  }

  def encode: String = URL.encode(self)

  def host: Option[String] = kind match {
    case URL.Location.Relative      => None
    case abs: URL.Location.Absolute => Option(abs.host)
  }

  def isAbsolute: Boolean = self.kind match {
    case Location.Absolute(_, _, _) => true
    case Location.Relative          => false
  }

  def isRelative: Boolean = !isAbsolute

  def port: Option[Int] = kind match {
    case URL.Location.Relative      => None
    case abs: URL.Location.Absolute => Option(abs.port)
  }

  def scheme: Option[Scheme] = kind match {
    case Location.Absolute(scheme, _, _) => Some(scheme)
    case Location.Relative               => None
  }

  def setHost(host: String): URL = {
    val location = kind match {
      case URL.Location.Relative      => URL.Location.Absolute(Scheme.HTTP, host, URL.portFromScheme(Scheme.HTTP))
      case abs: URL.Location.Absolute => abs.copy(host = host)
    }
    copy(kind = location)
  }

  def setPath(path: Path): URL =
    copy(path = path)

  def setPath(path: String): URL = copy(path = Path.decode(path))

  def setPort(port: Int): URL = {
    val location = kind match {
      case URL.Location.Relative      => URL.Location.Absolute(Scheme.HTTP, "", port)
      case abs: URL.Location.Absolute => abs.copy(port = port)
    }

    copy(kind = location)
  }

  def setQueryParams(queryParams: Map[String, List[String]]): URL =
    copy(queryParams = queryParams)

  def setQueryParams(query: String): URL =
    copy(queryParams = URL.queryParams(query))

  def setScheme(scheme: Scheme): URL = {
    val location = kind match {
      case URL.Location.Relative      => URL.Location.Absolute(scheme, "", URL.portFromScheme(scheme))
      case abs: URL.Location.Absolute => abs.copy(scheme = scheme)
    }

    copy(kind = location)
  }
<<<<<<< HEAD

  def dropTrailingSlash: Path = self.path.copy(trailingSlash = false)

  def addTrailingSlash: Path = self.path.copy(trailingSlash = true)

  def isEqual(other: URL): Boolean = {
    self.kind == other.kind &&
    self.path == other.path &&
    (self.queryParams.toSet diff other.queryParams.toSet).isEmpty
    self.fragment == other.fragment
  }

  private[zhttp] def relative: URL = self.kind match {
    case URL.Location.Relative => self
    case _                     => self.copy(kind = URL.Location.Relative)
  }
=======
>>>>>>> b5667faf
}
object URL {
  private def fromAbsoluteURI(uri: URI): Option[URL] = {
    for {
      scheme <- Scheme.decode(uri.getScheme)
      host   <- Option(uri.getHost)
      path   <- Option(uri.getRawPath)
      port       = Option(uri.getPort).filter(_ != -1).getOrElse(portFromScheme(scheme))
      connection = URL.Location.Absolute(scheme, host, port)
    } yield URL(Path.decode(path), connection, queryParams(uri.getRawQuery), Fragment.fromURI(uri))
  }

  private def fromRelativeURI(uri: URI): Option[URL] = for {
    path <- Option(uri.getRawPath)
  } yield URL(Path.decode(path), Location.Relative, queryParams(uri.getRawQuery), Fragment.fromURI(uri))

  private def portFromScheme(scheme: Scheme): Int = scheme match {
    case Scheme.HTTP | Scheme.WS   => 80
    case Scheme.HTTPS | Scheme.WSS => 443
  }

  private def queryParams(query: String) = {
    if (query == null || query.isEmpty) {
      Map.empty[String, List[String]]
    } else {
      val decoder = new QueryStringDecoder(query, false)
      val params  = decoder.parameters()
      params.asScala.view.map { case (k, v) => (k, v.asScala.toList) }.toMap
    }
  }

  def empty: URL = URL(!!)

  def encode(url: URL): String = {
    def path: String = {
      val encoder = new QueryStringEncoder(s"${url.path.encode}")
      url.queryParams.foreach { case (key, values) =>
        if (key != "") values.foreach { value => encoder.addParam(key, value) }
      }

      encoder.toString + url.fragment.fold("")(f => "#" + f.raw)
    }

    url.kind match {
      case Location.Relative                     => path
      case Location.Absolute(scheme, host, port) =>
        if (port == 80 || port == 443) s"${scheme.encode}://$host$path"
        else s"${scheme.encode}://$host:$port$path"
    }
  }

  def fromString(string: String): Either[Exception, URL] = {
    def invalidURL = Left(new MalformedURLException(s"""Invalid URL: "$string""""))
    try {
      val uri = new URI(string)
      val url = if (uri.isAbsolute()) fromAbsoluteURI(uri) else fromRelativeURI(uri)

      url match {
        case None        => invalidURL
        case Some(value) => Right(value)
      }

    } catch {
      case e: Exception => Left(e)
    }
  }

  def root: URL = URL(!!)

  sealed trait Location

  case class Fragment private (raw: String, decoded: String)

  object Location {
    final case class Absolute(scheme: Scheme, host: String, port: Int) extends Location

    case object Relative extends Location
  }

  object Fragment {
    def fromURI(uri: URI): Option[Fragment] = for {
      raw     <- Option(uri.getRawFragment)
      decoded <- Option(uri.getFragment)
    } yield Fragment(raw, decoded)
  }

}<|MERGE_RESOLUTION|>--- conflicted
+++ resolved
@@ -22,6 +22,10 @@
     case URL.Location.Relative => self
     case _                     => self.copy(kind = URL.Location.Relative)
   }
+
+  def addTrailingSlash: URL = self.copy(path = path.addTrailingSlash)
+
+  def dropTrailingSlash: URL = self.copy(path = path.dropTrailingSlash)
 
   def encode: String = URL.encode(self)
 
@@ -83,25 +87,6 @@
 
     copy(kind = location)
   }
-<<<<<<< HEAD
-
-  def dropTrailingSlash: Path = self.path.copy(trailingSlash = false)
-
-  def addTrailingSlash: Path = self.path.copy(trailingSlash = true)
-
-  def isEqual(other: URL): Boolean = {
-    self.kind == other.kind &&
-    self.path == other.path &&
-    (self.queryParams.toSet diff other.queryParams.toSet).isEmpty
-    self.fragment == other.fragment
-  }
-
-  private[zhttp] def relative: URL = self.kind match {
-    case URL.Location.Relative => self
-    case _                     => self.copy(kind = URL.Location.Relative)
-  }
-=======
->>>>>>> b5667faf
 }
 object URL {
   private def fromAbsoluteURI(uri: URI): Option[URL] = {
