package zhttp

import io.netty.util.CharsetUtil
import zio.ZIO

import java.nio.charset.Charset

<<<<<<< HEAD
package object http extends PathModule with RequestSyntax with RouteDecoderModule {
=======
package object http extends PathSyntax with RequestSyntax with RouteDecoderModule {
>>>>>>> c1922868
  type HttpApp[-R, +E]                       = Http[R, E, Request, Response]
  type UHttpApp                              = HttpApp[Any, Nothing]
  type RHttpApp[-R]                          = HttpApp[R, Throwable]
  type UHttp[-A, +B]                         = Http[Any, Nothing, A, B]
  type ResponseZIO[-R, +E]                   = ZIO[R, E, Response]
  type Header                                = (CharSequence, CharSequence)
  type UMiddleware[+AIn, -BIn, -AOut, +BOut] = Middleware[Any, Nothing, AIn, BIn, AOut, BOut]

  /**
   * Default HTTP Charset
   */
  val HTTP_CHARSET: Charset = CharsetUtil.UTF_8

  object HeaderNames  extends headers.HeaderNames
  object HeaderValues extends headers.HeaderValues
}<|MERGE_RESOLUTION|>--- conflicted
+++ resolved
@@ -5,11 +5,7 @@
 
 import java.nio.charset.Charset
 
-<<<<<<< HEAD
-package object http extends PathModule with RequestSyntax with RouteDecoderModule {
-=======
 package object http extends PathSyntax with RequestSyntax with RouteDecoderModule {
->>>>>>> c1922868
   type HttpApp[-R, +E]                       = Http[R, E, Request, Response]
   type UHttpApp                              = HttpApp[Any, Nothing]
   type RHttpApp[-R]                          = HttpApp[R, Throwable]
