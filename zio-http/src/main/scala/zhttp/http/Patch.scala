package zhttp.http

import scala.annotation.tailrec

/**
 * Models the set of operations that one would want to apply on a Response.
 */
sealed trait Patch { self =>
  def ++(that: Patch): Patch                           = Patch.Combine(self, that)
  def apply[R, E](res: Response[R, E]): Response[R, E] = {

    @tailrec
    def loop[R1, E1](res: Response[R1, E1], patch: Patch): Response[R1, E1] =
      patch match {
        case Patch.Empty                  => res
        case Patch.AddHeaders(headers)    => res.addHeaders(headers)
        case Patch.RemoveHeaders(headers) => res.removeHeaders(headers)
        case Patch.SetStatus(status)      => res.setStatus(status)
        case Patch.WatchStatus(cb)        => cb.putHttpStatus(res.status.asJava.code()); res
        case Patch.Combine(self, other)   => loop[R1, E1](self(res), other)
      }

    loop(res, self)
  }
}

object Patch {
  case object Empty                                            extends Patch
  final case class AddHeaders(headers: Headers)                extends Patch
  final case class RemoveHeaders(headers: List[String])        extends Patch
  final case class SetStatus(status: Status)                   extends Patch
  final case class Combine(left: Patch, right: Patch)          extends Patch
  final case class WatchStatus(circuitBreaker: CircuitBreaker) extends Patch

<<<<<<< HEAD
  def empty: Patch                                       = Empty
  def addHeader(headers: Headers): Patch                 = AddHeaders(headers)
  def addHeader(headers: Header): Patch                  = AddHeaders(Headers(headers))
  def addHeader(name: String, value: String): Patch      = AddHeaders(Headers(name, value))
  def removeHeaders(headers: List[String]): Patch        = RemoveHeaders(headers)
  def setStatus(status: Status): Patch                   = SetStatus(status)
  def watchStatus(circuitBreaker: CircuitBreaker): Patch = WatchStatus(circuitBreaker)
=======
  def empty: Patch                                              = Empty
  def addHeader(headers: Headers): Patch                        = AddHeaders(headers)
  def addHeader(headers: Header): Patch                         = AddHeaders(Headers(headers))
  def addHeader(name: CharSequence, value: CharSequence): Patch = AddHeaders(Headers(name, value))
  def removeHeaders(headers: List[String]): Patch               = RemoveHeaders(headers)
  def setStatus(status: Status): Patch                          = SetStatus(status)
>>>>>>> 3d0a3d1a
}<|MERGE_RESOLUTION|>--- conflicted
+++ resolved
@@ -32,20 +32,11 @@
   final case class Combine(left: Patch, right: Patch)          extends Patch
   final case class WatchStatus(circuitBreaker: CircuitBreaker) extends Patch
 
-<<<<<<< HEAD
-  def empty: Patch                                       = Empty
-  def addHeader(headers: Headers): Patch                 = AddHeaders(headers)
-  def addHeader(headers: Header): Patch                  = AddHeaders(Headers(headers))
-  def addHeader(name: String, value: String): Patch      = AddHeaders(Headers(name, value))
-  def removeHeaders(headers: List[String]): Patch        = RemoveHeaders(headers)
-  def setStatus(status: Status): Patch                   = SetStatus(status)
-  def watchStatus(circuitBreaker: CircuitBreaker): Patch = WatchStatus(circuitBreaker)
-=======
   def empty: Patch                                              = Empty
   def addHeader(headers: Headers): Patch                        = AddHeaders(headers)
   def addHeader(headers: Header): Patch                         = AddHeaders(Headers(headers))
   def addHeader(name: CharSequence, value: CharSequence): Patch = AddHeaders(Headers(name, value))
   def removeHeaders(headers: List[String]): Patch               = RemoveHeaders(headers)
   def setStatus(status: Status): Patch                          = SetStatus(status)
->>>>>>> 3d0a3d1a
+  def watchStatus(circuitBreaker: CircuitBreaker): Patch        = WatchStatus(circuitBreaker)
 }