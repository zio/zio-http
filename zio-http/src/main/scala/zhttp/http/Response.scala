package zhttp.http

import io.netty.buffer.Unpooled
import io.netty.channel.ChannelHandlerContext
import io.netty.handler.codec.http.HttpVersion.HTTP_1_1
import io.netty.handler.codec.http.{FullHttpResponse, HttpHeaderNames, HttpResponse}
import zhttp.html._
import zhttp.http.headers.HeaderExtension
import zhttp.service.ChannelFuture
import zhttp.socket.{IsWebSocket, Socket, SocketApp}
<<<<<<< HEAD
import zio.{UIO, ZIO}

import java.io.{PrintWriter, StringWriter}
=======
import zio.{Task, UIO, ZIO}

import java.io.{IOException, PrintWriter, StringWriter}
>>>>>>> c1922868

final case class Response private (
  status: Status,
  headers: Headers,
  data: HttpData,
  private[zhttp] val attribute: Response.Attribute,
) extends HeaderExtension[Response]
    with HttpDataExtension[Response] { self =>

<<<<<<< HEAD
=======
  private[zhttp] def close: Task[Unit] = self.attribute.channel match {
    case Some(channel) => ChannelFuture.unit(channel.close())
    case None          => ZIO.fail(new IOException("Channel context isn't available"))
  }

>>>>>>> c1922868
  /**
   * Encodes the Response into a Netty HttpResponse. Sets default headers such
   * as `content-length`. For performance reasons, it is possible that it uses a
   * FullHttpResponse if the complete data is available. Otherwise, it would
   * create a DefaultHttpResponse without any content.
   */
  private[zhttp] def unsafeEncode(): HttpResponse = {
    import io.netty.handler.codec.http._

    val jHeaders = self.headers.encode
    val jContent = self.data match {
      case HttpData.UnsafeAsync(_) => null
      case data: HttpData.Complete =>
        data match {
          case HttpData.FromAsciiString(text) => Unpooled.wrappedBuffer(text.array())
          case HttpData.BinaryChunk(data)     => Unpooled.wrappedBuffer(data.toArray)
          case HttpData.BinaryByteBuf(data)   => data
          case HttpData.BinaryStream(_)       => null
          case HttpData.Empty                 => Unpooled.EMPTY_BUFFER
          case HttpData.JavaFile(_)           => null
        }
    }

    val hasContentLength = jHeaders.contains(HttpHeaderNames.CONTENT_LENGTH)
    if (jContent == null) {
      // TODO: Unit test for this
      // Client can't handle chunked responses and currently treats them as a FullHttpResponse.
      // Due to this client limitation it is not possible to write a unit-test for this.
      // Alternative would be to use sttp client for this use-case.

      if (!hasContentLength) jHeaders.set(HttpHeaderNames.TRANSFER_ENCODING, HttpHeaderValues.CHUNKED)

      new DefaultHttpResponse(HttpVersion.HTTP_1_1, self.status.asJava, jHeaders)
    } else {
      val jResponse = new DefaultFullHttpResponse(HTTP_1_1, self.status.asJava, jContent, false)
      if (!hasContentLength) jHeaders.set(HttpHeaderNames.CONTENT_LENGTH, jContent.readableBytes())
      jResponse.headers().add(jHeaders)
      jResponse
    }
  }

  /**
   * Adds cookies in the response headers.
   */
  def addCookie(cookie: Cookie): Response =
    self.copy(headers = self.headers ++ Headers(HttpHeaderNames.SET_COOKIE.toString, cookie.encode))

  /**
   * A micro-optimizations that ignores all further modifications to the
   * response and encodes the current version into a Netty response. The netty
   * response is cached and reused for subsequent requests. This allows the
   * server to reduce memory utilization under load by not having to encode the
   * response for each request. In case the response is modified the server will
   * detect the changes and encode the response again, however it will turn out
   * to be counter productive.
   */
  def freeze: UIO[Response] =
<<<<<<< HEAD
    ZIO.succeed(self.copy(attribute = self.attribute.withEncodedResponse(unsafeEncode(), self)))
=======
    UIO(self.copy(attribute = self.attribute.withEncodedResponse(unsafeEncode(), self)))
>>>>>>> c1922868

  /**
   * Sets the response attributes
   */
  def setAttribute(attribute: Response.Attribute): Response =
    self.copy(attribute = attribute)

  /**
   * Sets the status of the response
   */
  def setStatus(status: Status): Response =
    self.copy(status = status)

  /**
   * Creates an Http from a Response
   */
  def toHttp: Http[Any, Nothing, Any, Response] = Http.succeed(self)

  /**
   * Updates the headers using the provided function
   */
  override def updateHeaders(update: Headers => Headers): Response =
    self.copy(headers = update(self.headers))

  /**
   * A more efficient way to append server-time to the response headers.
   */
  def withServerTime: Response = self.copy(attribute = self.attribute.withServerTime)
}

object Response {
<<<<<<< HEAD
  private[zhttp] def unsafeFromJResponse(jRes: FullHttpResponse): Response = {
    val status  = Status.fromHttpResponseStatus(jRes.status())
    val headers = Headers.decode(jRes.headers())
    val data    = HttpData.fromByteBuf(Unpooled.copiedBuffer(jRes.content()))
    Response(status, headers, data)
=======
  private[zhttp] def unsafeFromJResponse(ctx: ChannelHandlerContext, jRes: FullHttpResponse): Response = {
    val status  = Status.fromHttpResponseStatus(jRes.status())
    val headers = Headers.decode(jRes.headers())
    val data    = HttpData.fromByteBuf(Unpooled.copiedBuffer(jRes.content()))
    Response(status, headers, data, attribute = Attribute(channel = Some(ctx)))
>>>>>>> c1922868
  }

  def apply[R, E](
    status: Status = Status.Ok,
    headers: Headers = Headers.empty,
    data: HttpData = HttpData.Empty,
  ): Response =
    Response(status, headers, data, Attribute.empty)

  def fromHttpError(error: HttpError): Response = {

    def prettify(throwable: Throwable): String = {
      val sw = new StringWriter
      throwable.printStackTrace(new PrintWriter(sw))
      s"${sw.toString}"
    }

    Response
      .html(
        status = error.status,
        data = Template.container(s"${error.status}") {
          div(
            div(
              styles := Seq("text-align" -> "center"),
              div(s"${error.status.code}", styles := Seq("font-size" -> "20em")),
              div(error.message),
            ),
            div(
              error.foldCause(div()) { throwable =>
                div(h3("Cause:"), pre(prettify(throwable)))
              },
            ),
          )
        },
      )
  }

  /**
   * Creates a new response for the provided socket
   */
  def fromSocket[R, E, A, B](socket: Socket[R, E, A, B])(implicit
    ev: IsWebSocket[R, E, A, B],
  ): ZIO[R, Nothing, Response] =
    fromSocketApp(socket.toSocketApp)

  /**
   * Creates a new response for the provided socket app
   */
  def fromSocketApp[R](app: SocketApp[R]): ZIO[R, Nothing, Response] = {
    ZIO.environment[R].map { env =>
      Response(
        Status.SwitchingProtocols,
        Headers.empty,
        HttpData.empty,
        Attribute(socketApp = Option(app.provideEnvironment(env))),
      )
    }

  }

  /**
   * Creates a response with content-type set to text/html
   */
  def html(data: Html, status: Status = Status.Ok): Response =
    Response(
      status = status,
      data = HttpData.fromString("<!DOCTYPE html>" + data.encode),
      headers = Headers(HeaderNames.contentType, HeaderValues.textHtml),
    )

  @deprecated("Use `Response(status, headers, data)` constructor instead.", "22-Sep-2021")
  def http[R, E](
    status: Status = Status.Ok,
    headers: Headers = Headers.empty,
    data: HttpData = HttpData.empty,
  ): Response = Response(status, headers, data)

  /**
   * Creates a response with content-type set to application/json
   */
  def json(data: CharSequence): Response =
    Response(
      data = HttpData.fromCharSequence(data),
      headers = Headers(HeaderNames.contentType, HeaderValues.applicationJson),
    )

  /**
   * Creates an empty response with status 200
   */
  def ok: Response = Response(Status.Ok)

  /**
   * Creates an empty response with status 301 or 302 depending on if it's
   * permanent or not.
   */
  def redirect(location: CharSequence, isPermanent: Boolean = false): Response = {
    val status = if (isPermanent) Status.PermanentRedirect else Status.TemporaryRedirect
    Response(status, Headers.location(location))
  }

  /**
   * Creates an empty response with the provided Status
   */
  def status(status: Status): Response = Response(status)

  /**
   * Creates a response with content-type set to text/plain
   */
  def text(text: CharSequence): Response =
    Response(
      data = HttpData.fromCharSequence(text),
      headers = Headers(HeaderNames.contentType, HeaderValues.textPlain),
    )

  /**
   * Attribute holds meta data for the backend
   */

  private[zhttp] final case class Attribute(
    socketApp: Option[SocketApp[Any]] = None,
    memoize: Boolean = false,
    serverTime: Boolean = false,
    encoded: Option[(Response, HttpResponse)] = None,
    channel: Option[ChannelHandlerContext] = None,
  ) { self =>
    def withEncodedResponse(jResponse: HttpResponse, response: Response): Attribute =
      self.copy(encoded = Some(response -> jResponse))

    def withMemoization: Attribute = self.copy(memoize = true)

    def withServerTime: Attribute = self.copy(serverTime = true)

    def withSocketApp(app: SocketApp[Any]): Attribute = self.copy(socketApp = Option(app))
  }

  object Attribute {

    /**
     * Helper to create an empty HttpData
     */
    def empty: Attribute = Attribute()
  }
}<|MERGE_RESOLUTION|>--- conflicted
+++ resolved
@@ -8,15 +8,9 @@
 import zhttp.http.headers.HeaderExtension
 import zhttp.service.ChannelFuture
 import zhttp.socket.{IsWebSocket, Socket, SocketApp}
-<<<<<<< HEAD
-import zio.{UIO, ZIO}
-
-import java.io.{PrintWriter, StringWriter}
-=======
 import zio.{Task, UIO, ZIO}
 
 import java.io.{IOException, PrintWriter, StringWriter}
->>>>>>> c1922868
 
 final case class Response private (
   status: Status,
@@ -26,14 +20,11 @@
 ) extends HeaderExtension[Response]
     with HttpDataExtension[Response] { self =>
 
-<<<<<<< HEAD
-=======
   private[zhttp] def close: Task[Unit] = self.attribute.channel match {
     case Some(channel) => ChannelFuture.unit(channel.close())
     case None          => ZIO.fail(new IOException("Channel context isn't available"))
   }
 
->>>>>>> c1922868
   /**
    * Encodes the Response into a Netty HttpResponse. Sets default headers such
    * as `content-length`. For performance reasons, it is possible that it uses a
@@ -91,11 +82,7 @@
    * to be counter productive.
    */
   def freeze: UIO[Response] =
-<<<<<<< HEAD
     ZIO.succeed(self.copy(attribute = self.attribute.withEncodedResponse(unsafeEncode(), self)))
-=======
-    UIO(self.copy(attribute = self.attribute.withEncodedResponse(unsafeEncode(), self)))
->>>>>>> c1922868
 
   /**
    * Sets the response attributes
@@ -127,19 +114,11 @@
 }
 
 object Response {
-<<<<<<< HEAD
-  private[zhttp] def unsafeFromJResponse(jRes: FullHttpResponse): Response = {
-    val status  = Status.fromHttpResponseStatus(jRes.status())
-    val headers = Headers.decode(jRes.headers())
-    val data    = HttpData.fromByteBuf(Unpooled.copiedBuffer(jRes.content()))
-    Response(status, headers, data)
-=======
   private[zhttp] def unsafeFromJResponse(ctx: ChannelHandlerContext, jRes: FullHttpResponse): Response = {
     val status  = Status.fromHttpResponseStatus(jRes.status())
     val headers = Headers.decode(jRes.headers())
     val data    = HttpData.fromByteBuf(Unpooled.copiedBuffer(jRes.content()))
     Response(status, headers, data, attribute = Attribute(channel = Some(ctx)))
->>>>>>> c1922868
   }
 
   def apply[R, E](
