package zhttp.http

import io.netty.buffer.Unpooled
import io.netty.handler.codec.http.HttpVersion.HTTP_1_1
import io.netty.handler.codec.http.{FullHttpResponse, HttpHeaderNames, HttpResponse}
import zhttp.html._
import zhttp.http.headers.HeaderExtension
import zhttp.socket.{IsWebSocket, Socket, SocketApp}
import zio.{UIO, ZIO}

import java.io.{PrintWriter, StringWriter}
<<<<<<< HEAD
import java.nio.charset.Charset
=======
>>>>>>> d978571b

final case class Response private (
  status: Status,
  headers: Headers,
  data: HttpData,
  private[zhttp] val attribute: Response.Attribute,
) extends HeaderExtension[Response]
    with HttpDataExtension[Response] { self =>
<<<<<<< HEAD
=======

  /**
   * Encodes the Response into a Netty HttpResponse. Sets default headers such
   * as `content-length`. For performance reasons, it is possible that it uses a
   * FullHttpResponse if the complete data is available. Otherwise, it would
   * create a DefaultHttpResponse without any content.
   */
  private[zhttp] def unsafeEncode(): HttpResponse = {
    import io.netty.handler.codec.http._

    val jHeaders = self.headers.encode
    val jContent = self.data match {
      case HttpData.UnsafeAsync(_) => null
      case data: HttpData.Complete =>
        data match {
          case HttpData.FromAsciiString(text) => Unpooled.wrappedBuffer(text.array())
          case HttpData.BinaryChunk(data)     => Unpooled.wrappedBuffer(data.toArray)
          case HttpData.BinaryByteBuf(data)   => data
          case HttpData.BinaryStream(_)       => null
          case HttpData.Empty                 => Unpooled.EMPTY_BUFFER
          case HttpData.JavaFile(_)           => null
        }
    }

    val hasContentLength = jHeaders.contains(HttpHeaderNames.CONTENT_LENGTH)
    if (jContent == null) {
      // TODO: Unit test for this
      // Client can't handle chunked responses and currently treats them as a FullHttpResponse.
      // Due to this client limitation it is not possible to write a unit-test for this.
      // Alternative would be to use sttp client for this use-case.

      if (!hasContentLength) jHeaders.set(HttpHeaderNames.TRANSFER_ENCODING, HttpHeaderValues.CHUNKED)

      new DefaultHttpResponse(HttpVersion.HTTP_1_1, self.status.asJava, jHeaders)
    } else {
      val jResponse = new DefaultFullHttpResponse(HTTP_1_1, self.status.asJava, jContent, false)
      if (!hasContentLength) jHeaders.set(HttpHeaderNames.CONTENT_LENGTH, jContent.readableBytes())
      jResponse.headers().add(jHeaders)
      jResponse
    }
  }
>>>>>>> d978571b

  /**
   * Adds cookies in the response headers.
   */
  def addCookie(cookie: Cookie): Response =
    self.copy(headers = self.headers ++ Headers(HttpHeaderNames.SET_COOKIE.toString, cookie.encode))

  /**
   * A micro-optimizations that ignores all further modifications to the
   * response and encodes the current version into a Netty response. The netty
   * response is cached and reused for subsequent requests. This allows the
   * server to reduce memory utilization under load by not having to encode the
   * response for each request. In case the response is modified the server will
   * detect the changes and encode the response again, however it will turn out
   * to be counter productive.
   */
  def freeze: UIO[Response] =
    UIO(self.copy(attribute = self.attribute.withEncodedResponse(unsafeEncode(), self)))

  /**
   * Sets the response attributes
   */
  def setAttribute(attribute: Response.Attribute): Response =
    self.copy(attribute = attribute)

  /**
   * Sets the status of the response
   */
  def setStatus(status: Status): Response =
    self.copy(status = status)

  /**
   * Creates an Http from a Response
   */
  def toHttp: Http[Any, Nothing, Any, Response] = Http.succeed(self)

  /**
   * Updates the headers using the provided function
   */
  override def updateHeaders(update: Headers => Headers): Response =
    self.copy(headers = update(self.headers))

  /**
   * A more efficient way to append server-time to the response headers.
   */
  def withServerTime: Response = self.copy(attribute = self.attribute.withServerTime)
<<<<<<< HEAD

  /**
   * Encodes the Response into a Netty HttpResponse. Sets default headers such
   * as `content-length`. For performance reasons, it is possible that it uses a
   * FullHttpResponse if the complete data is available. Otherwise, it would
   * create a DefaultHttpResponse without any content.
   */
  private[zhttp] def unsafeEncode(): HttpResponse = {
    import io.netty.handler.codec.http._

    val jHeaders = self.headers.encode
    val jContent = self.data match {
      case HttpData.Incoming(_)    => null
      case data: HttpData.Outgoing =>
        data match {
          case HttpData.Text(text, charset) => Unpooled.wrappedBuffer(text.getBytes(charset))
          case HttpData.BinaryChunk(data)   => Unpooled.copiedBuffer(data.toArray)
          case HttpData.BinaryByteBuf(data) => data
          case HttpData.BinaryStream(_)     => null
          case HttpData.Empty               => Unpooled.EMPTY_BUFFER
          case HttpData.RandomAccessFile(_) => null
        }
    }

    val hasContentLength = jHeaders.contains(HttpHeaderNames.CONTENT_LENGTH)
    if (jContent == null) {
      // TODO: Unit test for this
      // Client can't handle chunked responses and currently treats them as a FullHttpResponse.
      // Due to this client limitation it is not possible to write a unit-test for this.
      // Alternative would be to use sttp client for this use-case.

      if (!hasContentLength) jHeaders.set(HttpHeaderNames.TRANSFER_ENCODING, HttpHeaderValues.CHUNKED)

      new DefaultHttpResponse(HttpVersion.HTTP_1_1, self.status.asJava, jHeaders)
    } else {
      val jResponse = new DefaultFullHttpResponse(HTTP_1_1, self.status.asJava, jContent, false)
      if (!hasContentLength) jHeaders.set(HttpHeaderNames.CONTENT_LENGTH, jContent.readableBytes())
      jResponse.headers().add(jHeaders)
      jResponse
    }
  }
=======
>>>>>>> d978571b
}

object Response {
  private[zhttp] def unsafeFromJResponse(jRes: FullHttpResponse): Response = {
    val status  = Status.fromHttpResponseStatus(jRes.status())
    val headers = Headers.decode(jRes.headers())
    val data    = HttpData.fromByteBuf(Unpooled.copiedBuffer(jRes.content()))
    Response(status, headers, data)
  }

  def apply[R, E](
    status: Status = Status.Ok,
    headers: Headers = Headers.empty,
    data: HttpData = HttpData.Empty,
  ): Response =
    Response(status, headers, data, Attribute.empty)

  def fromHttpError(error: HttpError): Response = {

    def prettify(throwable: Throwable): String = {
      val sw = new StringWriter
      throwable.printStackTrace(new PrintWriter(sw))
      s"${sw.toString}"
    }

    Response
      .html(
        status = error.status,
        data = Template.container(s"${error.status}") {
          div(
            div(
              styles := Seq("text-align" -> "center"),
              div(s"${error.status.code}", styles := Seq("font-size" -> "20em")),
              div(error.message),
            ),
            div(
              error.foldCause(div()) { throwable =>
                div(h3("Cause:"), pre(prettify(throwable)))
              },
            ),
          )
        },
      )
  }

  /**
   * Creates a new response for the provided socket
   */
  def fromSocket[R, E, A, B](socket: Socket[R, E, A, B])(implicit
    ev: IsWebSocket[R, E, A, B],
  ): ZIO[R, Nothing, Response] =
    fromSocketApp(socket.toSocketApp)

  /**
   * Creates a new response for the provided socket app
   */
  def fromSocketApp[R](app: SocketApp[R]): ZIO[R, Nothing, Response] = {
    ZIO.environment[R].map { env =>
      Response(
        Status.SwitchingProtocols,
        Headers.empty,
        HttpData.empty,
        Attribute(socketApp = Option(app.provideEnvironment(env))),
      )
    }

  }

  /**
   * Creates a response with content-type set to text/html
   */
  def html(data: Html, status: Status = Status.Ok): Response =
    Response(
      status = status,
      data = HttpData.fromString("<!DOCTYPE html>" + data.encode),
      headers = Headers(HeaderNames.contentType, HeaderValues.textHtml),
    )

  @deprecated("Use `Response(status, headers, data)` constructor instead.", "22-Sep-2021")
  def http[R, E](
    status: Status = Status.Ok,
    headers: Headers = Headers.empty,
    data: HttpData = HttpData.empty,
  ): Response = Response(status, headers, data)

  /**
   * Creates a response with content-type set to application/json
   */
  def json(data: CharSequence): Response =
    Response(
      data = HttpData.fromCharSequence(data),
      headers = Headers(HeaderNames.contentType, HeaderValues.applicationJson),
    )

  /**
   * Creates an empty response with status 200
   */
  def ok: Response = Response(Status.Ok)

  /**
   * Creates an empty response with status 301 or 302 depending on if it's
   * permanent or not.
   */
<<<<<<< HEAD
  def redirect(location: String, isPermanent: Boolean = false): Response = {
=======
  def redirect(location: CharSequence, isPermanent: Boolean = false): Response = {
>>>>>>> d978571b
    val status = if (isPermanent) Status.PermanentRedirect else Status.TemporaryRedirect
    Response(status, Headers.location(location))
  }

  /**
   * Creates an empty response with the provided Status
   */
  def status(status: Status): Response = Response(status)

  /**
   * Creates a response with content-type set to text/plain
   */
  def text(text: CharSequence): Response =
    Response(
      data = HttpData.fromCharSequence(text),
      headers = Headers(HeaderNames.contentType, HeaderValues.textPlain),
    )

  private[zhttp] def unsafeFromJResponse(jRes: FullHttpResponse): Response = {
    val status  = Status.fromHttpResponseStatus(jRes.status())
    val headers = Headers.decode(jRes.headers())
    val data    = HttpData.fromByteBuf(Unpooled.copiedBuffer(jRes.content()))
    Response(status, headers, data)
  }

  /**
   * Attribute holds meta data for the backend
   */

  private[zhttp] final case class Attribute(
    socketApp: Option[SocketApp[Any]] = None,
    memoize: Boolean = false,
    serverTime: Boolean = false,
    encoded: Option[(Response, HttpResponse)] = None,
  ) { self =>
    def withEncodedResponse(jResponse: HttpResponse, response: Response): Attribute =
      self.copy(encoded = Some(response -> jResponse))

    def withMemoization: Attribute = self.copy(memoize = true)

    def withServerTime: Attribute = self.copy(serverTime = true)

    def withSocketApp(app: SocketApp[Any]): Attribute = self.copy(socketApp = Option(app))
  }

  object Attribute {

    /**
     * Helper to create an empty HttpData
     */
    def empty: Attribute = Attribute()
  }
}<|MERGE_RESOLUTION|>--- conflicted
+++ resolved
@@ -9,10 +9,6 @@
 import zio.{UIO, ZIO}
 
 import java.io.{PrintWriter, StringWriter}
-<<<<<<< HEAD
-import java.nio.charset.Charset
-=======
->>>>>>> d978571b
 
 final case class Response private (
   status: Status,
@@ -21,8 +17,6 @@
   private[zhttp] val attribute: Response.Attribute,
 ) extends HeaderExtension[Response]
     with HttpDataExtension[Response] { self =>
-<<<<<<< HEAD
-=======
 
   /**
    * Encodes the Response into a Netty HttpResponse. Sets default headers such
@@ -64,7 +58,6 @@
       jResponse
     }
   }
->>>>>>> d978571b
 
   /**
    * Adds cookies in the response headers.
@@ -111,50 +104,6 @@
    * A more efficient way to append server-time to the response headers.
    */
   def withServerTime: Response = self.copy(attribute = self.attribute.withServerTime)
-<<<<<<< HEAD
-
-  /**
-   * Encodes the Response into a Netty HttpResponse. Sets default headers such
-   * as `content-length`. For performance reasons, it is possible that it uses a
-   * FullHttpResponse if the complete data is available. Otherwise, it would
-   * create a DefaultHttpResponse without any content.
-   */
-  private[zhttp] def unsafeEncode(): HttpResponse = {
-    import io.netty.handler.codec.http._
-
-    val jHeaders = self.headers.encode
-    val jContent = self.data match {
-      case HttpData.Incoming(_)    => null
-      case data: HttpData.Outgoing =>
-        data match {
-          case HttpData.Text(text, charset) => Unpooled.wrappedBuffer(text.getBytes(charset))
-          case HttpData.BinaryChunk(data)   => Unpooled.copiedBuffer(data.toArray)
-          case HttpData.BinaryByteBuf(data) => data
-          case HttpData.BinaryStream(_)     => null
-          case HttpData.Empty               => Unpooled.EMPTY_BUFFER
-          case HttpData.RandomAccessFile(_) => null
-        }
-    }
-
-    val hasContentLength = jHeaders.contains(HttpHeaderNames.CONTENT_LENGTH)
-    if (jContent == null) {
-      // TODO: Unit test for this
-      // Client can't handle chunked responses and currently treats them as a FullHttpResponse.
-      // Due to this client limitation it is not possible to write a unit-test for this.
-      // Alternative would be to use sttp client for this use-case.
-
-      if (!hasContentLength) jHeaders.set(HttpHeaderNames.TRANSFER_ENCODING, HttpHeaderValues.CHUNKED)
-
-      new DefaultHttpResponse(HttpVersion.HTTP_1_1, self.status.asJava, jHeaders)
-    } else {
-      val jResponse = new DefaultFullHttpResponse(HTTP_1_1, self.status.asJava, jContent, false)
-      if (!hasContentLength) jHeaders.set(HttpHeaderNames.CONTENT_LENGTH, jContent.readableBytes())
-      jResponse.headers().add(jHeaders)
-      jResponse
-    }
-  }
-=======
->>>>>>> d978571b
 }
 
 object Response {
@@ -258,11 +207,7 @@
    * Creates an empty response with status 301 or 302 depending on if it's
    * permanent or not.
    */
-<<<<<<< HEAD
-  def redirect(location: String, isPermanent: Boolean = false): Response = {
-=======
   def redirect(location: CharSequence, isPermanent: Boolean = false): Response = {
->>>>>>> d978571b
     val status = if (isPermanent) Status.PermanentRedirect else Status.TemporaryRedirect
     Response(status, Headers.location(location))
   }
@@ -280,13 +225,6 @@
       data = HttpData.fromCharSequence(text),
       headers = Headers(HeaderNames.contentType, HeaderValues.textPlain),
     )
-
-  private[zhttp] def unsafeFromJResponse(jRes: FullHttpResponse): Response = {
-    val status  = Status.fromHttpResponseStatus(jRes.status())
-    val headers = Headers.decode(jRes.headers())
-    val data    = HttpData.fromByteBuf(Unpooled.copiedBuffer(jRes.content()))
-    Response(status, headers, data)
-  }
 
   /**
    * Attribute holds meta data for the backend
