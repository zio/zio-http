--- conflicted
+++ resolved
@@ -74,12 +74,7 @@
   private[zhttp] def unsafeEncode(): HttpResponse = {
     import io.netty.handler.codec.http._
 
-<<<<<<< HEAD
-    val jHeaders: HttpHeaders = self.getHeaders.encode
-
-=======
     val jHeaders = self.headers.encode
->>>>>>> c2ed52eb
     val jContent = self.data match {
       case HttpData.Text(text, charset) => Unpooled.wrappedBuffer(text.getBytes(charset))
       case HttpData.BinaryChunk(data)   => Unpooled.copiedBuffer(data.toArray)
