package zhttp.http

import io.netty.buffer.{ByteBuf, Unpooled}
import io.netty.handler.codec.http.HttpVersion.HTTP_1_1
import io.netty.handler.codec.http.{HttpHeaderNames, HttpResponse}
import zhttp.html._
import zhttp.http.headers.HeaderExtension
import zhttp.socket.{IsWebSocket, Socket, SocketApp}
import zio.{Chunk, Task, UIO, ZIO}

import java.io.{PrintWriter, StringWriter}
import java.nio.charset.Charset

final case class Response private (
  status: Status,
  headers: Headers,
  data: HttpData,
  private[zhttp] val attribute: Response.Attribute,
) extends HeaderExtension[Response] { self =>

  /**
   * Adds cookies in the response headers.
   */
  def addCookie(cookie: Cookie): Response =
    self.copy(headers = self.headers ++ Headers(HttpHeaderNames.SET_COOKIE.toString, cookie.encode))

  /**
   * A micro-optimizations that ignores all further modifications to the
   * response and encodes the current version into a Netty response. The netty
   * response is cached and reused for subsequent requests. This allows the
   * server to reduce memory utilization under load by not having to encode the
   * response for each request. In case the response is modified the server will
   * detect the changes and encode the response again, however it will turn out
   * to be counter productive.
   */
  def freeze: UIO[Response] =
    UIO(self.copy(attribute = self.attribute.withEncodedResponse(unsafeEncode(), self)))

  /**
   * Sets the response attributes
   */
  def setAttribute(attribute: Response.Attribute): Response =
    self.copy(attribute = attribute)

  /**
   * Sets the status of the response
   */
  def setStatus(status: Status): Response =
    self.copy(status = status)

  /**
   * Updates the headers using the provided function
   */
  override def updateHeaders(update: Headers => Headers): Response =
    self.copy(headers = update(self.headers))

  /**
   * A more efficient way to append server-time to the response headers.
   */
  def withServerTime: Response = self.copy(attribute = self.attribute.withServerTime)

  /**
   * Extracts the body as ByteBuf
   */
  private[zhttp] def bodyAsByteBuf: Task[ByteBuf] = self.data.toByteBuf

  /**
   * Encodes the Response into a Netty HttpResponse. Sets default headers such
   * as `content-length`. For performance reasons, it is possible that it uses a
   * FullHttpResponse if the complete data is available. Otherwise, it would
   * create a DefaultHttpResponse without any content.
   */
  private[zhttp] def unsafeEncode(): HttpResponse = {
    import io.netty.handler.codec.http._

    val jHeaders = self.headers.encode
    val jContent = self.data match {
<<<<<<< HEAD
      case HttpData.Incoming(_)    => throw new IllegalStateException("Cannot encode response with incoming data")
=======
      case HttpData.Incoming(_)    => null
>>>>>>> 8e4f6bf3
      case data: HttpData.Outgoing =>
        data match {
          case HttpData.Text(text, charset) => Unpooled.wrappedBuffer(text.getBytes(charset))
          case HttpData.BinaryChunk(data)   => Unpooled.copiedBuffer(data.toArray)
          case HttpData.BinaryByteBuf(data) => data
          case HttpData.BinaryStream(_)     => null
          case HttpData.Empty               => Unpooled.EMPTY_BUFFER
<<<<<<< HEAD
          case HttpData.RandomAccessFile(_) =>
            null
=======
          case HttpData.RandomAccessFile(_) => null
>>>>>>> 8e4f6bf3
        }
    }

    val hasContentLength = jHeaders.contains(HttpHeaderNames.CONTENT_LENGTH)
    if (jContent == null) {
      // TODO: Unit test for this
      // Client can't handle chunked responses and currently treats them as a FullHttpResponse.
      // Due to this client limitation it is not possible to write a unit-test for this.
      // Alternative would be to use sttp client for this use-case.

      if (!hasContentLength) jHeaders.set(HttpHeaderNames.TRANSFER_ENCODING, HttpHeaderValues.CHUNKED)

      new DefaultHttpResponse(HttpVersion.HTTP_1_1, self.status.asJava, jHeaders)
    } else {
      val jResponse = new DefaultFullHttpResponse(HTTP_1_1, self.status.asJava, jContent, false)
      if (!hasContentLength) jHeaders.set(HttpHeaderNames.CONTENT_LENGTH, jContent.readableBytes())
      jResponse.headers().add(jHeaders)
      jResponse
    }
  }
}

object Response {
  def apply[R, E](
    status: Status = Status.OK,
    headers: Headers = Headers.empty,
    data: HttpData = HttpData.Empty,
  ): Response =
    Response(status, headers, data, Attribute.empty)

  def fromHttpError(error: HttpError): Response = {

    def prettify(throwable: Throwable): String = {
      val sw = new StringWriter
      throwable.printStackTrace(new PrintWriter(sw))
      s"${sw.toString}"
    }

    Response
      .html(
        status = error.status,
        data = Template.container(s"${error.status}") {
          div(
            div(
              styles := Seq("text-align" -> "center"),
              div(s"${error.status.code}", styles := Seq("font-size" -> "20em")),
              div(error.message),
            ),
            div(
              error.foldCause(div()) { throwable =>
                div(h3("Cause:"), pre(prettify(throwable)))
              },
            ),
          )
        },
      )
  }

  /**
   * Creates a new response for the provided socket
   */
  def fromSocket[R, E, A, B](socket: Socket[R, E, A, B])(implicit
    ev: IsWebSocket[R, E, A, B],
  ): ZIO[R, Nothing, Response] =
    fromSocketApp(socket.toSocketApp)

  /**
   * Creates a new response for the provided socket app
   */
  def fromSocketApp[R](app: SocketApp[R]): ZIO[R, Nothing, Response] = {
    ZIO.environment[R].map { env =>
      Response(
        Status.SWITCHING_PROTOCOLS,
        Headers.empty,
        HttpData.empty,
        Attribute(socketApp = Option(app.provideEnvironment(env))),
      )
    }

  }

  /**
   * Creates a response with content-type set to text/html
   */
  def html(data: Html, status: Status = Status.OK): Response =
    Response(
      status = status,
      data = HttpData.fromString("<!DOCTYPE html>" + data.encode),
      headers = Headers(HeaderNames.contentType, HeaderValues.textHtml),
    )

  @deprecated("Use `Response(status, headers, data)` constructor instead.", "22-Sep-2021")
  def http[R, E](
    status: Status = Status.OK,
    headers: Headers = Headers.empty,
    data: HttpData = HttpData.empty,
  ): Response = Response(status, headers, data)

  /**
   * Creates a response with content-type set to application/json
   */
  def json(data: String): Response =
    Response(
      data = HttpData.fromChunk(Chunk.fromArray(data.getBytes(HTTP_CHARSET))),
      headers = Headers(HeaderNames.contentType, HeaderValues.applicationJson),
    )

  /**
   * Creates an empty response with status 200
   */
  def ok: Response = Response(Status.OK)

  /**
   * Creates an empty response with status 301 or 302 depending on if it's
   * permanent or not.
   */
  def redirect(location: String, isPermanent: Boolean = false): Response = {
    val status = if (isPermanent) Status.PERMANENT_REDIRECT else Status.TEMPORARY_REDIRECT
    Response(status, Headers.location(location))
  }

  /**
   * Creates an empty response with the provided Status
   */
  def status(status: Status): Response = Response(status)

  /**
   * Creates a response with content-type set to text/plain
   */
  def text(text: String, charset: Charset = HTTP_CHARSET): Response =
    Response(
      data = HttpData.fromString(text, charset),
      headers = Headers(HeaderNames.contentType, HeaderValues.textPlain),
    )

  /**
   * Attribute holds meta data for the backend
   */

  private[zhttp] final case class Attribute(
    socketApp: Option[SocketApp[Any]] = None,
    memoize: Boolean = false,
    serverTime: Boolean = false,
    encoded: Option[(Response, HttpResponse)] = None,
  ) { self =>
    def withEncodedResponse(jResponse: HttpResponse, response: Response): Attribute =
      self.copy(encoded = Some(response -> jResponse))

    def withMemoization: Attribute = self.copy(memoize = true)

    def withServerTime: Attribute = self.copy(serverTime = true)

    def withSocketApp(app: SocketApp[Any]): Attribute = self.copy(socketApp = Option(app))
  }

  object Attribute {

    /**
     * Helper to create an empty HttpData
     */
    def empty: Attribute = Attribute()
  }
}<|MERGE_RESOLUTION|>--- conflicted
+++ resolved
@@ -75,11 +75,7 @@
 
     val jHeaders = self.headers.encode
     val jContent = self.data match {
-<<<<<<< HEAD
-      case HttpData.Incoming(_)    => throw new IllegalStateException("Cannot encode response with incoming data")
-=======
       case HttpData.Incoming(_)    => null
->>>>>>> 8e4f6bf3
       case data: HttpData.Outgoing =>
         data match {
           case HttpData.Text(text, charset) => Unpooled.wrappedBuffer(text.getBytes(charset))
@@ -87,12 +83,7 @@
           case HttpData.BinaryByteBuf(data) => data
           case HttpData.BinaryStream(_)     => null
           case HttpData.Empty               => Unpooled.EMPTY_BUFFER
-<<<<<<< HEAD
-          case HttpData.RandomAccessFile(_) =>
-            null
-=======
           case HttpData.RandomAccessFile(_) => null
->>>>>>> 8e4f6bf3
         }
     }
 
