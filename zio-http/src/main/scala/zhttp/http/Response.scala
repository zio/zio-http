--- conflicted
+++ resolved
@@ -1,10 +1,6 @@
 package zhttp.http
 
-<<<<<<< HEAD
 import io.netty.buffer.Unpooled
-=======
-import io.netty.buffer.{ByteBuf, ByteBufUtil, Unpooled}
->>>>>>> b3613d2c
 import io.netty.handler.codec.http.HttpVersion.HTTP_1_1
 import io.netty.handler.codec.http.{FullHttpResponse, HttpHeaderNames, HttpResponse}
 import zhttp.html._
@@ -64,20 +60,7 @@
    */
   def withServerTime: Response = self.copy(attribute = self.attribute.withServerTime)
 
-  final def bodyAsByteArray: Task[Array[Byte]] =
-    bodyAsByteBuf.flatMap(buf => Task(ByteBufUtil.getBytes(buf)))
-
-  /**
-<<<<<<< HEAD
-=======
-   * Extracts the body as ByteBuf
-   */
-  private[zhttp] def bodyAsByteBuf: Task[ByteBuf] = self.data.toByteBuf
-
-  def bodyAsString: Task[String] = bodyAsByteArray.map(new String(_, charset))
-
-  /**
->>>>>>> b3613d2c
+  /**
    * Encodes the Response into a Netty HttpResponse. Sets default headers such
    * as `content-length`. For performance reasons, it is possible that it uses a
    * FullHttpResponse if the complete data is available. Otherwise, it would
