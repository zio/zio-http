--- conflicted
+++ resolved
@@ -62,14 +62,6 @@
   def withServerTime: Response = self.copy(attribute = self.attribute.withServerTime)
 
   /**
-<<<<<<< HEAD
-   * Wraps the current response into a ZIO
-   */
-  def wrapZIO: UIO[Response] = UIO(self)
-
-  /**
-=======
->>>>>>> 9c9fd5e0
    * Extracts the body as ByteBuf
    */
   private[zhttp] def bodyAsByteBuf: Task[ByteBuf] = self.data.toByteBuf
