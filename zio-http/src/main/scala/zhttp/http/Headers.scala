package zhttp.http

import io.netty.handler.codec.http.{DefaultHttpHeaders, HttpHeaders}
import zhttp.http.headers.{HeaderConstructors, HeaderExtension}
import zio.Chunk

import scala.jdk.CollectionConverters._

/**
 * Represents an immutable collection of headers i.e. essentially a
 * Chunk[(String, String)]. It extends HeaderExtensions and has a ton of
 * powerful operators that can be used to add, remove and modify headers.
 *
 * NOTE: Generic operators that are not specific to `Headers` should not be
 * defined here. A better place would be one of the traits extended by
 * `HeaderExtension`.
 */
final case class Headers(toChunk: Chunk[Header]) extends HeaderExtension[Headers] {
  self =>

  def ++(other: Headers): Headers = self.combine(other)

  def combine(other: Headers): Headers = Headers(self.toChunk ++ other.toChunk)

  def combineIf(cond: Boolean)(other: Headers): Headers = if (cond) Headers(self.toChunk ++ other.toChunk) else self

  override def headers: Headers = self
<<<<<<< HEAD

  def toList: List[(String, String)] = toChunk.map { case (name, value) => (name.toString, value.toString) }.toList
=======
>>>>>>> e8987a85

  def modify(f: Header => Header): Headers = Headers(toChunk.map(f(_)))

  def toList: List[(String, String)] = toChunk.map { case (name, value) => (name.toString, value.toString) }.toList

  override def updateHeaders(update: Headers => Headers): Headers = update(self)

  def when(cond: Boolean): Headers = if (cond) self else Headers.empty

  /**
   * Converts a Headers to [io.netty.handler.codec.http.HttpHeaders]
   */
  private[zhttp] def encode: HttpHeaders =
    self.toList.foldLeft[HttpHeaders](new DefaultHttpHeaders()) { case (headers, entry) =>
      headers.set(entry._1, entry._2)
    }
}

object Headers extends HeaderConstructors {

  val empty: Headers   = Headers(Nil)
  val BasicSchemeName  = "Basic"
  val BearerSchemeName = "Bearer"

  def apply(name: CharSequence, value: CharSequence): Headers = Headers(Chunk((name, value)))

  def apply(tuples: Header*): Headers = Headers(Chunk.fromIterable(tuples))

  def apply(iter: Iterable[Header]): Headers = Headers(Chunk.fromIterable(iter))

  def ifThenElse(cond: Boolean)(onTrue: => Headers, onFalse: => Headers): Headers = if (cond) onTrue else onFalse

  def make(headers: HttpHeaders): Headers = Headers {
    headers
      .iteratorCharSequence()
      .asScala
      .map(h => (h.getKey, h.getValue))
      .toList
  }

  def when(cond: Boolean)(headers: => Headers): Headers = if (cond) headers else Headers.empty

  private[zhttp] def decode(headers: HttpHeaders): Headers =
    Headers(headers.entries().asScala.toList.map(entry => (entry.getKey, entry.getValue)))
}<|MERGE_RESOLUTION|>--- conflicted
+++ resolved
@@ -25,11 +25,6 @@
   def combineIf(cond: Boolean)(other: Headers): Headers = if (cond) Headers(self.toChunk ++ other.toChunk) else self
 
   override def headers: Headers = self
-<<<<<<< HEAD
-
-  def toList: List[(String, String)] = toChunk.map { case (name, value) => (name.toString, value.toString) }.toList
-=======
->>>>>>> e8987a85
 
   def modify(f: Header => Header): Headers = Headers(toChunk.map(f(_)))
 
