--- conflicted
+++ resolved
@@ -4,10 +4,7 @@
 import io.netty.util.AsciiString.contentEqualsIgnoreCase
 import zhttp.http.Headers.{BasicSchemeName, BearerSchemeName}
 import zhttp.http._
-<<<<<<< HEAD
-=======
 import zhttp.service.server.ServerTime
->>>>>>> f632f58a
 
 import java.nio.charset.Charset
 import java.util.{Base64, Date}
@@ -203,7 +200,6 @@
    * Returns the Headers object on the current type A
    */
   def headers: Headers
-<<<<<<< HEAD
 
   final def headersAsList: List[(String, String)] = self.headers.toList
 
@@ -216,6 +212,9 @@
   final def ifModifiedSince: Option[CharSequence] =
     headerValue(HeaderNames.ifModifiedSince)
 
+  final def ifModifiedSinceDecoded: Option[Date] =
+    ifModifiedSince.map(date => ServerTime.parse(date.toString))
+
   final def ifNoneMatch: Option[CharSequence] =
     headerValue(HeaderNames.ifNoneMatch)
 
@@ -233,43 +232,9 @@
 
   final def maxForwards: Option[CharSequence] =
     headerValue(HeaderNames.maxForwards)
-=======
-
-  final def headersAsList: List[(String, String)] = self.headers.toList
-
-  final def host: Option[CharSequence] =
-    headerValue(HeaderNames.host)
-
-  final def ifMatch: Option[CharSequence] =
-    headerValue(HeaderNames.ifMatch)
-
-  final def ifModifiedSince: Option[CharSequence] =
-    headerValue(HeaderNames.ifModifiedSince)
-
-  final def ifModifiedSinceDecoded: Option[Date] =
-    ifModifiedSince.map(date => ServerTime.parse(date.toString))
-
-  final def ifNoneMatch: Option[CharSequence] =
-    headerValue(HeaderNames.ifNoneMatch)
-
-  final def ifRange: Option[CharSequence] =
-    headerValue(HeaderNames.ifRange)
-
-  final def ifUnmodifiedSince: Option[CharSequence] =
-    headerValue(HeaderNames.ifUnmodifiedSince)
-
-  final def lastModified: Option[CharSequence] =
-    headerValue(HeaderNames.lastModified)
-
-  final def location: Option[CharSequence] =
-    headerValue(HeaderNames.location)
-
-  final def maxForwards: Option[CharSequence] =
-    headerValue(HeaderNames.maxForwards)
 
   final def mediaType: Option[MediaType] =
     contentType.flatMap(ct => MediaType.forContentType(ct.toString))
->>>>>>> f632f58a
 
   final def origin: Option[CharSequence] =
     headerValue(HeaderNames.origin)
