package zhttp.http

import zhttp.http.middleware.Web
<<<<<<< HEAD
import zio._
=======
import zio.clock.Clock
import zio.duration.Duration
import zio.{UIO, ZIO}
>>>>>>> d978571b

/**
 * Middlewares are essentially transformations that one can apply on any Http to
 * produce a new one. They can modify requests and responses and also transform
 * them into more concrete domain entities.
 *
 * You can think of middlewares as a functions —
 *
 * {{{
 *   type Middleware[R, E, AIn, BIn, AOut, BOut] = Http[R, E, AIn, BIn] => Http[R, E, AOut, BOut]
 * }}}
 *
 * The `AIn` and `BIn` type params represent the type params of the input Http.
 * The `AOut` and `BOut` type params represent the type params of the output
 * Http.
 */
trait Middleware[-R, +E, +AIn, -BIn, -AOut, +BOut] { self =>

  /**
<<<<<<< HEAD
   * Creates a new middleware that passes the output Http of the current
   * middleware as the input to the provided middleware.
   */
  final def >>>[R1 <: R, E1 >: E, AIn1 <: AOut, BIn1 >: BOut, AOut1, BOut1](
    other: Middleware[R1, E1, AIn1, BIn1, AOut1, BOut1],
  ): Middleware[R1, E1, AIn, BIn, AOut1, BOut1] = self andThen other

  /**
   * Applies self but if it fails, applies other.
   */
  final def <>[R1 <: R, E1, AIn0 >: AIn, BIn0 <: BIn, AOut0 <: AOut, BOut0 >: BOut](
    other: Middleware[R1, E1, AIn0, BIn0, AOut0, BOut0],
  ): Middleware[R1, E1, AIn0, BIn0, AOut0, BOut0] = self orElse other

  /**
   * Combines two middleware that don't modify the input and output types.
   */
  final def ++[R1 <: R, E1 >: E, A0 >: AIn <: AOut, B0 >: BOut <: BIn](
    other: Middleware[R1, E1, A0, B0, A0, B0],
  ): Middleware[R1, E1, A0, B0, A0, B0] =
    self combine other

  /**
   * Composes one middleware with another.
   */
  final def andThen[R1 <: R, E1 >: E, AIn1 <: AOut, BIn1 >: BOut, AOut1, BOut1](
    other: Middleware[R1, E1, AIn1, BIn1, AOut1, BOut1],
  ): Middleware[R1, E1, AIn, BIn, AOut1, BOut1] =
    new Middleware[R1, E1, AIn, BIn, AOut1, BOut1] {
      override def apply[R2 <: R1, E2 >: E1](http: Http[R2, E2, AIn, BIn]): Http[R2, E2, AOut1, BOut1] =
        other(self(http))
    }

  /**
   * Applies middleware on Http and returns new Http.
   */
  def apply[R1 <: R, E1 >: E](http: Http[R1, E1, AIn, BIn]): Http[R1, E1, AOut, BOut]
=======
   * Applies middleware on Http and returns new Http.
   */
  def apply[R1 <: R, E1 >: E](http: Http[R1, E1, AIn, BIn]): Http[R1, E1, AOut, BOut]

  /**
   * Creates a new middleware that passes the output Http of the current
   * middleware as the input to the provided middleware.
   */
  final def >>>[R1 <: R, E1 >: E, AIn1 <: AOut, BIn1 >: BOut, AOut1, BOut1](
    other: Middleware[R1, E1, AIn1, BIn1, AOut1, BOut1],
  ): Middleware[R1, E1, AIn, BIn, AOut1, BOut1] = self andThen other

  /**
   * Applies self but if it fails, applies other.
   */
  final def <>[R1 <: R, E1, AIn0 >: AIn, BIn0 <: BIn, AOut0 <: AOut, BOut0 >: BOut](
    other: Middleware[R1, E1, AIn0, BIn0, AOut0, BOut0],
  ): Middleware[R1, E1, AIn0, BIn0, AOut0, BOut0] = self orElse other

  /**
   * Combines two middleware that don't modify the input and output types.
   */
  final def ++[R1 <: R, E1 >: E, A0 >: AIn <: AOut, B0 >: BOut <: BIn](
    other: Middleware[R1, E1, A0, B0, A0, B0],
  ): Middleware[R1, E1, A0, B0, A0, B0] =
    self combine other

  /**
   * Composes one middleware with another.
   */
  final def andThen[R1 <: R, E1 >: E, AIn1 <: AOut, BIn1 >: BOut, AOut1, BOut1](
    other: Middleware[R1, E1, AIn1, BIn1, AOut1, BOut1],
  ): Middleware[R1, E1, AIn, BIn, AOut1, BOut1] =
    new Middleware[R1, E1, AIn, BIn, AOut1, BOut1] {
      override def apply[R2 <: R1, E2 >: E1](http: Http[R2, E2, AIn, BIn]): Http[R2, E2, AOut1, BOut1] =
        other(self(http))
    }
>>>>>>> d978571b

  /**
   * Makes the middleware resolve with a constant Middleware
   */
  final def as[BOut0](
    bout: BOut0,
  ): Middleware[R, E, AIn, BIn, AOut, BOut0] =
    self.map(_ => bout)

  /**
   * Combines two middleware that operate on the same input and output types,
   * into one.
   */
  final def combine[R1 <: R, E1 >: E, A0 >: AIn <: AOut, B0 >: BOut <: BIn](
    other: Middleware[R1, E1, A0, B0, A0, B0],
  ): Middleware[R1, E1, A0, B0, A0, B0] =
    self andThen other

  /**
   * Preprocesses the incoming value for the outgoing Http.
   */
  final def contramap[AOut0](f: AOut0 => AOut): Middleware[R, E, AIn, BIn, AOut0, BOut] =
    self.contramapZIO[AOut0](a => UIO(f(a)))

  /**
   * Preprocesses the incoming value using a ZIO, for the outgoing Http.
   */
  final def contramapZIO[AOut0]: Middleware.PartialContraMapZIO[R, E, AIn, BIn, AOut, BOut, AOut0] =
    new Middleware.PartialContraMapZIO(self)
<<<<<<< HEAD

  /**
   * Delays the production of Http output for the specified duration
   */
  final def delay(duration: Duration): Middleware[R with Clock, E, AIn, BIn, AOut, BOut] =
    self.mapZIO(b => UIO(b).delay(duration))

  /**
   * Creates a new Middleware from another
   */
  final def flatMap[R1 <: R, E1 >: E, AIn0 >: AIn, BIn0 <: BIn, AOut0 <: AOut, BOut0](
    f: BOut => Middleware[R1, E1, AIn0, BIn0, AOut0, BOut0],
  ): Middleware[R1, E1, AIn0, BIn0, AOut0, BOut0] =
    new Middleware[R1, E1, AIn0, BIn0, AOut0, BOut0] {
      override def apply[R2 <: R1, E2 >: E1](http: Http[R2, E2, AIn0, BIn0]): Http[R2, E2, AOut0, BOut0] =
        self(http).flatMap(f(_)(http))
    }

  /**
   * Flattens an Middleware of a Middleware
   */
  final def flatten[R1 <: R, E1 >: E, AIn0 >: AIn, BIn0 <: BIn, AOut0 <: AOut, BOut0](implicit
    ev: BOut <:< Middleware[R1, E1, AIn0, BIn0, AOut0, BOut0],
  ): Middleware[R1, E1, AIn0, BIn0, AOut0, BOut0] =
    flatMap(identity(_))

  /**
   * Transforms the output type of the current middleware.
   */
  final def map[BOut0](f: BOut => BOut0): Middleware[R, E, AIn, BIn, AOut, BOut0] =
    self.flatMap(b => Middleware.succeed(f(b)))

  /**
   * Transforms the output type of the current middleware using effect function.
   */
  final def mapZIO[R1 <: R, E1 >: E, BOut0](f: BOut => ZIO[R1, E1, BOut0]): Middleware[R1, E1, AIn, BIn, AOut, BOut0] =
    self.flatMap(b => Middleware.fromHttp(Http.fromZIO(f(b))))

  /**
   * Applies self but if it fails, applies other.
   */
  final def orElse[R1 <: R, E1, AIn0 >: AIn, BIn0 <: BIn, AOut0 <: AOut, BOut0 >: BOut](
    other: Middleware[R1, E1, AIn0, BIn0, AOut0, BOut0],
  ): Middleware[R1, E1, AIn0, BIn0, AOut0, BOut0] =
    new Middleware[R1, E1, AIn0, BIn0, AOut0, BOut0] {
      override def apply[R2 <: R1, E2 >: E1](http: Http[R2, E2, AIn0, BIn0]): Http[R2, E2, AOut0, BOut0] =
        self(http) <> other(http)
    }

  /**
   * Race between current and other, cancels other when execution of one
   * completes
   */
  final def race[R1 <: R, E1 >: E, AIn1 >: AIn, BIn1 <: BIn, AOut1 <: AOut, BOut1 >: BOut](
    other: Middleware[R1, E1, AIn1, BIn1, AOut1, BOut1],
  ): Middleware[R1, E1, AIn1, BIn1, AOut1, BOut1] =
    new Middleware[R1, E1, AIn1, BIn1, AOut1, BOut1] {
      override def apply[R2 <: R1, E2 >: E1](http: Http[R2, E2, AIn1, BIn1]): Http[R2, E2, AOut1, BOut1] =
        self(http) race other(http)
    }

  final def runAfter[R1 <: R, E1 >: E](effect: ZIO[R1, E1, Any]): Middleware[R1, E1, AIn, BIn, AOut, BOut] =
    self.mapZIO(bOut => effect.as(bOut))

  final def runBefore[R1 <: R, E1 >: E](effect: ZIO[R1, E1, Any]): Middleware[R1, E1, AIn, BIn, AOut, BOut] =
    self.contramapZIO(b => effect.as(b))

  /**
   * Applies Middleware based only if the condition function evaluates to true
   */
  final def when[AOut0 <: AOut](cond: AOut0 => Boolean): Middleware[R, E, AIn, BIn, AOut0, BOut] =
    whenZIO(a => UIO(cond(a)))

  /**
   * Applies Middleware based only if the condition effectful function evaluates
   * to true
   */
  final def whenZIO[R1 <: R, E1 >: E, AOut0 <: AOut](
    cond: AOut0 => ZIO[R1, E1, Boolean],
  ): Middleware[R1, E1, AIn, BIn, AOut0, BOut] =
    Middleware.ifThenElseZIO[AOut0](cond(_))(
      isTrue = _ => self,
      isFalse = _ => Middleware.identity,
    )
}

object Middleware extends Web {

  /**
   * Creates a middleware using specified encoder and decoder
   */
  def codec[A, B]: PartialCodec[A, B] = new PartialCodec[A, B](())
=======

  /**
   * Delays the production of Http output for the specified duration
   */
  final def delay(duration: Duration): Middleware[R with Clock, E, AIn, BIn, AOut, BOut] =
    self.mapZIO(b => UIO(b).delay(duration))

  /**
   * Creates a new Middleware from another
   */
  final def flatMap[R1 <: R, E1 >: E, AIn0 >: AIn, BIn0 <: BIn, AOut0 <: AOut, BOut0](
    f: BOut => Middleware[R1, E1, AIn0, BIn0, AOut0, BOut0],
  ): Middleware[R1, E1, AIn0, BIn0, AOut0, BOut0] =
    new Middleware[R1, E1, AIn0, BIn0, AOut0, BOut0] {
      override def apply[R2 <: R1, E2 >: E1](http: Http[R2, E2, AIn0, BIn0]): Http[R2, E2, AOut0, BOut0] =
        self(http).flatMap(f(_)(http))
    }

  /**
   * Flattens an Middleware of a Middleware
   */
  final def flatten[R1 <: R, E1 >: E, AIn0 >: AIn, BIn0 <: BIn, AOut0 <: AOut, BOut0](implicit
    ev: BOut <:< Middleware[R1, E1, AIn0, BIn0, AOut0, BOut0],
  ): Middleware[R1, E1, AIn0, BIn0, AOut0, BOut0] =
    flatMap(identity(_))

  /**
   * Transforms the output type of the current middleware.
   */
  final def map[BOut0](f: BOut => BOut0): Middleware[R, E, AIn, BIn, AOut, BOut0] =
    self.flatMap(b => Middleware.succeed(f(b)))

  /**
   * Transforms the output type of the current middleware using effect function.
   */
  final def mapZIO[R1 <: R, E1 >: E, BOut0](f: BOut => ZIO[R1, E1, BOut0]): Middleware[R1, E1, AIn, BIn, AOut, BOut0] =
    self.flatMap(b => Middleware.fromHttp(Http.fromZIO(f(b))))

  /**
   * Applies self but if it fails, applies other.
   */
  final def orElse[R1 <: R, E1, AIn0 >: AIn, BIn0 <: BIn, AOut0 <: AOut, BOut0 >: BOut](
    other: Middleware[R1, E1, AIn0, BIn0, AOut0, BOut0],
  ): Middleware[R1, E1, AIn0, BIn0, AOut0, BOut0] =
    new Middleware[R1, E1, AIn0, BIn0, AOut0, BOut0] {
      override def apply[R2 <: R1, E2 >: E1](http: Http[R2, E2, AIn0, BIn0]): Http[R2, E2, AOut0, BOut0] =
        self(http) <> other(http)
    }

  /**
   * Race between current and other, cancels other when execution of one
   * completes
   */
  final def race[R1 <: R, E1 >: E, AIn1 >: AIn, BIn1 <: BIn, AOut1 <: AOut, BOut1 >: BOut](
    other: Middleware[R1, E1, AIn1, BIn1, AOut1, BOut1],
  ): Middleware[R1, E1, AIn1, BIn1, AOut1, BOut1] =
    new Middleware[R1, E1, AIn1, BIn1, AOut1, BOut1] {
      override def apply[R2 <: R1, E2 >: E1](http: Http[R2, E2, AIn1, BIn1]): Http[R2, E2, AOut1, BOut1] =
        self(http) race other(http)
    }

  final def runAfter[R1 <: R, E1 >: E](effect: ZIO[R1, E1, Any]): Middleware[R1, E1, AIn, BIn, AOut, BOut] =
    self.mapZIO(bOut => effect.as(bOut))

  final def runBefore[R1 <: R, E1 >: E](effect: ZIO[R1, E1, Any]): Middleware[R1, E1, AIn, BIn, AOut, BOut] =
    self.contramapZIO(b => effect.as(b))

  /**
   * Applies Middleware based only if the condition function evaluates to true
   */
  final def when[AOut0 <: AOut](cond: AOut0 => Boolean): Middleware[R, E, AIn, BIn, AOut0, BOut] =
    whenZIO(a => UIO(cond(a)))

  /**
   * Applies Middleware based only if the condition effectful function evaluates
   * to true
   */
  final def whenZIO[R1 <: R, E1 >: E, AOut0 <: AOut](
    cond: AOut0 => ZIO[R1, E1, Boolean],
  ): Middleware[R1, E1, AIn, BIn, AOut0, BOut] =
    Middleware.ifThenElseZIO[AOut0](cond(_))(
      isTrue = _ => self,
      isFalse = _ => Middleware.identity,
    )
}

object Middleware extends Web {

  /**
   * Creates a middleware using the specified encoder and decoder functions
   */
  def codec[A, B]: PartialCodec[A, B] = new PartialCodec[A, B](())

  /**
   * Creates a codec middleware using two Http.
   */
  def codecHttp[A, B]: PartialCodecHttp[A, B] = new PartialCodecHttp[A, B](())
>>>>>>> d978571b

  /**
   * Creates a middleware using specified effectful encoder and decoder
   */
  def codecZIO[A, B]: PartialCodecZIO[A, B] = new PartialCodecZIO[A, B](())

  /**
   * Creates a middleware using specified function
   */
  def collect[A]: PartialCollect[A] = new PartialCollect[A](())

  /**
   * Creates a middleware using specified effect function
   */
  def collectZIO[A]: PartialCollectZIO[A] = new PartialCollectZIO[A](())

  /**
   * Creates a middleware which always fail with specified error
   */
  def fail[E](e: E): Middleware[Any, E, Nothing, Any, Any, Nothing] =
    new Middleware[Any, E, Nothing, Any, Any, Nothing] {
      override def apply[R1 <: Any, E1 >: E](http: Http[R1, E1, Nothing, Any]): Http[R1, E1, Any, Nothing] =
        Http.fail(e)
    }

  /**
   * Creates a middleware with specified http App
   */
  def fromHttp[R, E, A, B](http: Http[R, E, A, B]): Middleware[R, E, Nothing, Any, A, B] =
    new Middleware[R, E, Nothing, Any, A, B] {
      override def apply[R1 <: R, E1 >: E](other: Http[R1, E1, Nothing, Any]): Http[R1, E1, A, B] = http
    }

  /**
   * An empty middleware that doesn't do anything
   */
  def identity: Middleware[Any, Nothing, Nothing, Any, Any, Nothing] =
    new Middleware[Any, Nothing, Nothing, Any, Any, Nothing] {
      override def apply[R1 <: Any, E1 >: Nothing](http: Http[R1, E1, Nothing, Any]): Http[R1, E1, Any, Nothing] =
        http.asInstanceOf[Http[R1, E1, Any, Nothing]]
    }

  /**
   * Logical operator to decide which middleware to select based on the
   * predicate.
   */
  def ifThenElse[A]: PartialIfThenElse[A] = new PartialIfThenElse(())

  /**
   * Logical operator to decide which middleware to select based on the
   * predicate effect.
   */
  def ifThenElseZIO[A]: PartialIfThenElseZIO[A] = new PartialIfThenElseZIO(())

  /**
   * Creates a new middleware using transformation functions
   */
  def intercept[A, B]: PartialIntercept[A, B] = new PartialIntercept[A, B](())

  /**
   * Creates a new middleware using effectful transformation functions
   */
  def interceptZIO[A, B]: PartialInterceptZIO[A, B] = new PartialInterceptZIO[A, B](())

  /**
   * Creates a middleware which always succeed with specified value
   */
  def succeed[B](b: B): Middleware[Any, Nothing, Nothing, Any, Any, B] = fromHttp(Http.succeed(b))
<<<<<<< HEAD

  final class PartialCollect[AOut](val unit: Unit) extends AnyVal {
    def apply[R, E, AIn, BIn, BOut](
      f: PartialFunction[AOut, Middleware[R, E, AIn, BIn, AOut, BOut]],
    ): Middleware[R, E, AIn, BIn, AOut, BOut] =
      Middleware.fromHttp(Http.collect[AOut] { case aout if f.isDefinedAt(aout) => f(aout) }).flatten
  }

  final class PartialCollectZIO[AOut](val unit: Unit) extends AnyVal {
    def apply[R, E, AIn, BIn, BOut](
      f: PartialFunction[AOut, ZIO[R, E, Middleware[R, E, AIn, BIn, AOut, BOut]]],
    ): Middleware[R, E, AIn, BIn, AOut, BOut] =
      Middleware.fromHttp(Http.collectZIO[AOut] { case aout if f.isDefinedAt(aout) => f(aout) }).flatten
  }

  final class PartialIntercept[A, B](val unit: Unit) extends AnyVal {
    def apply[S, BOut](incoming: A => S)(outgoing: (B, S) => BOut): Middleware[Any, Nothing, A, B, A, BOut] =
      interceptZIO[A, B](a => UIO(incoming(a)))((b, s) => UIO(outgoing(b, s)))
  }

  final class PartialInterceptZIO[A, B](val unit: Unit) extends AnyVal {
    def apply[R, E, S, BOut](
      incoming: A => ZIO[R, Option[E], S],
    ): PartialInterceptOutgoingZIO[R, E, A, S, B] =
      new PartialInterceptOutgoingZIO(incoming)
  }

  final class PartialInterceptOutgoingZIO[-R, +E, A, +S, B](val incoming: A => ZIO[R, Option[E], S]) extends AnyVal {
    def apply[R1 <: R, E1 >: E, BOut](
      outgoing: (B, S) => ZIO[R1, Option[E1], BOut],
    ): Middleware[R1, E1, A, B, A, BOut] =
      new Middleware[R1, E1, A, B, A, BOut] {
        override def apply[R2 <: R1, E2 >: E1](http: Http[R2, E2, A, B]): Http[R2, E2, A, BOut] =
          Http.fromOptionFunction[A] { a =>
            for {
              s <- incoming(a)
              b <- http(a)
              c <- outgoing(b, s)
            } yield c
          }
      }
  }

  final class PartialCodec[AOut, BIn](val unit: Unit) extends AnyVal {
    def apply[E, AIn, BOut](
      decoder: AOut => Either[E, AIn],
      encoder: BIn => Either[E, BOut],
    ): Middleware[Any, E, AIn, BIn, AOut, BOut] =
      Middleware.identity.mapZIO((b: BIn) => ZIO.fromEither(encoder(b))).contramapZIO(a => ZIO.fromEither(decoder(a)))
  }

  final class PartialIfThenElse[AOut](val unit: Unit) extends AnyVal {
    def apply[R, E, AIn, BIn, BOut](cond: AOut => Boolean)(
=======

  final class PartialCollect[AOut](val unit: Unit) extends AnyVal {
    def apply[R, E, AIn, BIn, BOut](
      f: PartialFunction[AOut, Middleware[R, E, AIn, BIn, AOut, BOut]],
    ): Middleware[R, E, AIn, BIn, AOut, BOut] =
      Middleware.fromHttp(Http.collect[AOut] { case aout if f.isDefinedAt(aout) => f(aout) }).flatten
  }

  final class PartialCollectZIO[AOut](val unit: Unit) extends AnyVal {
    def apply[R, E, AIn, BIn, BOut](
      f: PartialFunction[AOut, ZIO[R, E, Middleware[R, E, AIn, BIn, AOut, BOut]]],
    ): Middleware[R, E, AIn, BIn, AOut, BOut] =
      Middleware.fromHttp(Http.collectZIO[AOut] { case aout if f.isDefinedAt(aout) => f(aout) }).flatten
  }

  final class PartialIntercept[A, B](val unit: Unit) extends AnyVal {
    def apply[S, BOut](incoming: A => S)(outgoing: (B, S) => BOut): Middleware[Any, Nothing, A, B, A, BOut] =
      interceptZIO[A, B](a => UIO(incoming(a)))((b, s) => UIO(outgoing(b, s)))
  }

  final class PartialInterceptZIO[A, B](val unit: Unit) extends AnyVal {
    def apply[R, E, S, BOut](
      incoming: A => ZIO[R, Option[E], S],
    ): PartialInterceptOutgoingZIO[R, E, A, S, B] =
      new PartialInterceptOutgoingZIO(incoming)
  }

  final class PartialInterceptOutgoingZIO[-R, +E, A, +S, B](val incoming: A => ZIO[R, Option[E], S]) extends AnyVal {
    def apply[R1 <: R, E1 >: E, BOut](
      outgoing: (B, S) => ZIO[R1, Option[E1], BOut],
    ): Middleware[R1, E1, A, B, A, BOut] =
      new Middleware[R1, E1, A, B, A, BOut] {
        override def apply[R2 <: R1, E2 >: E1](http: Http[R2, E2, A, B]): Http[R2, E2, A, BOut] =
          Http.fromOptionFunction[A] { a =>
            for {
              s <- incoming(a)
              b <- http(a)
              c <- outgoing(b, s)
            } yield c
          }
      }
  }

  final class PartialCodec[AOut, BIn](val unit: Unit) extends AnyVal {
    def apply[E, AIn, BOut](
      decoder: AOut => Either[E, AIn],
      encoder: BIn => Either[E, BOut],
    ): Middleware[Any, E, AIn, BIn, AOut, BOut] =
      Middleware.identity.mapZIO((b: BIn) => ZIO.fromEither(encoder(b))).contramapZIO(a => ZIO.fromEither(decoder(a)))
  }

  final class PartialIfThenElse[AOut](val unit: Unit) extends AnyVal {
    def apply[R, E, AIn, BIn, BOut](cond: AOut => Boolean)(
      isTrue: AOut => Middleware[R, E, AIn, BIn, AOut, BOut],
      isFalse: AOut => Middleware[R, E, AIn, BIn, AOut, BOut],
    ): Middleware[R, E, AIn, BIn, AOut, BOut] =
      Middleware
        .fromHttp(Http.fromFunction[AOut] { a => if (cond(a)) isTrue(a) else isFalse(a) })
        .flatten
  }

  final class PartialIfThenElseZIO[AOut](val unit: Unit) extends AnyVal {
    def apply[R, E, AIn, BIn, BOut](cond: AOut => ZIO[R, E, Boolean])(
>>>>>>> d978571b
      isTrue: AOut => Middleware[R, E, AIn, BIn, AOut, BOut],
      isFalse: AOut => Middleware[R, E, AIn, BIn, AOut, BOut],
    ): Middleware[R, E, AIn, BIn, AOut, BOut] =
      Middleware
<<<<<<< HEAD
        .fromHttp(Http.fromFunction[AOut] { a => if (cond(a)) isTrue(a) else isFalse(a) })
        .flatten
  }

  final class PartialIfThenElseZIO[AOut](val unit: Unit) extends AnyVal {
    def apply[R, E, AIn, BIn, BOut](cond: AOut => ZIO[R, E, Boolean])(
      isTrue: AOut => Middleware[R, E, AIn, BIn, AOut, BOut],
      isFalse: AOut => Middleware[R, E, AIn, BIn, AOut, BOut],
    ): Middleware[R, E, AIn, BIn, AOut, BOut] =
      Middleware
        .fromHttp(Http.fromFunctionZIO[AOut] { a => cond(a).map(b => if (b) isTrue(a) else isFalse(a)) })
        .flatten
  }

  final class PartialCodecZIO[AOut, BIn](val unit: Unit) extends AnyVal {
    def apply[R, E, AIn, BOut](
      decoder: AOut => ZIO[R, E, AIn],
      encoder: BIn => ZIO[R, E, BOut],
    ): Middleware[R, E, AIn, BIn, AOut, BOut] =
      Middleware.identity.mapZIO(encoder).contramapZIO(decoder)
=======
        .fromHttp(Http.fromFunctionZIO[AOut] { a => cond(a).map(b => if (b) isTrue(a) else isFalse(a)) })
        .flatten
  }

  final class PartialCodecZIO[AOut, BIn](val unit: Unit) extends AnyVal {
    def apply[R, E, AIn, BOut](
      decoder: AOut => ZIO[R, E, AIn],
      encoder: BIn => ZIO[R, E, BOut],
    ): Middleware[R, E, AIn, BIn, AOut, BOut] =
      Middleware.identity.mapZIO(encoder).contramapZIO(decoder)
  }

  final class PartialCodecHttp[AOut, BIn](val unit: Unit) extends AnyVal {
    def apply[R, E, AIn, BOut](
      decoder: Http[R, E, AOut, AIn],
      encoder: Http[R, E, BIn, BOut],
    ): Middleware[R, E, AIn, BIn, AOut, BOut] =
      new Middleware[R, E, AIn, BIn, AOut, BOut] {
        override def apply[R1 <: R, E1 >: E](http: Http[R1, E1, AIn, BIn]): Http[R1, E1, AOut, BOut] =
          decoder >>> http >>> encoder
      }
>>>>>>> d978571b
  }

  final class PartialContraMapZIO[-R, +E, +AIn, -BIn, -AOut, +BOut, AOut0](
    val self: Middleware[R, E, AIn, BIn, AOut, BOut],
  ) extends AnyVal {
    def apply[R1 <: R, E1 >: E](f: AOut0 => ZIO[R1, E1, AOut]): Middleware[R1, E1, AIn, BIn, AOut0, BOut] =
      new Middleware[R1, E1, AIn, BIn, AOut0, BOut] {
        override def apply[R2 <: R1, E2 >: E1](http: Http[R2, E2, AIn, BIn]): Http[R2, E2, AOut0, BOut] =
          self(http).contramapZIO(a => f(a))
      }
  }
}<|MERGE_RESOLUTION|>--- conflicted
+++ resolved
@@ -1,13 +1,7 @@
 package zhttp.http
 
 import zhttp.http.middleware.Web
-<<<<<<< HEAD
-import zio._
-=======
-import zio.clock.Clock
-import zio.duration.Duration
-import zio.{UIO, ZIO}
->>>>>>> d978571b
+import zio.{Clock, Duration, UIO, ZIO}
 
 /**
  * Middlewares are essentially transformations that one can apply on any Http to
@@ -27,7 +21,11 @@
 trait Middleware[-R, +E, +AIn, -BIn, -AOut, +BOut] { self =>
 
   /**
-<<<<<<< HEAD
+   * Applies middleware on Http and returns new Http.
+   */
+  def apply[R1 <: R, E1 >: E](http: Http[R1, E1, AIn, BIn]): Http[R1, E1, AOut, BOut]
+
+  /**
    * Creates a new middleware that passes the output Http of the current
    * middleware as the input to the provided middleware.
    */
@@ -62,50 +60,6 @@
     }
 
   /**
-   * Applies middleware on Http and returns new Http.
-   */
-  def apply[R1 <: R, E1 >: E](http: Http[R1, E1, AIn, BIn]): Http[R1, E1, AOut, BOut]
-=======
-   * Applies middleware on Http and returns new Http.
-   */
-  def apply[R1 <: R, E1 >: E](http: Http[R1, E1, AIn, BIn]): Http[R1, E1, AOut, BOut]
-
-  /**
-   * Creates a new middleware that passes the output Http of the current
-   * middleware as the input to the provided middleware.
-   */
-  final def >>>[R1 <: R, E1 >: E, AIn1 <: AOut, BIn1 >: BOut, AOut1, BOut1](
-    other: Middleware[R1, E1, AIn1, BIn1, AOut1, BOut1],
-  ): Middleware[R1, E1, AIn, BIn, AOut1, BOut1] = self andThen other
-
-  /**
-   * Applies self but if it fails, applies other.
-   */
-  final def <>[R1 <: R, E1, AIn0 >: AIn, BIn0 <: BIn, AOut0 <: AOut, BOut0 >: BOut](
-    other: Middleware[R1, E1, AIn0, BIn0, AOut0, BOut0],
-  ): Middleware[R1, E1, AIn0, BIn0, AOut0, BOut0] = self orElse other
-
-  /**
-   * Combines two middleware that don't modify the input and output types.
-   */
-  final def ++[R1 <: R, E1 >: E, A0 >: AIn <: AOut, B0 >: BOut <: BIn](
-    other: Middleware[R1, E1, A0, B0, A0, B0],
-  ): Middleware[R1, E1, A0, B0, A0, B0] =
-    self combine other
-
-  /**
-   * Composes one middleware with another.
-   */
-  final def andThen[R1 <: R, E1 >: E, AIn1 <: AOut, BIn1 >: BOut, AOut1, BOut1](
-    other: Middleware[R1, E1, AIn1, BIn1, AOut1, BOut1],
-  ): Middleware[R1, E1, AIn, BIn, AOut1, BOut1] =
-    new Middleware[R1, E1, AIn, BIn, AOut1, BOut1] {
-      override def apply[R2 <: R1, E2 >: E1](http: Http[R2, E2, AIn, BIn]): Http[R2, E2, AOut1, BOut1] =
-        other(self(http))
-    }
->>>>>>> d978571b
-
-  /**
    * Makes the middleware resolve with a constant Middleware
    */
   final def as[BOut0](
@@ -133,7 +87,6 @@
    */
   final def contramapZIO[AOut0]: Middleware.PartialContraMapZIO[R, E, AIn, BIn, AOut, BOut, AOut0] =
     new Middleware.PartialContraMapZIO(self)
-<<<<<<< HEAD
 
   /**
    * Delays the production of Http output for the specified duration
@@ -223,108 +176,14 @@
 object Middleware extends Web {
 
   /**
-   * Creates a middleware using specified encoder and decoder
+   * Creates a middleware using the specified encoder and decoder functions
    */
   def codec[A, B]: PartialCodec[A, B] = new PartialCodec[A, B](())
-=======
-
-  /**
-   * Delays the production of Http output for the specified duration
-   */
-  final def delay(duration: Duration): Middleware[R with Clock, E, AIn, BIn, AOut, BOut] =
-    self.mapZIO(b => UIO(b).delay(duration))
-
-  /**
-   * Creates a new Middleware from another
-   */
-  final def flatMap[R1 <: R, E1 >: E, AIn0 >: AIn, BIn0 <: BIn, AOut0 <: AOut, BOut0](
-    f: BOut => Middleware[R1, E1, AIn0, BIn0, AOut0, BOut0],
-  ): Middleware[R1, E1, AIn0, BIn0, AOut0, BOut0] =
-    new Middleware[R1, E1, AIn0, BIn0, AOut0, BOut0] {
-      override def apply[R2 <: R1, E2 >: E1](http: Http[R2, E2, AIn0, BIn0]): Http[R2, E2, AOut0, BOut0] =
-        self(http).flatMap(f(_)(http))
-    }
-
-  /**
-   * Flattens an Middleware of a Middleware
-   */
-  final def flatten[R1 <: R, E1 >: E, AIn0 >: AIn, BIn0 <: BIn, AOut0 <: AOut, BOut0](implicit
-    ev: BOut <:< Middleware[R1, E1, AIn0, BIn0, AOut0, BOut0],
-  ): Middleware[R1, E1, AIn0, BIn0, AOut0, BOut0] =
-    flatMap(identity(_))
-
-  /**
-   * Transforms the output type of the current middleware.
-   */
-  final def map[BOut0](f: BOut => BOut0): Middleware[R, E, AIn, BIn, AOut, BOut0] =
-    self.flatMap(b => Middleware.succeed(f(b)))
-
-  /**
-   * Transforms the output type of the current middleware using effect function.
-   */
-  final def mapZIO[R1 <: R, E1 >: E, BOut0](f: BOut => ZIO[R1, E1, BOut0]): Middleware[R1, E1, AIn, BIn, AOut, BOut0] =
-    self.flatMap(b => Middleware.fromHttp(Http.fromZIO(f(b))))
-
-  /**
-   * Applies self but if it fails, applies other.
-   */
-  final def orElse[R1 <: R, E1, AIn0 >: AIn, BIn0 <: BIn, AOut0 <: AOut, BOut0 >: BOut](
-    other: Middleware[R1, E1, AIn0, BIn0, AOut0, BOut0],
-  ): Middleware[R1, E1, AIn0, BIn0, AOut0, BOut0] =
-    new Middleware[R1, E1, AIn0, BIn0, AOut0, BOut0] {
-      override def apply[R2 <: R1, E2 >: E1](http: Http[R2, E2, AIn0, BIn0]): Http[R2, E2, AOut0, BOut0] =
-        self(http) <> other(http)
-    }
-
-  /**
-   * Race between current and other, cancels other when execution of one
-   * completes
-   */
-  final def race[R1 <: R, E1 >: E, AIn1 >: AIn, BIn1 <: BIn, AOut1 <: AOut, BOut1 >: BOut](
-    other: Middleware[R1, E1, AIn1, BIn1, AOut1, BOut1],
-  ): Middleware[R1, E1, AIn1, BIn1, AOut1, BOut1] =
-    new Middleware[R1, E1, AIn1, BIn1, AOut1, BOut1] {
-      override def apply[R2 <: R1, E2 >: E1](http: Http[R2, E2, AIn1, BIn1]): Http[R2, E2, AOut1, BOut1] =
-        self(http) race other(http)
-    }
-
-  final def runAfter[R1 <: R, E1 >: E](effect: ZIO[R1, E1, Any]): Middleware[R1, E1, AIn, BIn, AOut, BOut] =
-    self.mapZIO(bOut => effect.as(bOut))
-
-  final def runBefore[R1 <: R, E1 >: E](effect: ZIO[R1, E1, Any]): Middleware[R1, E1, AIn, BIn, AOut, BOut] =
-    self.contramapZIO(b => effect.as(b))
-
-  /**
-   * Applies Middleware based only if the condition function evaluates to true
-   */
-  final def when[AOut0 <: AOut](cond: AOut0 => Boolean): Middleware[R, E, AIn, BIn, AOut0, BOut] =
-    whenZIO(a => UIO(cond(a)))
-
-  /**
-   * Applies Middleware based only if the condition effectful function evaluates
-   * to true
-   */
-  final def whenZIO[R1 <: R, E1 >: E, AOut0 <: AOut](
-    cond: AOut0 => ZIO[R1, E1, Boolean],
-  ): Middleware[R1, E1, AIn, BIn, AOut0, BOut] =
-    Middleware.ifThenElseZIO[AOut0](cond(_))(
-      isTrue = _ => self,
-      isFalse = _ => Middleware.identity,
-    )
-}
-
-object Middleware extends Web {
-
-  /**
-   * Creates a middleware using the specified encoder and decoder functions
-   */
-  def codec[A, B]: PartialCodec[A, B] = new PartialCodec[A, B](())
 
   /**
    * Creates a codec middleware using two Http.
    */
   def codecHttp[A, B]: PartialCodecHttp[A, B] = new PartialCodecHttp[A, B](())
->>>>>>> d978571b
 
   /**
    * Creates a middleware using specified effectful encoder and decoder
@@ -393,7 +252,6 @@
    * Creates a middleware which always succeed with specified value
    */
   def succeed[B](b: B): Middleware[Any, Nothing, Nothing, Any, Any, B] = fromHttp(Http.succeed(b))
-<<<<<<< HEAD
 
   final class PartialCollect[AOut](val unit: Unit) extends AnyVal {
     def apply[R, E, AIn, BIn, BOut](
@@ -447,76 +305,10 @@
 
   final class PartialIfThenElse[AOut](val unit: Unit) extends AnyVal {
     def apply[R, E, AIn, BIn, BOut](cond: AOut => Boolean)(
-=======
-
-  final class PartialCollect[AOut](val unit: Unit) extends AnyVal {
-    def apply[R, E, AIn, BIn, BOut](
-      f: PartialFunction[AOut, Middleware[R, E, AIn, BIn, AOut, BOut]],
-    ): Middleware[R, E, AIn, BIn, AOut, BOut] =
-      Middleware.fromHttp(Http.collect[AOut] { case aout if f.isDefinedAt(aout) => f(aout) }).flatten
-  }
-
-  final class PartialCollectZIO[AOut](val unit: Unit) extends AnyVal {
-    def apply[R, E, AIn, BIn, BOut](
-      f: PartialFunction[AOut, ZIO[R, E, Middleware[R, E, AIn, BIn, AOut, BOut]]],
-    ): Middleware[R, E, AIn, BIn, AOut, BOut] =
-      Middleware.fromHttp(Http.collectZIO[AOut] { case aout if f.isDefinedAt(aout) => f(aout) }).flatten
-  }
-
-  final class PartialIntercept[A, B](val unit: Unit) extends AnyVal {
-    def apply[S, BOut](incoming: A => S)(outgoing: (B, S) => BOut): Middleware[Any, Nothing, A, B, A, BOut] =
-      interceptZIO[A, B](a => UIO(incoming(a)))((b, s) => UIO(outgoing(b, s)))
-  }
-
-  final class PartialInterceptZIO[A, B](val unit: Unit) extends AnyVal {
-    def apply[R, E, S, BOut](
-      incoming: A => ZIO[R, Option[E], S],
-    ): PartialInterceptOutgoingZIO[R, E, A, S, B] =
-      new PartialInterceptOutgoingZIO(incoming)
-  }
-
-  final class PartialInterceptOutgoingZIO[-R, +E, A, +S, B](val incoming: A => ZIO[R, Option[E], S]) extends AnyVal {
-    def apply[R1 <: R, E1 >: E, BOut](
-      outgoing: (B, S) => ZIO[R1, Option[E1], BOut],
-    ): Middleware[R1, E1, A, B, A, BOut] =
-      new Middleware[R1, E1, A, B, A, BOut] {
-        override def apply[R2 <: R1, E2 >: E1](http: Http[R2, E2, A, B]): Http[R2, E2, A, BOut] =
-          Http.fromOptionFunction[A] { a =>
-            for {
-              s <- incoming(a)
-              b <- http(a)
-              c <- outgoing(b, s)
-            } yield c
-          }
-      }
-  }
-
-  final class PartialCodec[AOut, BIn](val unit: Unit) extends AnyVal {
-    def apply[E, AIn, BOut](
-      decoder: AOut => Either[E, AIn],
-      encoder: BIn => Either[E, BOut],
-    ): Middleware[Any, E, AIn, BIn, AOut, BOut] =
-      Middleware.identity.mapZIO((b: BIn) => ZIO.fromEither(encoder(b))).contramapZIO(a => ZIO.fromEither(decoder(a)))
-  }
-
-  final class PartialIfThenElse[AOut](val unit: Unit) extends AnyVal {
-    def apply[R, E, AIn, BIn, BOut](cond: AOut => Boolean)(
       isTrue: AOut => Middleware[R, E, AIn, BIn, AOut, BOut],
       isFalse: AOut => Middleware[R, E, AIn, BIn, AOut, BOut],
     ): Middleware[R, E, AIn, BIn, AOut, BOut] =
       Middleware
-        .fromHttp(Http.fromFunction[AOut] { a => if (cond(a)) isTrue(a) else isFalse(a) })
-        .flatten
-  }
-
-  final class PartialIfThenElseZIO[AOut](val unit: Unit) extends AnyVal {
-    def apply[R, E, AIn, BIn, BOut](cond: AOut => ZIO[R, E, Boolean])(
->>>>>>> d978571b
-      isTrue: AOut => Middleware[R, E, AIn, BIn, AOut, BOut],
-      isFalse: AOut => Middleware[R, E, AIn, BIn, AOut, BOut],
-    ): Middleware[R, E, AIn, BIn, AOut, BOut] =
-      Middleware
-<<<<<<< HEAD
         .fromHttp(Http.fromFunction[AOut] { a => if (cond(a)) isTrue(a) else isFalse(a) })
         .flatten
   }
@@ -537,17 +329,6 @@
       encoder: BIn => ZIO[R, E, BOut],
     ): Middleware[R, E, AIn, BIn, AOut, BOut] =
       Middleware.identity.mapZIO(encoder).contramapZIO(decoder)
-=======
-        .fromHttp(Http.fromFunctionZIO[AOut] { a => cond(a).map(b => if (b) isTrue(a) else isFalse(a)) })
-        .flatten
-  }
-
-  final class PartialCodecZIO[AOut, BIn](val unit: Unit) extends AnyVal {
-    def apply[R, E, AIn, BOut](
-      decoder: AOut => ZIO[R, E, AIn],
-      encoder: BIn => ZIO[R, E, BOut],
-    ): Middleware[R, E, AIn, BIn, AOut, BOut] =
-      Middleware.identity.mapZIO(encoder).contramapZIO(decoder)
   }
 
   final class PartialCodecHttp[AOut, BIn](val unit: Unit) extends AnyVal {
@@ -559,7 +340,6 @@
         override def apply[R1 <: R, E1 >: E](http: Http[R1, E1, AIn, BIn]): Http[R1, E1, AOut, BOut] =
           decoder >>> http >>> encoder
       }
->>>>>>> d978571b
   }
 
   final class PartialContraMapZIO[-R, +E, +AIn, -BIn, -AOut, +BOut, AOut0](
