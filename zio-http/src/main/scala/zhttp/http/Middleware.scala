--- conflicted
+++ resolved
@@ -1,14 +1,8 @@
 package zhttp.http
 
-<<<<<<< HEAD
-import zhttp.http.middleware.Web
-import zio.{Duration, ZIO}
-=======
 import zhttp.http.middleware.{MonoMiddleware, Web}
-import zio.clock.Clock
-import zio.duration.Duration
-import zio.{UIO, ZIO}
->>>>>>> c1922868
+
+import zio._
 
 /**
  * Middlewares are essentially transformations that one can apply on any Http to
@@ -26,7 +20,6 @@
  * Http.
  */
 trait Middleware[-R, +E, +AIn, -BIn, -AOut, +BOut] { self =>
-<<<<<<< HEAD
 
   /**
    * Applies middleware on Http and returns new Http.
@@ -99,7 +92,7 @@
   /**
    * Delays the production of Http output for the specified duration
    */
-  final def delay(duration: Duration): Middleware[R, E, AIn, BIn, AOut, BOut] =
+  final def delay(duration: Duration): Middleware[R with Clock, E, AIn, BIn, AOut, BOut] =
     self.mapZIO(b => ZIO.succeed(b).delay(duration))
 
   /**
@@ -111,91 +104,6 @@
     new Middleware[R1, E1, AIn0, BIn0, AOut0, BOut0] {
       override def apply[R2 <: R1, E2 >: E1](http: Http[R2, E2, AIn0, BIn0]): Http[R2, E2, AOut0, BOut0] =
         self(http).flatMap(f(_)(http))
-=======
-
-  /**
-   * Applies middleware on Http and returns new Http.
-   */
-  def apply[R1 <: R, E1 >: E](http: Http[R1, E1, AIn, BIn]): Http[R1, E1, AOut, BOut]
-
-  /**
-   * Creates a new middleware that passes the output Http of the current
-   * middleware as the input to the provided middleware.
-   */
-  final def >>>[R1 <: R, E1 >: E, AIn1 <: AOut, BIn1 >: BOut, AOut1, BOut1](
-    other: Middleware[R1, E1, AIn1, BIn1, AOut1, BOut1],
-  ): Middleware[R1, E1, AIn, BIn, AOut1, BOut1] = self andThen other
-
-  /**
-   * Applies self but if it fails, applies other.
-   */
-  final def <>[R1 <: R, E1, AIn0 >: AIn, BIn0 <: BIn, AOut0 <: AOut, BOut0 >: BOut](
-    other: Middleware[R1, E1, AIn0, BIn0, AOut0, BOut0],
-  ): Middleware[R1, E1, AIn0, BIn0, AOut0, BOut0] = self orElse other
-
-  /**
-   * Combines two middleware that don't modify the input and output types.
-   */
-  final def ++[R1 <: R, E1 >: E, A0 >: AIn <: AOut, B0 >: BOut <: BIn](
-    other: Middleware[R1, E1, A0, B0, A0, B0],
-  ): Middleware[R1, E1, A0, B0, A0, B0] =
-    self combine other
-
-  /**
-   * Composes one middleware with another.
-   */
-  final def andThen[R1 <: R, E1 >: E, AIn1 <: AOut, BIn1 >: BOut, AOut1, BOut1](
-    other: Middleware[R1, E1, AIn1, BIn1, AOut1, BOut1],
-  ): Middleware[R1, E1, AIn, BIn, AOut1, BOut1] =
-    new Middleware[R1, E1, AIn, BIn, AOut1, BOut1] {
-      override def apply[R2 <: R1, E2 >: E1](http: Http[R2, E2, AIn, BIn]): Http[R2, E2, AOut1, BOut1] =
-        other(self(http))
-    }
-
-  /**
-   * Makes the middleware resolve with a constant Middleware
-   */
-  final def as[BOut0](
-    bout: BOut0,
-  ): Middleware[R, E, AIn, BIn, AOut, BOut0] =
-    self.map(_ => bout)
-
-  /**
-   * Combines two middleware that operate on the same input and output types,
-   * into one.
-   */
-  final def combine[R1 <: R, E1 >: E, A0 >: AIn <: AOut, B0 >: BOut <: BIn](
-    other: Middleware[R1, E1, A0, B0, A0, B0],
-  ): Middleware[R1, E1, A0, B0, A0, B0] =
-    self andThen other
-
-  /**
-   * Preprocesses the incoming value for the outgoing Http.
-   */
-  final def contramap[AOut0](f: AOut0 => AOut): Middleware[R, E, AIn, BIn, AOut0, BOut] =
-    self.contramapZIO[AOut0](a => UIO(f(a)))
-
-  /**
-   * Preprocesses the incoming value using a ZIO, for the outgoing Http.
-   */
-  final def contramapZIO[AOut0]: Middleware.PartialContraMapZIO[R, E, AIn, BIn, AOut, BOut, AOut0] =
-    new Middleware.PartialContraMapZIO(self)
-
-  /**
-   * Delays the production of Http output for the specified duration
-   */
-  final def delay(duration: Duration): Middleware[R with Clock, E, AIn, BIn, AOut, BOut] =
-    self.mapZIO(b => UIO(b).delay(duration))
-
-  /**
-   * Creates a new Middleware from another
-   */
-  final def flatMap[R1 <: R, E1 >: E, AIn0 >: AIn, BIn0 <: BIn, AOut0 <: AOut, BOut0](
-    f: BOut => Middleware[R1, E1, AIn0, BIn0, AOut0, BOut0],
-  ): Middleware[R1, E1, AIn0, BIn0, AOut0, BOut0] =
-    new Middleware[R1, E1, AIn0, BIn0, AOut0, BOut0] {
-      override def apply[R2 <: R1, E2 >: E1](http: Http[R2, E2, AIn0, BIn0]): Http[R2, E2, AOut0, BOut0] =
-        self(http).flatMap(f(_)(http))
     }
 
   /**
@@ -239,7 +147,6 @@
     new Middleware[R1, E1, AIn1, BIn1, AOut1, BOut1] {
       override def apply[R2 <: R1, E2 >: E1](http: Http[R2, E2, AIn1, BIn1]): Http[R2, E2, AOut1, BOut1] =
         self(http) race other(http)
->>>>>>> c1922868
     }
 
   final def runAfter[R1 <: R, E1 >: E](effect: ZIO[R1, E1, Any]): Middleware[R1, E1, AIn, BIn, AOut, BOut] =
@@ -249,60 +156,11 @@
     self.contramapZIO(b => effect.as(b))
 
   /**
-<<<<<<< HEAD
-   * Flattens an Middleware of a Middleware
-   */
-  final def flatten[R1 <: R, E1 >: E, AIn0 >: AIn, BIn0 <: BIn, AOut0 <: AOut, BOut0](implicit
-    ev: BOut <:< Middleware[R1, E1, AIn0, BIn0, AOut0, BOut0],
-  ): Middleware[R1, E1, AIn0, BIn0, AOut0, BOut0] =
-    flatMap(identity(_))
-
-  /**
-   * Transforms the output type of the current middleware.
-   */
-  final def map[BOut0](f: BOut => BOut0): Middleware[R, E, AIn, BIn, AOut, BOut0] =
-    self.flatMap(b => Middleware.succeed(f(b)))
-
-  /**
-   * Transforms the output type of the current middleware using effect function.
-   */
-  final def mapZIO[R1 <: R, E1 >: E, BOut0](f: BOut => ZIO[R1, E1, BOut0]): Middleware[R1, E1, AIn, BIn, AOut, BOut0] =
-    self.flatMap(b => Middleware.fromHttp(Http.fromZIO(f(b))))
-
-  /**
-   * Applies self but if it fails, applies other.
-   */
-  final def orElse[R1 <: R, E1, AIn0 >: AIn, BIn0 <: BIn, AOut0 <: AOut, BOut0 >: BOut](
-    other: Middleware[R1, E1, AIn0, BIn0, AOut0, BOut0],
-  ): Middleware[R1, E1, AIn0, BIn0, AOut0, BOut0] =
-    new Middleware[R1, E1, AIn0, BIn0, AOut0, BOut0] {
-      override def apply[R2 <: R1, E2 >: E1](http: Http[R2, E2, AIn0, BIn0]): Http[R2, E2, AOut0, BOut0] =
-        self(http) <> other(http)
-    }
-
-  /**
-   * Race between current and other, cancels other when execution of one
-   * completes
-   */
-  final def race[R1 <: R, E1 >: E, AIn1 >: AIn, BIn1 <: BIn, AOut1 <: AOut, BOut1 >: BOut](
-    other: Middleware[R1, E1, AIn1, BIn1, AOut1, BOut1],
-  ): Middleware[R1, E1, AIn1, BIn1, AOut1, BOut1] =
-    new Middleware[R1, E1, AIn1, BIn1, AOut1, BOut1] {
-      override def apply[R2 <: R1, E2 >: E1](http: Http[R2, E2, AIn1, BIn1]): Http[R2, E2, AOut1, BOut1] =
-        self(http) race other(http)
-    }
-
-  final def runAfter[R1 <: R, E1 >: E](effect: ZIO[R1, E1, Any]): Middleware[R1, E1, AIn, BIn, AOut, BOut] =
-    self.mapZIO(bOut => effect.as(bOut))
-
-  final def runBefore[R1 <: R, E1 >: E](effect: ZIO[R1, E1, Any]): Middleware[R1, E1, AIn, BIn, AOut, BOut] =
-    self.contramapZIO(b => effect.as(b))
-
-  /**
    * Applies Middleware based only if the condition function evaluates to true
    */
-  final def when[AOut0 <: AOut](cond: AOut0 => Boolean): Middleware[R, E, AIn, BIn, AOut0, BOut] =
-    whenZIO(a => ZIO.succeed(cond(a)))
+  final def when[AOut0 <: AOut](cond: AOut0 => Boolean)(implicit
+    ev: IsMono[AIn, BIn, AOut0, BOut],
+  ): Middleware[R, E, AIn, BIn, AOut0, BOut] = self.whenZIO(a => ZIO.succeed(cond(a)))
 
   /**
    * Applies Middleware based only if the condition effectful function evaluates
@@ -310,16 +168,30 @@
    */
   final def whenZIO[R1 <: R, E1 >: E, AOut0 <: AOut](
     cond: AOut0 => ZIO[R1, E1, Boolean],
-  ): Middleware[R1, E1, AIn, BIn, AOut0, BOut] =
+  )(implicit ev: IsMono[AIn, BIn, AOut0, BOut]): Middleware[R1, E1, AIn, BIn, AOut0, BOut] = {
     Middleware.ifThenElseZIO[AOut0](cond(_))(
       isTrue = _ => self,
-      isFalse = _ => Middleware.identity,
+      isFalse = _ => Middleware.identity[AIn, BIn, AOut, BOut],
     )
+  }
 }
 
 object Middleware extends Web {
 
   /**
+   * Creates a middleware which can allow or disallow access to an http based on
+   * the predicate
+   */
+  def allow[A, B](cond: A => Boolean): Middleware[Any, Nothing, A, B, A, B] =
+    allowZIO(a => ZIO.succeed(cond(a)))
+
+  /**
+   * Creates a middleware which can allow or disallow access to an http based on
+   * the predicate effect
+   */
+  def allowZIO[A, B]: PartialAllowZIO[A, B] = new PartialAllowZIO[A, B](())
+
+  /**
    * Creates a middleware using the specified encoder and decoder functions
    */
   def codec[A, B]: PartialCodec[A, B] = new PartialCodec[A, B](())
@@ -343,6 +215,11 @@
    * Creates a middleware using specified effect function
    */
   def collectZIO[A]: PartialCollectZIO[A] = new PartialCollectZIO[A](())
+
+  /**
+   * Creates a middleware which returns an empty http value
+   */
+  def empty: Middleware[Any, Nothing, Nothing, Any, Any, Nothing] = fromHttp(Http.empty)
 
   /**
    * Creates a middleware which always fail with specified error
@@ -362,13 +239,19 @@
     }
 
   /**
-   * An empty middleware that doesn't do anything
-   */
-  def identity: Middleware[Any, Nothing, Nothing, Any, Any, Nothing] =
-    new Middleware[Any, Nothing, Nothing, Any, Any, Nothing] {
-      override def apply[R1 <: Any, E1 >: Nothing](http: Http[R1, E1, Nothing, Any]): Http[R1, E1, Any, Nothing] =
-        http.asInstanceOf[Http[R1, E1, Any, Nothing]]
-    }
+   * An empty middleware that doesn't do perform any operations on the provided
+   * Http and returns it as it is.
+   */
+  def identity[A, B]: MonoMiddleware[Any, Nothing, A, B] = Identity
+
+  /**
+   * An empty middleware that doesn't do perform any operations on the provided
+   * Http and returns it as it is.
+   */
+  def identity[AIn, BIn, AOut, BOut](implicit
+    ev: IsMono[AIn, BIn, AOut, BOut],
+  ): Middleware[Any, Nothing, AIn, BIn, AOut, BOut] =
+    Identity
 
   /**
    * Logical operator to decide which middleware to select based on the
@@ -396,19 +279,60 @@
    * Creates a middleware which always succeed with specified value
    */
   def succeed[B](b: B): Middleware[Any, Nothing, Nothing, Any, Any, B] = fromHttp(Http.succeed(b))
+
+  /**
+   * Creates a new middleware using two transformation functions, one that's
+   * applied to the incoming type of the Http and one that applied to the
+   * outgoing type of the Http.
+   */
+  def transform[AOut, BIn]: PartialMono[AOut, BIn] = new PartialMono[AOut, BIn]({})
+
+  /**
+   * Creates a new middleware using two transformation functions, one that's
+   * applied to the incoming type of the Http and one that applied to the
+   * outgoing type of the Http.
+   */
+  def transformZIO[AOut, BIn]: PartialMonoZIO[AOut, BIn] = new PartialMonoZIO[AOut, BIn]({})
+
+  final class PartialAllowZIO[A, B](val unit: Unit) extends AnyVal {
+    def apply[R, E](cond: A => ZIO[R, E, Boolean]): MonoMiddleware[R, E, A, B] =
+      Middleware.ifThenElseZIO[A](cond(_))(
+        isTrue = _ => Middleware.identity[A, B],
+        isFalse = _ => Middleware.empty,
+      )
+  }
+
+  final class PartialMono[AOut, BIn](val unit: Unit) extends AnyVal {
+    def apply[AIn, BOut](
+      in: AOut => AIn,
+      out: BIn => BOut,
+    ): Middleware[Any, Nothing, AIn, BIn, AOut, BOut] =
+      Middleware.transformZIO[AOut, BIn](a => ZIO.succeed(in(a)), b => ZIO.succeed(out(b)))
+  }
+
+  final class PartialMonoZIO[AOut, BIn](val unit: Unit) extends AnyVal {
+    def apply[R, E, AIn, BOut](
+      in: AOut => ZIO[R, E, AIn],
+      out: BIn => ZIO[R, E, BOut],
+    ): Middleware[R, E, AIn, BIn, AOut, BOut] =
+      new Middleware[R, E, AIn, BIn, AOut, BOut] {
+        override def apply[R1 <: R, E1 >: E](http: Http[R1, E1, AIn, BIn]): Http[R1, E1, AOut, BOut] =
+          http.contramapZIO(in).mapZIO(out)
+      }
+  }
 
   final class PartialCollect[AOut](val unit: Unit) extends AnyVal {
     def apply[R, E, AIn, BIn, BOut](
       f: PartialFunction[AOut, Middleware[R, E, AIn, BIn, AOut, BOut]],
     ): Middleware[R, E, AIn, BIn, AOut, BOut] =
-      Middleware.fromHttp(Http.collect[AOut] { case aout if f.isDefinedAt(aout) => f(aout) }).flatten
+      Middleware.fromHttp(Http.collect[AOut] { case a if f.isDefinedAt(a) => f(a) }).flatten
   }
 
   final class PartialCollectZIO[AOut](val unit: Unit) extends AnyVal {
     def apply[R, E, AIn, BIn, BOut](
       f: PartialFunction[AOut, ZIO[R, E, Middleware[R, E, AIn, BIn, AOut, BOut]]],
     ): Middleware[R, E, AIn, BIn, AOut, BOut] =
-      Middleware.fromHttp(Http.collectZIO[AOut] { case aout if f.isDefinedAt(aout) => f(aout) }).flatten
+      Middleware.fromHttp(Http.collectZIO[AOut] { case a if f.isDefinedAt(a) => f(a) }).flatten
   }
 
   final class PartialIntercept[A, B](val unit: Unit) extends AnyVal {
@@ -449,240 +373,10 @@
 
   final class PartialIfThenElse[AOut](val unit: Unit) extends AnyVal {
     def apply[R, E, AIn, BIn, BOut](cond: AOut => Boolean)(
-=======
-   * Applies Middleware based only if the condition function evaluates to true
-   */
-  final def when[AOut0 <: AOut](cond: AOut0 => Boolean)(implicit
-    ev: IsMono[AIn, BIn, AOut0, BOut],
-  ): Middleware[R, E, AIn, BIn, AOut0, BOut] = self.whenZIO(a => UIO(cond(a)))
-
-  /**
-   * Applies Middleware based only if the condition effectful function evaluates
-   * to true
-   */
-  final def whenZIO[R1 <: R, E1 >: E, AOut0 <: AOut](
-    cond: AOut0 => ZIO[R1, E1, Boolean],
-  )(implicit ev: IsMono[AIn, BIn, AOut0, BOut]): Middleware[R1, E1, AIn, BIn, AOut0, BOut] = {
-    Middleware.ifThenElseZIO[AOut0](cond(_))(
-      isTrue = _ => self,
-      isFalse = _ => Middleware.identity[AIn, BIn, AOut, BOut],
-    )
-  }
-}
-
-object Middleware extends Web {
-
-  /**
-   * Creates a middleware which can allow or disallow access to an http based on
-   * the predicate
-   */
-  def allow[A, B](cond: A => Boolean): Middleware[Any, Nothing, A, B, A, B] =
-    allowZIO(a => UIO(cond(a)))
-
-  /**
-   * Creates a middleware which can allow or disallow access to an http based on
-   * the predicate effect
-   */
-  def allowZIO[A, B]: PartialAllowZIO[A, B] = new PartialAllowZIO[A, B](())
-
-  /**
-   * Creates a middleware using the specified encoder and decoder functions
-   */
-  def codec[A, B]: PartialCodec[A, B] = new PartialCodec[A, B](())
-
-  /**
-   * Creates a codec middleware using two Http.
-   */
-  def codecHttp[A, B]: PartialCodecHttp[A, B] = new PartialCodecHttp[A, B](())
-
-  /**
-   * Creates a middleware using specified effectful encoder and decoder
-   */
-  def codecZIO[A, B]: PartialCodecZIO[A, B] = new PartialCodecZIO[A, B](())
-
-  /**
-   * Creates a middleware using specified function
-   */
-  def collect[A]: PartialCollect[A] = new PartialCollect[A](())
-
-  /**
-   * Creates a middleware using specified effect function
-   */
-  def collectZIO[A]: PartialCollectZIO[A] = new PartialCollectZIO[A](())
-
-  /**
-   * Creates a middleware which returns an empty http value
-   */
-  def empty: Middleware[Any, Nothing, Nothing, Any, Any, Nothing] = fromHttp(Http.empty)
-
-  /**
-   * Creates a middleware which always fail with specified error
-   */
-  def fail[E](e: E): Middleware[Any, E, Nothing, Any, Any, Nothing] =
-    new Middleware[Any, E, Nothing, Any, Any, Nothing] {
-      override def apply[R1 <: Any, E1 >: E](http: Http[R1, E1, Nothing, Any]): Http[R1, E1, Any, Nothing] =
-        Http.fail(e)
-    }
-
-  /**
-   * Creates a middleware with specified http App
-   */
-  def fromHttp[R, E, A, B](http: Http[R, E, A, B]): Middleware[R, E, Nothing, Any, A, B] =
-    new Middleware[R, E, Nothing, Any, A, B] {
-      override def apply[R1 <: R, E1 >: E](other: Http[R1, E1, Nothing, Any]): Http[R1, E1, A, B] = http
-    }
-
-  /**
-   * An empty middleware that doesn't do perform any operations on the provided
-   * Http and returns it as it is.
-   */
-  def identity[A, B]: MonoMiddleware[Any, Nothing, A, B] = Identity
-
-  /**
-   * An empty middleware that doesn't do perform any operations on the provided
-   * Http and returns it as it is.
-   */
-  def identity[AIn, BIn, AOut, BOut](implicit
-    ev: IsMono[AIn, BIn, AOut, BOut],
-  ): Middleware[Any, Nothing, AIn, BIn, AOut, BOut] =
-    Identity
-
-  /**
-   * Logical operator to decide which middleware to select based on the
-   * predicate.
-   */
-  def ifThenElse[A]: PartialIfThenElse[A] = new PartialIfThenElse(())
-
-  /**
-   * Logical operator to decide which middleware to select based on the
-   * predicate effect.
-   */
-  def ifThenElseZIO[A]: PartialIfThenElseZIO[A] = new PartialIfThenElseZIO(())
-
-  /**
-   * Creates a new middleware using transformation functions
-   */
-  def intercept[A, B]: PartialIntercept[A, B] = new PartialIntercept[A, B](())
-
-  /**
-   * Creates a new middleware using effectful transformation functions
-   */
-  def interceptZIO[A, B]: PartialInterceptZIO[A, B] = new PartialInterceptZIO[A, B](())
-
-  /**
-   * Creates a middleware which always succeed with specified value
-   */
-  def succeed[B](b: B): Middleware[Any, Nothing, Nothing, Any, Any, B] = fromHttp(Http.succeed(b))
-
-  /**
-   * Creates a new middleware using two transformation functions, one that's
-   * applied to the incoming type of the Http and one that applied to the
-   * outgoing type of the Http.
-   */
-  def transform[AOut, BIn]: PartialMono[AOut, BIn] = new PartialMono[AOut, BIn]({})
-
-  /**
-   * Creates a new middleware using two transformation functions, one that's
-   * applied to the incoming type of the Http and one that applied to the
-   * outgoing type of the Http.
-   */
-  def transformZIO[AOut, BIn]: PartialMonoZIO[AOut, BIn] = new PartialMonoZIO[AOut, BIn]({})
-
-  final class PartialAllowZIO[A, B](val unit: Unit) extends AnyVal {
-    def apply[R, E](cond: A => ZIO[R, E, Boolean]): MonoMiddleware[R, E, A, B] =
-      Middleware.ifThenElseZIO[A](cond(_))(
-        isTrue = _ => Middleware.identity[A, B],
-        isFalse = _ => Middleware.empty,
-      )
-  }
-
-  final class PartialMono[AOut, BIn](val unit: Unit) extends AnyVal {
-    def apply[AIn, BOut](
-      in: AOut => AIn,
-      out: BIn => BOut,
-    ): Middleware[Any, Nothing, AIn, BIn, AOut, BOut] =
-      Middleware.transformZIO[AOut, BIn](a => UIO(in(a)), b => UIO(out(b)))
-  }
-
-  final class PartialMonoZIO[AOut, BIn](val unit: Unit) extends AnyVal {
-    def apply[R, E, AIn, BOut](
-      in: AOut => ZIO[R, E, AIn],
-      out: BIn => ZIO[R, E, BOut],
-    ): Middleware[R, E, AIn, BIn, AOut, BOut] =
-      new Middleware[R, E, AIn, BIn, AOut, BOut] {
-        override def apply[R1 <: R, E1 >: E](http: Http[R1, E1, AIn, BIn]): Http[R1, E1, AOut, BOut] =
-          http.contramapZIO(in).mapZIO(out)
-      }
-  }
-
-  final class PartialCollect[AOut](val unit: Unit) extends AnyVal {
-    def apply[R, E, AIn, BIn, BOut](
-      f: PartialFunction[AOut, Middleware[R, E, AIn, BIn, AOut, BOut]],
-    ): Middleware[R, E, AIn, BIn, AOut, BOut] =
-      Middleware.fromHttp(Http.collect[AOut] { case a if f.isDefinedAt(a) => f(a) }).flatten
-  }
-
-  final class PartialCollectZIO[AOut](val unit: Unit) extends AnyVal {
-    def apply[R, E, AIn, BIn, BOut](
-      f: PartialFunction[AOut, ZIO[R, E, Middleware[R, E, AIn, BIn, AOut, BOut]]],
-    ): Middleware[R, E, AIn, BIn, AOut, BOut] =
-      Middleware.fromHttp(Http.collectZIO[AOut] { case a if f.isDefinedAt(a) => f(a) }).flatten
-  }
-
-  final class PartialIntercept[A, B](val unit: Unit) extends AnyVal {
-    def apply[S, BOut](incoming: A => S)(outgoing: (B, S) => BOut): Middleware[Any, Nothing, A, B, A, BOut] =
-      interceptZIO[A, B](a => UIO(incoming(a)))((b, s) => UIO(outgoing(b, s)))
-  }
-
-  final class PartialInterceptZIO[A, B](val unit: Unit) extends AnyVal {
-    def apply[R, E, S, BOut](
-      incoming: A => ZIO[R, Option[E], S],
-    ): PartialInterceptOutgoingZIO[R, E, A, S, B] =
-      new PartialInterceptOutgoingZIO(incoming)
-  }
-
-  final class PartialInterceptOutgoingZIO[-R, +E, A, +S, B](val incoming: A => ZIO[R, Option[E], S]) extends AnyVal {
-    def apply[R1 <: R, E1 >: E, BOut](
-      outgoing: (B, S) => ZIO[R1, Option[E1], BOut],
-    ): Middleware[R1, E1, A, B, A, BOut] =
-      new Middleware[R1, E1, A, B, A, BOut] {
-        override def apply[R2 <: R1, E2 >: E1](http: Http[R2, E2, A, B]): Http[R2, E2, A, BOut] =
-          Http.fromOptionFunction[A] { a =>
-            for {
-              s <- incoming(a)
-              b <- http(a)
-              c <- outgoing(b, s)
-            } yield c
-          }
-      }
-  }
-
-  final class PartialCodec[AOut, BIn](val unit: Unit) extends AnyVal {
-    def apply[E, AIn, BOut](
-      decoder: AOut => Either[E, AIn],
-      encoder: BIn => Either[E, BOut],
-    ): Middleware[Any, E, AIn, BIn, AOut, BOut] =
-      Middleware.identity.mapZIO((b: BIn) => ZIO.fromEither(encoder(b))).contramapZIO(a => ZIO.fromEither(decoder(a)))
-  }
-
-  final class PartialIfThenElse[AOut](val unit: Unit) extends AnyVal {
-    def apply[R, E, AIn, BIn, BOut](cond: AOut => Boolean)(
       isTrue: AOut => Middleware[R, E, AIn, BIn, AOut, BOut],
       isFalse: AOut => Middleware[R, E, AIn, BIn, AOut, BOut],
     ): Middleware[R, E, AIn, BIn, AOut, BOut] =
       Middleware
-        .fromHttp(Http.fromFunction[AOut] { a => if (cond(a)) isTrue(a) else isFalse(a) })
-        .flatten
-  }
-
-  final class PartialIfThenElseZIO[AOut](val unit: Unit) extends AnyVal {
-    def apply[R, E, AIn, BIn, BOut](cond: AOut => ZIO[R, E, Boolean])(
->>>>>>> c1922868
-      isTrue: AOut => Middleware[R, E, AIn, BIn, AOut, BOut],
-      isFalse: AOut => Middleware[R, E, AIn, BIn, AOut, BOut],
-    ): Middleware[R, E, AIn, BIn, AOut, BOut] =
-      Middleware
-<<<<<<< HEAD
         .fromHttp(Http.fromFunction[AOut] { a => if (cond(a)) isTrue(a) else isFalse(a) })
         .flatten
   }
@@ -724,43 +418,10 @@
         override def apply[R2 <: R1, E2 >: E1](http: Http[R2, E2, AIn, BIn]): Http[R2, E2, AOut0, BOut] =
           self(http).contramapZIO(a => f(a))
       }
-=======
-        .fromHttp(Http.fromFunctionZIO[AOut] { a => cond(a).map(b => if (b) isTrue(a) else isFalse(a)) })
-        .flatten
-  }
-
-  final class PartialCodecZIO[AOut, BIn](val unit: Unit) extends AnyVal {
-    def apply[R, E, AIn, BOut](
-      decoder: AOut => ZIO[R, E, AIn],
-      encoder: BIn => ZIO[R, E, BOut],
-    ): Middleware[R, E, AIn, BIn, AOut, BOut] =
-      Middleware.identity.mapZIO(encoder).contramapZIO(decoder)
-  }
-
-  final class PartialCodecHttp[AOut, BIn](val unit: Unit) extends AnyVal {
-    def apply[R, E, AIn, BOut](
-      decoder: Http[R, E, AOut, AIn],
-      encoder: Http[R, E, BIn, BOut],
-    ): Middleware[R, E, AIn, BIn, AOut, BOut] =
-      new Middleware[R, E, AIn, BIn, AOut, BOut] {
-        override def apply[R1 <: R, E1 >: E](http: Http[R1, E1, AIn, BIn]): Http[R1, E1, AOut, BOut] =
-          decoder >>> http >>> encoder
-      }
-  }
-
-  final class PartialContraMapZIO[-R, +E, +AIn, -BIn, -AOut, +BOut, AOut0](
-    val self: Middleware[R, E, AIn, BIn, AOut, BOut],
-  ) extends AnyVal {
-    def apply[R1 <: R, E1 >: E](f: AOut0 => ZIO[R1, E1, AOut]): Middleware[R1, E1, AIn, BIn, AOut0, BOut] =
-      new Middleware[R1, E1, AIn, BIn, AOut0, BOut] {
-        override def apply[R2 <: R1, E2 >: E1](http: Http[R2, E2, AIn, BIn]): Http[R2, E2, AOut0, BOut] =
-          self(http).contramapZIO(a => f(a))
-      }
   }
 
   private object Identity extends Middleware[Any, Nothing, Nothing, Any, Any, Nothing] {
     override def apply[R1 <: Any, E1 >: Nothing](http: Http[R1, E1, Nothing, Any]): Http[R1, E1, Any, Nothing] =
       http.asInstanceOf[Http[R1, E1, Any, Nothing]]
->>>>>>> c1922868
   }
 }