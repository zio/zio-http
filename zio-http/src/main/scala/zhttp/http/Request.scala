package zhttp.http

import io.netty.handler.codec.http.{DefaultFullHttpRequest, HttpRequest}
import zhttp.http.headers.HeaderExtension

import java.net.InetAddress

trait Request extends HeaderExtension[Request] with HttpDataExtension[Request] { self =>

  /**
   * Updates the headers using the provided function
   */
  final override def updateHeaders(update: Headers => Headers): Request = self.copy(headers = update(self.headers))

  def copy(
    version: Version = self.version,
    method: Method = self.method,
    url: URL = self.url,
    headers: Headers = self.headers,
  ): Request = {
    val m = method
    val u = url
    val h = headers
    val v = version
    new Request {
      override def method: Method                     = m
      override def url: URL                           = u
      override def headers: Headers                   = h
      override def version: Version                   = v
      override def unsafeEncode: HttpRequest          = self.unsafeEncode
      override def remoteAddress: Option[InetAddress] = self.remoteAddress
      override def data: HttpData                     = self.data
    }
  }

  /**
   * Decodes the body as a HttpData
   */
  def data: HttpData

  /**
   * Gets all the headers in the Request
   */
  def headers: Headers

  /**
   * Checks is the request is a pre-flight request or not
   */
  def isPreflight: Boolean = method == Method.OPTIONS

  /**
   * Gets the request's method
   */
  def method: Method

  /**
   * Gets the request's path
   */
  def path: Path = url.path

  /**
   * Gets the remote address if available
   */
  def remoteAddress: Option[InetAddress]

  /**
   * Overwrites the method in the request
   */
  def setMethod(method: Method): Request = self.copy(method = method)

  /**
   * Overwrites the path in the request
   */
  def setPath(path: Path): Request = self.copy(url = self.url.copy(path = path))

  /**
   * Overwrites the url in the request
   */
  def setUrl(url: URL): Request = self.copy(url = url)

  /**
<<<<<<< HEAD
=======
   * Returns a string representation of the request, useful for debugging,
   * logging or other purposes. It contains the essential properties of HTTP
   * request: protocol version, method, URL, headers and remote address.
   */
  override def toString =
    s"Request($version, $method, $url, $headers, $remoteAddress)"

  /**
>>>>>>> d978571b
   * Gets the HttpRequest
   */
  private[zhttp] def unsafeEncode: HttpRequest

  /**
   * Gets the complete url
   */
  def url: URL

  /**
   * Gets the request's http protocol version
   */
  def version: Version

}

object Request {

  /**
   * Constructor for Request
   */
  def apply(
    version: Version = Version.`HTTP/1.1`,
    method: Method = Method.GET,
    url: URL = URL.root,
    headers: Headers = Headers.empty,
    remoteAddress: Option[InetAddress] = None,
    data: HttpData = HttpData.Empty,
  ): Request = {
    val m  = method
    val u  = url
    val h  = headers
    val ra = remoteAddress
    val d  = data
    val v  = version

    new Request {
      override def method: Method                     = m
      override def url: URL                           = u
      override def headers: Headers                   = h
      override def version: Version                   = v
      override def unsafeEncode: HttpRequest          = {
        val jVersion = v.toJava
        val path     = url.relative.encode
        new DefaultFullHttpRequest(jVersion, method.toJava, path)
      }
      override def remoteAddress: Option[InetAddress] = ra
      override def data: HttpData                     = d

    }
  }

  /**
   * Lift request to TypedRequest with option to extract params
   */
  final class ParameterizedRequest[A](req: Request, val params: A) extends Request {
    override def headers: Headers                   = req.headers
    override def method: Method                     = req.method
    override def remoteAddress: Option[InetAddress] = req.remoteAddress
    override def url: URL                           = req.url
    override def version: Version                   = req.version
    override def unsafeEncode: HttpRequest          = req.unsafeEncode
    override def data: HttpData                     = req.data
<<<<<<< HEAD
=======
    override def toString: String                   =
      s"ParameterizedRequest($req, $params)"
>>>>>>> d978571b
  }

  object ParameterizedRequest {
    def apply[A](req: Request, params: A): ParameterizedRequest[A] = new ParameterizedRequest(req, params)
  }
}<|MERGE_RESOLUTION|>--- conflicted
+++ resolved
@@ -79,8 +79,6 @@
   def setUrl(url: URL): Request = self.copy(url = url)
 
   /**
-<<<<<<< HEAD
-=======
    * Returns a string representation of the request, useful for debugging,
    * logging or other purposes. It contains the essential properties of HTTP
    * request: protocol version, method, URL, headers and remote address.
@@ -89,7 +87,6 @@
     s"Request($version, $method, $url, $headers, $remoteAddress)"
 
   /**
->>>>>>> d978571b
    * Gets the HttpRequest
    */
   private[zhttp] def unsafeEncode: HttpRequest
@@ -153,11 +150,8 @@
     override def version: Version                   = req.version
     override def unsafeEncode: HttpRequest          = req.unsafeEncode
     override def data: HttpData                     = req.data
-<<<<<<< HEAD
-=======
     override def toString: String                   =
       s"ParameterizedRequest($req, $params)"
->>>>>>> d978571b
   }
 
   object ParameterizedRequest {
