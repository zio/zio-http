package zhttp.http

import io.netty.buffer.{ByteBuf, ByteBufUtil}
import zhttp.http.headers.HeaderExtension
import zio.{Chunk, Task, UIO}

import java.net.InetAddress

trait Request extends HeaderExtension[Request] { self =>

  /**
   * Updates the headers using the provided function
   */
  final override def updateHeaders(update: Headers => Headers): Request = self.copy(headers = update(self.headers))

  def copy(
    method: Method = self.method,
    url: URL = self.url,
    headers: Headers = self.headers,
    path: String = self.pathAsString,
  ): Request = {
    val m = method
    val u = url
    val h = headers
    val p = path
    new Request {
      override def method: Method                     = m
      override def url: URL                           = u
      override def pathAsString: String               = p
      override def headers: Headers                   = h
      override def remoteAddress: Option[InetAddress] = self.remoteAddress
      override def data: HttpData                     = self.data
    }
  }

  /**
   * Decodes the body as a HttpData
   */
  def data: HttpData

  /**
   * Decodes the content of request as a Chunk of Bytes
   */
  def body: Task[Chunk[Byte]] =
    bodyAsByteBuf.flatMap(buf => Task(Chunk.fromArray(ByteBufUtil.getBytes(buf))))

  /**
   * Decodes the content of request as string
   */
  def bodyAsString: Task[String] =
    bodyAsByteBuf.flatMap(buf => Task(buf.toString(charset)))

  /**
   * Gets all the headers in the Request
   */
  def headers: Headers

  /**
   * Checks is the request is a pre-flight request or not
   */
  def isPreflight: Boolean = method == Method.OPTIONS

  /**
   * Gets the request's method
   */
  def method: Method

  /**
   * Gets the request's path
   */
  def path: Path = url.path

  /**
   * Gets the request's path as string
   */
  def pathAsString: String

  /**
   * Gets the remote address if available
   */
  def remoteAddress: Option[InetAddress]

  /**
   * Overwrites the method in the request
   */
  def setMethod(method: Method): Request = self.copy(method = method)

  /**
   * Overwrites the path in the request
   */
  def setPath(path: Path): Request = self.copy(url = self.url.copy(path = path))

  /**
   * Overwrites the url in the request
   */
  def setUrl(url: URL): Request = self.copy(url = url)

  /**
   * Gets the complete url
   */
  def url: URL

  private[zhttp] def bodyAsByteBuf: Task[ByteBuf] = data.toByteBuf
}

object Request {

  /**
   * Constructor for Request
   */
  def apply(
    method: Method = Method.GET,
    url: URL = URL.root,
    headers: Headers = Headers.empty,
    remoteAddress: Option[InetAddress] = None,
    data: HttpData = HttpData.Empty,
    path: String = "/",
  ): Request = {
    val m  = method
    val u  = url
    val h  = headers
    val ra = remoteAddress
<<<<<<< HEAD
    val p  = path
    new Request {
      override def method: Method                              = m
      override def url: URL                                    = u
      override def pathAsString: String                        = p
      override def headers: Headers                            = h
      override def remoteAddress: Option[InetAddress]          = ra
      override private[zhttp] def bodyAsByteBuf: Task[ByteBuf] = data.toByteBuf
=======
    val d  = data
    new Request {
      override def method: Method                     = m
      override def url: URL                           = u
      override def headers: Headers                   = h
      override def remoteAddress: Option[InetAddress] = ra
      override def data: HttpData                     = d
>>>>>>> 835f9aab
    }
  }

  /**
   * Effectfully create a new Request object
   */
  def make[E <: Throwable](
    method: Method = Method.GET,
    url: URL = URL.root,
    headers: Headers = Headers.empty,
    remoteAddress: Option[InetAddress],
    content: HttpData = HttpData.empty,
    path: String = "/",
  ): UIO[Request] =
    UIO(Request(method, url, headers, remoteAddress, content, path))

  /**
   * Lift request to TypedRequest with option to extract params
   */
  final class ParameterizedRequest[A](req: Request, val params: A) extends Request {
<<<<<<< HEAD
    override def headers: Headers                            = req.headers
    override def method: Method                              = req.method
    override def remoteAddress: Option[InetAddress]          = req.remoteAddress
    override def pathAsString: String                        = req.pathAsString
    override def url: URL                                    = req.url
    override private[zhttp] def bodyAsByteBuf: Task[ByteBuf] = req.bodyAsByteBuf
=======
    override def headers: Headers                   = req.headers
    override def method: Method                     = req.method
    override def remoteAddress: Option[InetAddress] = req.remoteAddress
    override def url: URL                           = req.url
    override def data: HttpData                     = req.data
>>>>>>> 835f9aab
  }

  object ParameterizedRequest {
    def apply[A](req: Request, params: A): ParameterizedRequest[A] = new ParameterizedRequest(req, params)
  }
}<|MERGE_RESOLUTION|>--- conflicted
+++ resolved
@@ -120,24 +120,15 @@
     val u  = url
     val h  = headers
     val ra = remoteAddress
-<<<<<<< HEAD
     val p  = path
-    new Request {
-      override def method: Method                              = m
-      override def url: URL                                    = u
-      override def pathAsString: String                        = p
-      override def headers: Headers                            = h
-      override def remoteAddress: Option[InetAddress]          = ra
-      override private[zhttp] def bodyAsByteBuf: Task[ByteBuf] = data.toByteBuf
-=======
     val d  = data
     new Request {
       override def method: Method                     = m
       override def url: URL                           = u
+      override def pathAsString: String               = p
       override def headers: Headers                   = h
       override def remoteAddress: Option[InetAddress] = ra
       override def data: HttpData                     = d
->>>>>>> 835f9aab
     }
   }
 
@@ -158,20 +149,12 @@
    * Lift request to TypedRequest with option to extract params
    */
   final class ParameterizedRequest[A](req: Request, val params: A) extends Request {
-<<<<<<< HEAD
-    override def headers: Headers                            = req.headers
-    override def method: Method                              = req.method
-    override def remoteAddress: Option[InetAddress]          = req.remoteAddress
-    override def pathAsString: String                        = req.pathAsString
-    override def url: URL                                    = req.url
-    override private[zhttp] def bodyAsByteBuf: Task[ByteBuf] = req.bodyAsByteBuf
-=======
     override def headers: Headers                   = req.headers
     override def method: Method                     = req.method
     override def remoteAddress: Option[InetAddress] = req.remoteAddress
     override def url: URL                           = req.url
+    override def pathAsString: String               = req.pathAsString
     override def data: HttpData                     = req.data
->>>>>>> 835f9aab
   }
 
   object ParameterizedRequest {
