package zhttp.http

import io.netty.handler.codec.http.{DefaultFullHttpRequest, HttpRequest}
import zhttp.http.headers.HeaderExtension
import zio.UIO

import java.net.InetAddress

trait Request extends HeaderExtension[Request] with HttpDataExtension[Request] { self =>

  /**
   * Updates the headers using the provided function
   */
  final override def updateHeaders(update: Headers => Headers): Request = self.copy(headers = update(self.headers))

  def copy(
    version: Version = self.version,
    method: Method = self.method,
    url: URL = self.url,
    headers: Headers = self.headers,
  ): Request = {
    val m = method
    val u = url
    val h = headers
    val v = version
    new Request {
      override def method: Method                     = m
      override def url: URL                           = u
      override def headers: Headers                   = h
      override def version: Version                   = v
      override def unsafeEncode: HttpRequest          = self.unsafeEncode
      override def remoteAddress: Option[InetAddress] = self.remoteAddress
      override def data: HttpData                     = self.data
    }
  }

  /**
   * Decodes the body as a HttpData
   */
  def data: HttpData

  /**
   * Gets all the headers in the Request
   */
  def headers: Headers

  /**
   * Checks is the request is a pre-flight request or not
   */
  def isPreflight: Boolean = method == Method.OPTIONS

  /**
   * Gets the request's method
   */
  def method: Method

  /**
   * Gets the request's path
   */
  def path: Path = url.path

  /**
   * Gets the remote address if available
   */
  def remoteAddress: Option[InetAddress]

  /**
   * Overwrites the method in the request
   */
  def setMethod(method: Method): Request = self.copy(method = method)

  /**
   * Overwrites the path in the request
   */
  def setPath(path: Path): Request = self.copy(url = self.url.copy(path = path))

  /**
   * Overwrites the url in the request
   */
  def setUrl(url: URL): Request = self.copy(url = url)

  /**
   * Gets the HttpRequest
   */
  private[zhttp] def unsafeEncode: HttpRequest

  /**
   * Gets the complete url
   */
  def url: URL
<<<<<<< HEAD
=======

  /**
   * Gets the request's http protocol version
   */
  def version: Version

  private[zhttp] final def bodyAsByteBuf: Task[ByteBuf] = data.toByteBuf
>>>>>>> b3613d2c
}

object Request {

  /**
   * Constructor for Request
   */
  def apply(
    version: Version = Version.`HTTP/1.1`,
    method: Method = Method.GET,
    url: URL = URL.root,
    headers: Headers = Headers.empty,
    remoteAddress: Option[InetAddress] = None,
    data: HttpData = HttpData.Empty,
  ): Request = {
    val m  = method
    val u  = url
    val h  = headers
    val ra = remoteAddress
    val d  = data
    val v  = version

    new Request {
      override def method: Method                     = m
      override def url: URL                           = u
      override def headers: Headers                   = h
      override def version: Version                   = v
      override def unsafeEncode: HttpRequest          = {
        val jVersion = v.toJava
        val path     = url.relative.encode
        new DefaultFullHttpRequest(jVersion, method.toJava, path)
      }
      override def remoteAddress: Option[InetAddress] = ra
      override def data: HttpData                     = d

    }
  }

  /**
   * Lift request to TypedRequest with option to extract params
   */
  final class ParameterizedRequest[A](req: Request, val params: A) extends Request {
    override def headers: Headers                   = req.headers
    override def method: Method                     = req.method
    override def remoteAddress: Option[InetAddress] = req.remoteAddress
    override def url: URL                           = req.url
    override def version: Version                   = req.version
    override def unsafeEncode: HttpRequest          = req.unsafeEncode
    override def data: HttpData                     = req.data
  }

  object ParameterizedRequest {
    def apply[A](req: Request, params: A): ParameterizedRequest[A] = new ParameterizedRequest(req, params)
  }
}<|MERGE_RESOLUTION|>--- conflicted
+++ resolved
@@ -2,7 +2,6 @@
 
 import io.netty.handler.codec.http.{DefaultFullHttpRequest, HttpRequest}
 import zhttp.http.headers.HeaderExtension
-import zio.UIO
 
 import java.net.InetAddress
 
@@ -88,16 +87,12 @@
    * Gets the complete url
    */
   def url: URL
-<<<<<<< HEAD
-=======
 
   /**
    * Gets the request's http protocol version
    */
   def version: Version
 
-  private[zhttp] final def bodyAsByteBuf: Task[ByteBuf] = data.toByteBuf
->>>>>>> b3613d2c
 }
 
 object Request {
