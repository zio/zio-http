package zhttp.http

import io.netty.buffer.{ByteBuf, ByteBufUtil}
import zhttp.http.headers.HeaderExtension
import zio.{Chunk, Task, UIO}

import java.net.InetAddress

trait Request extends HeaderExtension[Request] { self =>

  /**
   * Updates the headers using the provided function
   */
  final override def updateHeaders(update: Headers => Headers): Request = self.copy(headers = update(self.headers))

  def copy(method: Method = self.method, url: URL = self.url, headers: Headers = self.headers): Request = {
    val m = method
    val u = url
    val h = headers
    new Request {
      override def method: Method                     = m
      override def url: URL                           = u
      override def headers: Headers                   = h
      override def remoteAddress: Option[InetAddress] = self.remoteAddress
<<<<<<< HEAD
      override private[zhttp] def bodyAsByteBuf       = self.bodyAsByteBuf
=======
      override def data: HttpData                     = self.data
>>>>>>> f632f58a
    }
  }

  /**
   * Decodes the body as a HttpData
   */
  def data: HttpData

  /**
   * Decodes the content of request as a Chunk of Bytes
   */
  def body: Task[Chunk[Byte]] =
    bodyAsByteBuf.flatMap(buf => Task(Chunk.fromArray(ByteBufUtil.getBytes(buf))))

  /**
   * Decodes the content of request as string
   */
  def bodyAsString: Task[String] =
    bodyAsByteBuf.flatMap(buf => Task(buf.toString(charset)))

  /**
   * Gets all the headers in the Request
   */
  def headers: Headers

  /**
   * Checks is the request is a pre-flight request or not
   */
  def isPreflight: Boolean = method == Method.OPTIONS

  /**
   * Gets the request's method
   */
  def method: Method

  /**
   * Gets the request's path
   */
  def path: Path = url.path

  /**
   * Gets the remote address if available
   */
  def remoteAddress: Option[InetAddress]

  /**
   * Overwrites the method in the request
   */
  def setMethod(method: Method): Request = self.copy(method = method)

  /**
   * Overwrites the path in the request
   */
  def setPath(path: Path): Request = self.copy(url = self.url.copy(path = path))

  /**
   * Overwrites the url in the request
   */
  def setUrl(url: URL): Request = self.copy(url = url)

  /**
   * Gets the complete url
   */
  def url: URL

<<<<<<< HEAD
  private[zhttp] def bodyAsByteBuf: Task[ByteBuf]
=======
  private[zhttp] def bodyAsByteBuf: Task[ByteBuf] = data.toByteBuf
>>>>>>> f632f58a
}

object Request {

  /**
   * Constructor for Request
   */
  def apply(
    method: Method = Method.GET,
    url: URL = URL.root,
    headers: Headers = Headers.empty,
    remoteAddress: Option[InetAddress] = None,
    data: HttpData = HttpData.Empty,
  ): Request = {
    val m  = method
    val u  = url
    val h  = headers
    val ra = remoteAddress
    val d  = data
    new Request {
<<<<<<< HEAD
      override def method: Method                              = m
      override def url: URL                                    = u
      override def headers: Headers                            = h
      override def remoteAddress: Option[InetAddress]          = ra
      override private[zhttp] def bodyAsByteBuf: Task[ByteBuf] = data.toByteBuf
=======
      override def method: Method                     = m
      override def url: URL                           = u
      override def headers: Headers                   = h
      override def remoteAddress: Option[InetAddress] = ra
      override def data: HttpData                     = d
>>>>>>> f632f58a
    }
  }

  /**
   * Effectfully create a new Request object
   */
  def make[E <: Throwable](
    method: Method = Method.GET,
    url: URL = URL.root,
    headers: Headers = Headers.empty,
    remoteAddress: Option[InetAddress],
    content: HttpData = HttpData.empty,
  ): UIO[Request] =
    UIO(Request(method, url, headers, remoteAddress, content))

  /**
   * Lift request to TypedRequest with option to extract params
   */
  final class ParameterizedRequest[A](req: Request, val params: A) extends Request {
<<<<<<< HEAD
    override def headers: Headers                            = req.headers
    override def method: Method                              = req.method
    override def remoteAddress: Option[InetAddress]          = req.remoteAddress
    override def url: URL                                    = req.url
    override private[zhttp] def bodyAsByteBuf: Task[ByteBuf] = req.bodyAsByteBuf
=======
    override def headers: Headers                   = req.headers
    override def method: Method                     = req.method
    override def remoteAddress: Option[InetAddress] = req.remoteAddress
    override def url: URL                           = req.url
    override def data: HttpData                     = req.data
>>>>>>> f632f58a
  }

  object ParameterizedRequest {
    def apply[A](req: Request, params: A): ParameterizedRequest[A] = new ParameterizedRequest(req, params)
  }
}<|MERGE_RESOLUTION|>--- conflicted
+++ resolved
@@ -22,11 +22,7 @@
       override def url: URL                           = u
       override def headers: Headers                   = h
       override def remoteAddress: Option[InetAddress] = self.remoteAddress
-<<<<<<< HEAD
-      override private[zhttp] def bodyAsByteBuf       = self.bodyAsByteBuf
-=======
       override def data: HttpData                     = self.data
->>>>>>> f632f58a
     }
   }
 
@@ -92,11 +88,7 @@
    */
   def url: URL
 
-<<<<<<< HEAD
-  private[zhttp] def bodyAsByteBuf: Task[ByteBuf]
-=======
   private[zhttp] def bodyAsByteBuf: Task[ByteBuf] = data.toByteBuf
->>>>>>> f632f58a
 }
 
 object Request {
@@ -117,19 +109,11 @@
     val ra = remoteAddress
     val d  = data
     new Request {
-<<<<<<< HEAD
-      override def method: Method                              = m
-      override def url: URL                                    = u
-      override def headers: Headers                            = h
-      override def remoteAddress: Option[InetAddress]          = ra
-      override private[zhttp] def bodyAsByteBuf: Task[ByteBuf] = data.toByteBuf
-=======
       override def method: Method                     = m
       override def url: URL                           = u
       override def headers: Headers                   = h
       override def remoteAddress: Option[InetAddress] = ra
       override def data: HttpData                     = d
->>>>>>> f632f58a
     }
   }
 
@@ -149,19 +133,11 @@
    * Lift request to TypedRequest with option to extract params
    */
   final class ParameterizedRequest[A](req: Request, val params: A) extends Request {
-<<<<<<< HEAD
-    override def headers: Headers                            = req.headers
-    override def method: Method                              = req.method
-    override def remoteAddress: Option[InetAddress]          = req.remoteAddress
-    override def url: URL                                    = req.url
-    override private[zhttp] def bodyAsByteBuf: Task[ByteBuf] = req.bodyAsByteBuf
-=======
     override def headers: Headers                   = req.headers
     override def method: Method                     = req.method
     override def remoteAddress: Option[InetAddress] = req.remoteAddress
     override def url: URL                           = req.url
     override def data: HttpData                     = req.data
->>>>>>> f632f58a
   }
 
   object ParameterizedRequest {
