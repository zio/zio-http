package zhttp.http

import zhttp.experiment.ContentDecoder
import zio.{Chunk, ZIO}

import java.net.InetAddress

trait Request extends HeadersHelpers { self =>
  def method: Method

  def url: URL

  def headers: List[Header]

  def path: Path = url.path

  def decodeContent[R, B](decoder: ContentDecoder[R, Throwable, Chunk[Byte], B]): ZIO[R, Throwable, B]

  def remoteAddress: Option[InetAddress]

  def addHeader(header: Header): Request = self.copy(headers = header :: self.headers)

  def removeHeader(name: CharSequence): Request = self.copy(headers = self.headers.filter(_.name != name))

<<<<<<< HEAD
  /**
   * request with COOKIE header as list of cookies
   */
  def addCookies(cookies: List[Cookie]): Request =
    self.copy(headers =
      headers ++ List(
        Header.custom(HttpHeaderNames.COOKIE.toString, cookies.map(p => p.name + "=" + p.content) mkString "; "),
      ),
    )

  /**
   * request with COOKIE from another response headers
   */
  def cookiesFromHeader(headers: List[Header]): Request = self.copy(headers =
    headers ++ List(
      Header.custom(
        HttpHeaderNames.COOKIE.toString,
        Response.cookies(headers).map(p => p.name + "=" + p.content) mkString "; ",
      ),
    ),
  )
=======
  def copy(method: Method = self.method, url: URL = self.url, headers: List[Header] = self.headers): Request = {
    val m = method
    val u = url
    val h = headers
    new Request {
      override def method: Method = m

      override def url: URL = u

      override def headers: List[Header] = h

      override def remoteAddress: Option[InetAddress] =
        self.remoteAddress

      override def decodeContent[R, B](decoder: ContentDecoder[R, Throwable, Chunk[Byte], B]): ZIO[R, Throwable, B] =
        self.decodeContent(decoder)
    }
  }
>>>>>>> d37f438e
}

object Request {
  def apply(method: Method = Method.GET, url: URL = URL.root, headers: List[Header] = Nil): Request = {
    val m = method
    val u = url
    val h = headers
    new Request {
      override def method: Method = m

      override def url: URL = u

      override def headers: List[Header] = h

      override def remoteAddress: Option[InetAddress] = None

      override def decodeContent[R, B](decoder: ContentDecoder[R, Throwable, Chunk[Byte], B]): ZIO[R, Throwable, B] =
        ZIO.fail(ContentDecoder.Error.DecodeEmptyContent)
    }
  }
}<|MERGE_RESOLUTION|>--- conflicted
+++ resolved
@@ -22,29 +22,6 @@
 
   def removeHeader(name: CharSequence): Request = self.copy(headers = self.headers.filter(_.name != name))
 
-<<<<<<< HEAD
-  /**
-   * request with COOKIE header as list of cookies
-   */
-  def addCookies(cookies: List[Cookie]): Request =
-    self.copy(headers =
-      headers ++ List(
-        Header.custom(HttpHeaderNames.COOKIE.toString, cookies.map(p => p.name + "=" + p.content) mkString "; "),
-      ),
-    )
-
-  /**
-   * request with COOKIE from another response headers
-   */
-  def cookiesFromHeader(headers: List[Header]): Request = self.copy(headers =
-    headers ++ List(
-      Header.custom(
-        HttpHeaderNames.COOKIE.toString,
-        Response.cookies(headers).map(p => p.name + "=" + p.content) mkString "; ",
-      ),
-    ),
-  )
-=======
   def copy(method: Method = self.method, url: URL = self.url, headers: List[Header] = self.headers): Request = {
     val m = method
     val u = url
@@ -63,7 +40,6 @@
         self.decodeContent(decoder)
     }
   }
->>>>>>> d37f438e
 }
 
 object Request {
