package zhttp.http

<<<<<<< HEAD
=======
import io.netty.channel.ChannelHandlerContext
>>>>>>> c1922868
import io.netty.handler.codec.http.{DefaultFullHttpRequest, HttpRequest}
import zhttp.http.headers.HeaderExtension

import java.io.IOException

trait Request extends HeaderExtension[Request] with HttpDataExtension[Request] { self =>

  /**
   * Accesses the channel's context for more low level control
   */
<<<<<<< HEAD
  final override def updateHeaders(update: Headers => Headers): Request = self.copy(headers = update(self.headers))

=======
  private[zhttp] def unsafeContext: ChannelHandlerContext

  /**
   * Gets the HttpRequest
   */
  private[zhttp] def unsafeEncode: HttpRequest

>>>>>>> c1922868
  def copy(
    version: Version = self.version,
    method: Method = self.method,
    url: URL = self.url,
    headers: Headers = self.headers,
  ): Request = {
    val m = method
    val u = url
    val h = headers
    val v = version
    new Request {
<<<<<<< HEAD
      override def method: Method                     = m
      override def url: URL                           = u
      override def headers: Headers                   = h
      override def version: Version                   = v
      override def unsafeEncode: HttpRequest          = self.unsafeEncode
      override def remoteAddress: Option[InetAddress] = self.remoteAddress
      override def data: HttpData                     = self.data
=======
      override def method: Method                       = m
      override def url: URL                             = u
      override def headers: Headers                     = h
      override def version: Version                     = v
      override def unsafeEncode: HttpRequest            = self.unsafeEncode
      override def data: HttpData                       = self.data
      override def unsafeContext: ChannelHandlerContext = self.unsafeContext
>>>>>>> c1922868
    }
  }

  /**
   * Decodes the body as a HttpData
   */
  def data: HttpData

  /**
   * Gets all the headers in the Request
   */
  def headers: Headers

  /**
   * Checks is the request is a pre-flight request or not
   */
  def isPreflight: Boolean = method == Method.OPTIONS

  /**
   * Gets the request's method
   */
  def method: Method

  /**
   * Gets the request's path
   */
  def path: Path = url.path

  /**
   * Gets the complete url
   */
  def url: URL

  /**
   * Gets the request's http protocol version
   */
  def version: Version

  /**
   * Overwrites the method in the request
   */
  final def setMethod(method: Method): Request = self.copy(method = method)

  /**
   * Overwrites the path in the request
   */
  final def setPath(path: Path): Request = self.copy(url = self.url.copy(path = path))

  /**
   * Overwrites the url in the request
   */
  final def setUrl(url: URL): Request = self.copy(url = url)

  /**
   * Returns a string representation of the request, useful for debugging,
   * logging or other purposes. It contains the essential properties of HTTP
   * request: protocol version, method, URL, headers and remote address.
<<<<<<< HEAD
   */
  override def toString =
    s"Request($version, $method, $url, $headers, $remoteAddress)"

  /**
   * Gets the HttpRequest
   */
  private[zhttp] def unsafeEncode: HttpRequest

  /**
   * Gets the complete url
=======
>>>>>>> c1922868
   */
  final override def toString = s"Request($version, $method, $url, $headers)"

  /**
   * Updates the headers using the provided function
   */
  final override def updateHeaders(update: Headers => Headers): Request = self.copy(headers = update(self.headers))

<<<<<<< HEAD
  /**
   * Gets the request's http protocol version
   */
  def version: Version

=======
>>>>>>> c1922868
}

object Request {

  /**
   * Constructor for Request
   */
  def apply(
    version: Version = Version.`HTTP/1.1`,
    method: Method = Method.GET,
    url: URL = URL.root,
    headers: Headers = Headers.empty,
    data: HttpData = HttpData.Empty,
  ): Request = {
<<<<<<< HEAD
    val m  = method
    val u  = url
    val h  = headers
    val ra = remoteAddress
    val d  = data
    val v  = version

    new Request {
      override def method: Method                     = m
      override def url: URL                           = u
      override def headers: Headers                   = h
      override def version: Version                   = v
      override def unsafeEncode: HttpRequest          = {
=======
    val m = method
    val u = url
    val h = headers
    val d = data
    val v = version

    new Request {
      override def method: Method                       = m
      override def url: URL                             = u
      override def headers: Headers                     = h
      override def version: Version                     = v
      override def unsafeEncode: HttpRequest            = {
>>>>>>> c1922868
        val jVersion = v.toJava
        val path     = url.relative.encode
        new DefaultFullHttpRequest(jVersion, method.toJava, path)
      }
<<<<<<< HEAD
      override def remoteAddress: Option[InetAddress] = ra
      override def data: HttpData                     = d

    }
  }

  /**
   * Lift request to TypedRequest with option to extract params
   */
  final class ParameterizedRequest[A](req: Request, val params: A) extends Request {
    override def headers: Headers                   = req.headers
    override def method: Method                     = req.method
    override def remoteAddress: Option[InetAddress] = req.remoteAddress
    override def url: URL                           = req.url
    override def version: Version                   = req.version
    override def unsafeEncode: HttpRequest          = req.unsafeEncode
    override def data: HttpData                     = req.data
    override def toString: String                   =
      s"ParameterizedRequest($req, $params)"
  }
=======
      override def data: HttpData                       = d
      override def unsafeContext: ChannelHandlerContext = throw new IOException("Request does not have a context")
>>>>>>> c1922868

    }
  }
}<|MERGE_RESOLUTION|>--- conflicted
+++ resolved
@@ -1,9 +1,6 @@
 package zhttp.http
 
-<<<<<<< HEAD
-=======
 import io.netty.channel.ChannelHandlerContext
->>>>>>> c1922868
 import io.netty.handler.codec.http.{DefaultFullHttpRequest, HttpRequest}
 import zhttp.http.headers.HeaderExtension
 
@@ -14,10 +11,6 @@
   /**
    * Accesses the channel's context for more low level control
    */
-<<<<<<< HEAD
-  final override def updateHeaders(update: Headers => Headers): Request = self.copy(headers = update(self.headers))
-
-=======
   private[zhttp] def unsafeContext: ChannelHandlerContext
 
   /**
@@ -25,7 +18,6 @@
    */
   private[zhttp] def unsafeEncode: HttpRequest
 
->>>>>>> c1922868
   def copy(
     version: Version = self.version,
     method: Method = self.method,
@@ -37,15 +29,6 @@
     val h = headers
     val v = version
     new Request {
-<<<<<<< HEAD
-      override def method: Method                     = m
-      override def url: URL                           = u
-      override def headers: Headers                   = h
-      override def version: Version                   = v
-      override def unsafeEncode: HttpRequest          = self.unsafeEncode
-      override def remoteAddress: Option[InetAddress] = self.remoteAddress
-      override def data: HttpData                     = self.data
-=======
       override def method: Method                       = m
       override def url: URL                             = u
       override def headers: Headers                     = h
@@ -53,7 +36,6 @@
       override def unsafeEncode: HttpRequest            = self.unsafeEncode
       override def data: HttpData                       = self.data
       override def unsafeContext: ChannelHandlerContext = self.unsafeContext
->>>>>>> c1922868
     }
   }
 
@@ -111,20 +93,6 @@
    * Returns a string representation of the request, useful for debugging,
    * logging or other purposes. It contains the essential properties of HTTP
    * request: protocol version, method, URL, headers and remote address.
-<<<<<<< HEAD
-   */
-  override def toString =
-    s"Request($version, $method, $url, $headers, $remoteAddress)"
-
-  /**
-   * Gets the HttpRequest
-   */
-  private[zhttp] def unsafeEncode: HttpRequest
-
-  /**
-   * Gets the complete url
-=======
->>>>>>> c1922868
    */
   final override def toString = s"Request($version, $method, $url, $headers)"
 
@@ -133,14 +101,6 @@
    */
   final override def updateHeaders(update: Headers => Headers): Request = self.copy(headers = update(self.headers))
 
-<<<<<<< HEAD
-  /**
-   * Gets the request's http protocol version
-   */
-  def version: Version
-
-=======
->>>>>>> c1922868
 }
 
 object Request {
@@ -155,21 +115,6 @@
     headers: Headers = Headers.empty,
     data: HttpData = HttpData.Empty,
   ): Request = {
-<<<<<<< HEAD
-    val m  = method
-    val u  = url
-    val h  = headers
-    val ra = remoteAddress
-    val d  = data
-    val v  = version
-
-    new Request {
-      override def method: Method                     = m
-      override def url: URL                           = u
-      override def headers: Headers                   = h
-      override def version: Version                   = v
-      override def unsafeEncode: HttpRequest          = {
-=======
     val m = method
     val u = url
     val h = headers
@@ -182,36 +127,12 @@
       override def headers: Headers                     = h
       override def version: Version                     = v
       override def unsafeEncode: HttpRequest            = {
->>>>>>> c1922868
         val jVersion = v.toJava
         val path     = url.relative.encode
         new DefaultFullHttpRequest(jVersion, method.toJava, path)
       }
-<<<<<<< HEAD
-      override def remoteAddress: Option[InetAddress] = ra
-      override def data: HttpData                     = d
-
-    }
-  }
-
-  /**
-   * Lift request to TypedRequest with option to extract params
-   */
-  final class ParameterizedRequest[A](req: Request, val params: A) extends Request {
-    override def headers: Headers                   = req.headers
-    override def method: Method                     = req.method
-    override def remoteAddress: Option[InetAddress] = req.remoteAddress
-    override def url: URL                           = req.url
-    override def version: Version                   = req.version
-    override def unsafeEncode: HttpRequest          = req.unsafeEncode
-    override def data: HttpData                     = req.data
-    override def toString: String                   =
-      s"ParameterizedRequest($req, $params)"
-  }
-=======
       override def data: HttpData                       = d
       override def unsafeContext: ChannelHandlerContext = throw new IOException("Request does not have a context")
->>>>>>> c1922868
 
     }
   }
