package zhttp.http

import io.netty.handler.codec.http.{DefaultFullHttpRequest, HttpRequest}
import zhttp.http.headers.HeaderExtension
<<<<<<< HEAD
import zio.{Chunk, Task, UIO, ZIO}
=======
>>>>>>> 093b1e84

import java.net.InetAddress

trait Request extends HeaderExtension[Request] with HttpDataExtension[Request] { self =>

  /**
   * Updates the headers using the provided function
   */
  final override def updateHeaders(update: Headers => Headers): Request = self.copy(headers = update(self.headers))

  def copy(
    version: Version = self.version,
    method: Method = self.method,
    url: URL = self.url,
    headers: Headers = self.headers,
  ): Request = {
    val m = method
    val u = url
    val h = headers
    val v = version
    new Request {
      override def method: Method                     = m
      override def url: URL                           = u
      override def headers: Headers                   = h
      override def version: Version                   = v
      override def unsafeEncode: HttpRequest          = self.unsafeEncode
      override def remoteAddress: Option[InetAddress] = self.remoteAddress
      override def data: HttpData                     = self.data
    }
  }

  /**
   * Decodes the body as a HttpData
   */
  def data: HttpData

  /**
<<<<<<< HEAD
   * Decodes the content of request as a Chunk of Bytes
   */
  def body: Task[Chunk[Byte]] =
    bodyAsByteBuf.flatMap(buf => ZIO.attempt(Chunk.fromArray(ByteBufUtil.getBytes(buf))))

  /**
   * Decodes the content of request as string
   */
  def bodyAsString: Task[String] =
    bodyAsByteBuf.flatMap(buf => ZIO.attempt(buf.toString(charset)))

  /**
=======
>>>>>>> 093b1e84
   * Gets all the headers in the Request
   */
  def headers: Headers

  /**
   * Checks is the request is a pre-flight request or not
   */
  def isPreflight: Boolean = method == Method.OPTIONS

  /**
   * Gets the request's method
   */
  def method: Method

  /**
   * Gets the request's path
   */
  def path: Path = url.path

  /**
   * Gets the remote address if available
   */
  def remoteAddress: Option[InetAddress]

  /**
   * Overwrites the method in the request
   */
  def setMethod(method: Method): Request = self.copy(method = method)

  /**
   * Overwrites the path in the request
   */
  def setPath(path: Path): Request = self.copy(url = self.url.copy(path = path))

  /**
   * Overwrites the url in the request
   */
  def setUrl(url: URL): Request = self.copy(url = url)

  /**
   * Gets the HttpRequest
   */
  private[zhttp] def unsafeEncode: HttpRequest

  /**
   * Gets the complete url
   */
  def url: URL

  /**
   * Gets the request's http protocol version
   */
  def version: Version

}

object Request {

  /**
   * Constructor for Request
   */
  def apply(
    version: Version = Version.`HTTP/1.1`,
    method: Method = Method.GET,
    url: URL = URL.root,
    headers: Headers = Headers.empty,
    remoteAddress: Option[InetAddress] = None,
    data: HttpData = HttpData.Empty,
  ): Request = {
    val m  = method
    val u  = url
    val h  = headers
    val ra = remoteAddress
    val d  = data
    val v  = version

    new Request {
      override def method: Method                     = m
      override def url: URL                           = u
      override def headers: Headers                   = h
      override def version: Version                   = v
      override def unsafeEncode: HttpRequest          = {
        val jVersion = v.toJava
        val path     = url.relative.encode
        new DefaultFullHttpRequest(jVersion, method.toJava, path)
      }
      override def remoteAddress: Option[InetAddress] = ra
      override def data: HttpData                     = d

    }
  }

  /**
<<<<<<< HEAD
   * Effectfully create a new Request object
   */
  def make[E <: Throwable](
    method: Method = Method.GET,
    url: URL = URL.root,
    headers: Headers = Headers.empty,
    remoteAddress: Option[InetAddress],
    content: HttpData = HttpData.empty,
  ): UIO[Request] =
    ZIO.succeed(Request(method, url, headers, remoteAddress, content))

  /**
=======
>>>>>>> 093b1e84
   * Lift request to TypedRequest with option to extract params
   */
  final class ParameterizedRequest[A](req: Request, val params: A) extends Request {
    override def headers: Headers                   = req.headers
    override def method: Method                     = req.method
    override def remoteAddress: Option[InetAddress] = req.remoteAddress
    override def url: URL                           = req.url
    override def version: Version                   = req.version
    override def unsafeEncode: HttpRequest          = req.unsafeEncode
    override def data: HttpData                     = req.data
  }

  object ParameterizedRequest {
    def apply[A](req: Request, params: A): ParameterizedRequest[A] = new ParameterizedRequest(req, params)
  }
}<|MERGE_RESOLUTION|>--- conflicted
+++ resolved
@@ -2,10 +2,6 @@
 
 import io.netty.handler.codec.http.{DefaultFullHttpRequest, HttpRequest}
 import zhttp.http.headers.HeaderExtension
-<<<<<<< HEAD
-import zio.{Chunk, Task, UIO, ZIO}
-=======
->>>>>>> 093b1e84
 
 import java.net.InetAddress
 
@@ -43,21 +39,6 @@
   def data: HttpData
 
   /**
-<<<<<<< HEAD
-   * Decodes the content of request as a Chunk of Bytes
-   */
-  def body: Task[Chunk[Byte]] =
-    bodyAsByteBuf.flatMap(buf => ZIO.attempt(Chunk.fromArray(ByteBufUtil.getBytes(buf))))
-
-  /**
-   * Decodes the content of request as string
-   */
-  def bodyAsString: Task[String] =
-    bodyAsByteBuf.flatMap(buf => ZIO.attempt(buf.toString(charset)))
-
-  /**
-=======
->>>>>>> 093b1e84
    * Gets all the headers in the Request
    */
   def headers: Headers
@@ -151,21 +132,6 @@
   }
 
   /**
-<<<<<<< HEAD
-   * Effectfully create a new Request object
-   */
-  def make[E <: Throwable](
-    method: Method = Method.GET,
-    url: URL = URL.root,
-    headers: Headers = Headers.empty,
-    remoteAddress: Option[InetAddress],
-    content: HttpData = HttpData.empty,
-  ): UIO[Request] =
-    ZIO.succeed(Request(method, url, headers, remoteAddress, content))
-
-  /**
-=======
->>>>>>> 093b1e84
    * Lift request to TypedRequest with option to extract params
    */
   final class ParameterizedRequest[A](req: Request, val params: A) extends Request {
