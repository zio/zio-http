--- conflicted
+++ resolved
@@ -21,13 +21,9 @@
     case FOrElse(sa, sb)             => sa(a) <> sb(a)
     case FMerge(sa, sb)              => sa(a) merge sb(a)
     case Succeed(a)                  => ZStream.succeed(a)
-<<<<<<< HEAD
-    case Provide(s, r) => s(a).asInstanceOf[ZStream[R, E, B]].provideEnvironment(r.asInstanceOf[ZEnvironment[R]])
-    case Empty         => ZStream.empty
-=======
-    case ProvideEnvironment(s, r)    => s(a).asInstanceOf[ZStream[R, E, B]].provide(r.asInstanceOf[R])
+    case ProvideEnvironment(s, r)    =>
+      s(a).asInstanceOf[ZStream[R, E, B]].provideEnvironment(r.asInstanceOf[ZEnvironment[R]])
     case Empty                       => ZStream.empty
->>>>>>> f632f58a
   }
 
   def connect(url: String)(implicit
@@ -54,11 +50,8 @@
    * dependency on R. This operation assumes that your socket requires an
    * environment.
    */
-<<<<<<< HEAD
-  def provideEnvironment(r: ZEnvironment[R])(implicit env: NeedsEnv[R]): Socket[Any, E, A, B] = Provide(self, r)
-=======
-  def provideEnvironment(r: R)(implicit env: NeedsEnv[R]): Socket[Any, E, A, B] = ProvideEnvironment(self, r)
->>>>>>> f632f58a
+  def provideEnvironment(r: ZEnvironment[R])(implicit env: NeedsEnv[R]): Socket[Any, E, A, B] =
+    ProvideEnvironment(self, r)
 
   /**
    * Converts the Socket into an Http
@@ -79,21 +72,6 @@
 }
 
 object Socket {
-<<<<<<< HEAD
-=======
-
-  def collect[A]: PartialCollect[A] = new PartialCollect[A](())
-
-  /**
-   * Simply echos the incoming message back
-   */
-  def echo[A]: Socket[Any, Nothing, A, A] = Socket.collect[A] { case a => ZStream.succeed(a) }
-
-  /**
-   * Creates a socket that doesn't do anything.
-   */
-  def empty: Socket[Any, Nothing, Any, Nothing] = Socket.Empty
->>>>>>> f632f58a
 
   def collect[A]: PartialCollect[A] = new PartialCollect[A](())
 
@@ -147,11 +125,8 @@
 
   private final case class FMerge[R, E, A, B](a: Socket[R, E, A, B], b: Socket[R, E, A, B]) extends Socket[R, E, A, B]
 
-<<<<<<< HEAD
-  private final case class Provide[R, E, A, B](s: Socket[R, E, A, B], r: ZEnvironment[R]) extends Socket[Any, E, A, B]
-=======
-  private final case class ProvideEnvironment[R, E, A, B](s: Socket[R, E, A, B], r: R) extends Socket[Any, E, A, B]
->>>>>>> f632f58a
+  private final case class ProvideEnvironment[R, E, A, B](s: Socket[R, E, A, B], r: ZEnvironment[R])
+      extends Socket[Any, E, A, B]
 
   private case object End extends Socket[Any, Nothing, Any, Nothing]
 
