--- conflicted
+++ resolved
@@ -75,11 +75,7 @@
           ZChannel
             .readWithCause(
               in => preamble(keep ++ in),
-<<<<<<< HEAD
-              ZChannel.refailCause(_),
-=======
               ZChannel.refailCause,
->>>>>>> d0c229d0
               _ =>
                 if (boundary.isClosing(buff))
                   ZChannel.succeed((Chunk.empty, true))
