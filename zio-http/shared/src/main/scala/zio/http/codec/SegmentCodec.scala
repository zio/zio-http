--- conflicted
+++ resolved
@@ -445,14 +445,8 @@
     private def isValidUUID(segment: String): Boolean = {
       if (segment.length != 36) false
       else {
-<<<<<<< HEAD
         val uuidPattern = "^[0-9a-fA-F]{8}-[0-9a-fA-F]{4}-[0-9a-fA-F]{4}-[0-9a-fA-F]{4}-[0-9a-fA-F]{12}$"
         segment.matches(uuidPattern)
-=======
-        val lastIndex = inSegmentUntil(segments(index), 0)
-        if (lastIndex == -1 || lastIndex != segments(index).length) -1
-        else 1
->>>>>>> 41bb5c2f
       }
     }
 
