--- conflicted
+++ resolved
@@ -151,13 +151,8 @@
     }
 
     def encodeToBody(value: A, mediaTypes: Chunk[MediaTypeWithQFactor])(implicit trace: Trace): Body = {
-<<<<<<< HEAD
-      val (mediaType, BinaryCodecWithSchema(codec0, _)) = codec.chooseFirstOrDefault(mediaTypes)
-      Body.fromChunk(codec0.encode(value)).contentType(mediaType)
-=======
       val (mediaType, bc @ BinaryCodecWithSchema(_, _)) = codec.chooseFirst(mediaTypes)
       Body.fromChunk(bc.codec.encode(value)).contentType(mediaType)
->>>>>>> 283934e5
     }
 
     type Element = A
@@ -202,13 +197,8 @@
     def encodeToBody(value: ZStream[Any, Nothing, E], mediaTypes: Chunk[MediaTypeWithQFactor])(implicit
       trace: Trace,
     ): Body = {
-<<<<<<< HEAD
-      val (mediaType, BinaryCodecWithSchema(codec0, _)) = codec.chooseFirstOrDefault(mediaTypes)
-      Body.fromStreamChunked(value >>> codec0.streamEncoder).contentType(mediaType)
-=======
       val (mediaType, bc @ BinaryCodecWithSchema(_, _)) = codec.chooseFirst(mediaTypes)
       Body.fromStreamChunked(value >>> bc.codec.streamEncoder).contentType(mediaType)
->>>>>>> 283934e5
     }
 
     type Element = E
