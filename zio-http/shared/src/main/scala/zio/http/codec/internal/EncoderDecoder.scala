/*
 * Copyright 2021 - 2023 Sporta Technologies PVT LTD & the ZIO HTTP contributors.
 *
 * Licensed under the Apache License, Version 2.0 (the "License");
 * you may not use this file except in compliance with the License.
 * You may obtain a copy of the License at
 *
 *     http://www.apache.org/licenses/LICENSE-2.0
 *
 * Unless required by applicable law or agreed to in writing, software
 * distributed under the License is distributed on an "AS IS" BASIS,
 * WITHOUT WARRANTIES OR CONDITIONS OF ANY KIND, either express or implied.
 * See the License for the specific language governing permissions and
 * limitations under the License.
 */

package zio.http.codec.internal

import scala.annotation.nowarn
import scala.util.Try

import zio._

import zio.stream.ZStream

import zio.schema.codec.{BinaryCodec, DecodeError}
import zio.schema.{Schema, StandardType}

import zio.http.Header.Accept.{MediaTypeWithQFactor, render}
import zio.http._
import zio.http.codec.HttpCodec.Query.QueryType
import zio.http.codec._

private[codec] trait EncoderDecoder[-AtomTypes, Value] { self =>
  def decode(url: URL, status: Status, method: Method, headers: Headers, body: Body)(implicit
    trace: Trace,
  ): Task[Value]

  def encodeWith[Z](value: Value, outputTypes: Chunk[MediaTypeWithQFactor])(
    f: (URL, Option[Status], Option[Method], Headers, Body) => Z,
  ): Z

}
private[codec] object EncoderDecoder {

  def apply[AtomTypes, Value](
    httpCodec: HttpCodec[AtomTypes, Value],
  ): EncoderDecoder[AtomTypes, Value] = {
    val flattened = httpCodec.alternatives

    flattened.length match {
      case 0 => Undefined()
      case 1 => Single(flattened.head._1)
      case _ => Multiple(flattened)
    }
  }

  private final case class Multiple[-AtomTypes, Value](
    httpCodecs: Chunk[(HttpCodec[AtomTypes, Value], HttpCodec.Fallback.Condition)],
  ) extends EncoderDecoder[AtomTypes, Value] {
    val singles = httpCodecs.map { case (httpCodec, condition) => Single(httpCodec) -> condition }

    def decode(url: URL, status: Status, method: Method, headers: Headers, body: Body)(implicit
      trace: Trace,
    ): Task[Value] = {
      def tryDecode(i: Int, lastError: Cause[Throwable]): Task[Value] = {
        if (i >= singles.length) ZIO.refailCause(lastError)
        else {
          val (codec, condition) = singles(i)

          if (condition.isMissingDataOnly && !HttpCodecError.isMissingDataOnly(lastError))
            tryDecode(i + 1, lastError)
          else
            codec
              .decode(url, status, method, headers, body)
              .catchAllCause(cause =>
                if (HttpCodecError.isHttpCodecError(cause)) {
                  tryDecode(i + 1, lastError && cause)
                } else ZIO.refailCause(cause),
              )
        }
      }

      tryDecode(0, Cause.empty)
    }

    def encodeWith[Z](value: Value, outputTypes: Chunk[MediaTypeWithQFactor])(
      f: (URL, Option[Status], Option[Method], Headers, Body) => Z,
    ): Z = {
      var i         = 0
      var encoded   = null.asInstanceOf[Z]
      var lastError = null.asInstanceOf[Throwable]

      while (i < singles.length) {
        val (current, _) = singles(i)

        try {
          encoded = current.encodeWith(value, outputTypes)(f)

          i = singles.length // break
        } catch {
          case error: HttpCodecError =>
            // TODO: Aggregate all errors in disjunction:
            lastError = error
        }

        i = i + 1
      }

      if (encoded == null) throw lastError
      else encoded
    }
  }

  private final case class Undefined[-AtomTypes, Value]() extends EncoderDecoder[AtomTypes, Value] {

    val encodeWithErrorMessage =
      """
        |Trying to encode with Undefined codec. That means that encode was invoked for object of type Nothing - which cannot exist.
        |Verify that middleware and endpoint have proper types or submit bug report at https://github.com/zio/zio-http/issues
    """.stripMargin.trim()

    val decodeErrorMessage =
      """
        |Trying to decode with Undefined codec. That means that decode was invoked for object of type Nothing - which cannot exist.
        |Verify that middleware and endpoint have proper types or submit bug report at https://github.com/zio/zio-http/issues
    """.stripMargin.trim()

    override def encodeWith[Z](
      value: Value,
      outputTypes: Chunk[MediaTypeWithQFactor],
    )(f: (zio.http.URL, Option[zio.http.Status], Option[zio.http.Method], zio.http.Headers, zio.http.Body) => Z): Z = {
      throw new IllegalStateException(encodeWithErrorMessage)
    }

    override def decode(
      url: zio.http.URL,
      status: zio.http.Status,
      method: zio.http.Method,
      headers: zio.http.Headers,
      body: zio.http.Body,
    )(implicit trace: zio.Trace): zio.Task[Value] = {
      ZIO.fail(new IllegalStateException(decodeErrorMessage))
    }
  }

  private final case class Single[-AtomTypes, Value](
    httpCodec: HttpCodec[AtomTypes, Value],
  ) extends EncoderDecoder[AtomTypes, Value] {
    private val constructor   = Mechanic.makeConstructor(httpCodec)
    private val deconstructor = Mechanic.makeDeconstructor(httpCodec)

    private val flattened: AtomizedCodecs = AtomizedCodecs.flatten(httpCodec)

    implicit val trace: Trace     = Trace.empty
    private lazy val formBoundary = Boundary("----zio-http-boundary-D4792A5C-93E0-43B5-9A1F-48E38FDE5714")
    private lazy val indexByName  = flattened.content.zipWithIndex.map { case (codec, idx) =>
      codec.name.getOrElse("field" + idx.toString) -> idx
    }.toMap
    private lazy val nameByIndex  = indexByName.map(_.swap)

    final def decode(url: URL, status: Status, method: Method, headers: Headers, body: Body)(implicit
      trace: Trace,
    ): Task[Value] = ZIO.suspendSucceed {
      val inputsBuilder = flattened.makeInputsBuilder()

      decodePaths(url.path, inputsBuilder.path)
      decodeQuery(url.queryParams, inputsBuilder.query)
      decodeStatus(status, inputsBuilder.status)
      decodeMethod(method, inputsBuilder.method)
      decodeHeaders(headers, inputsBuilder.header)
      decodeBody(body, inputsBuilder.content).as(constructor(inputsBuilder))
    }

    final def encodeWith[Z](value: Value, outputTypes: Chunk[MediaTypeWithQFactor])(
      f: (URL, Option[Status], Option[Method], Headers, Body) => Z,
    ): Z = {
      val inputs = deconstructor(value)

      val path               = encodePath(inputs.path)
      val query              = encodeQuery(inputs.query)
      val status             = encodeStatus(inputs.status)
      val method             = encodeMethod(inputs.method)
      val headers            = encodeHeaders(inputs.header)
      def contentTypeHeaders = encodeContentType(inputs.content, outputTypes)
      val body               = encodeBody(inputs.content, outputTypes)

      val headers0 = if (headers.contains("content-type")) headers else headers ++ contentTypeHeaders
      f(URL(path, queryParams = query), status, method, headers0, body)
    }

    private def genericDecode[A, Codec](
      a: A,
      codecs: Chunk[Codec],
      inputs: Array[Any],
      decode: (Codec, A) => Any,
    ): Unit = {
      for (i <- 0 until inputs.length) {
        val codec = codecs(i)
        inputs(i) = decode(codec, a)
      }
    }

<<<<<<< HEAD
    private def decodePaths(path: Path, inputs: Array[Any]): Unit =
      genericDecode[Path, PathCodec[_]](
        path,
        flattened.path,
        inputs,
        (codec, path) => {
          codec.erase.decode(path) match {
            case Left(error)  => throw HttpCodecError.MalformedPath(path, codec, error)
            case Right(value) => value
          }
        },
      )

    private def decodeQuery(queryParams: QueryParams, inputs: Array[Any]): Unit =
      genericDecode[QueryParams, HttpCodec.Query[_]](
        queryParams,
        flattened.query,
        inputs,
        (query, queryParams) => {
          val params = queryParams.queryParamsOrElse(query.name, Nil)

          if (params.isEmpty)
            throw HttpCodecError.MissingQueryParam(query.name)
          else if (
            params == emptyStringChunk
            && (query.hint == Query.QueryParamHint.Any || query.hint == Query.QueryParamHint.Many)
          ) {
            Chunk.empty
          } else {
            val parsedParams     = params.map { p =>
              val decoded = query.codec.codec.decode(Chunk.fromArray(p.getBytes(Charsets.Utf8)))
              decoded match {
                case Left(error)  => throw HttpCodecError.MalformedQueryParam(query.name, error)
                case Right(value) => value
              }
            }
            val schema           = query.erase.codec.schema
            val validationErrors =
              parsedParams.flatMap(p => schema.validate(p)(schema))
            if (validationErrors.nonEmpty) throw HttpCodecError.InvalidEntity.wrap(validationErrors)
            parsedParams
          }
        },
      )

    private def decodeHeaders(headers: Headers, inputs: Array[Any]): Unit =
      genericDecode[Headers, HttpCodec.Header[_]](
        headers,
        flattened.header,
        inputs,
        (codec, headers) =>
          headers.get(codec.name) match {
            case Some(value) =>
              codec.erase.textCodec
                .decode(value)
                .getOrElse(throw HttpCodecError.MalformedHeader(codec.name, codec.textCodec))

            case None =>
              throw HttpCodecError.MissingHeader(codec.name)
          },
      )

    private def decodeStatus(status: Status, inputs: Array[Any]): Unit =
      genericDecode[Status, SimpleCodec[Status, _]](
        status,
        flattened.status,
        inputs,
        (codec, status) =>
          codec match {
            case SimpleCodec.Specified(expected) if expected != status =>
=======
    private def decodeQuery(queryParams: QueryParams, inputs: Array[Any]): Unit = {
      var i       = 0
      val queries = flattened.query
      while (i < queries.length) {
        val query = queries(i).erase

        val isOptional = query.isOptional

        query.queryType match {
          case QueryType.Primitive(name, BinaryCodecWithSchema(codec, schema))                                   =>
            val count    = queryParams.valueCount(name)
            val hasParam = queryParams.hasQueryParam(name)
            if (!hasParam && isOptional) inputs(i) = None
            else if (!hasParam) throw HttpCodecError.MissingQueryParam(name)
            else if (count != 1) throw HttpCodecError.InvalidQueryParamCount(name, 1, count)
            else {
              val decoded          = codec.decode(
                Chunk.fromArray(queryParams.unsafeQueryParam(name).getBytes(Charsets.Utf8)),
              ) match {
                case Left(error)  => throw HttpCodecError.MalformedQueryParam(name, error)
                case Right(value) => value
              }
              val validationErrors = schema.validate(decoded)(schema)
              if (validationErrors.nonEmpty) throw HttpCodecError.InvalidEntity.wrap(validationErrors)
              inputs(i) =
                if (isOptional && decoded == None && emptyStringIsValue(schema.asInstanceOf[Schema.Optional[_]].schema))
                  Some("")
                else decoded
            }
          case c @ QueryType.Collection(_, QueryType.Primitive(name, BinaryCodecWithSchema(codec, _)), optional) =>
            if (!queryParams.hasQueryParam(name)) {
              if (!optional) inputs(i) = c.toCollection(Chunk.empty)
              else inputs(i) = None
            } else {
              val values           = queryParams.queryParams(name)
              val decoded          = c.toCollection {
                values.map { value =>
                  codec.decode(Chunk.fromArray(value.getBytes(Charsets.Utf8))) match {
                    case Left(error)  => throw HttpCodecError.MalformedQueryParam(name, error)
                    case Right(value) => value
                  }
                }
              }
              val erasedSchema     = c.colSchema.asInstanceOf[Schema[Any]]
              val validationErrors = erasedSchema.validate(decoded)(erasedSchema)
              if (validationErrors.nonEmpty) throw HttpCodecError.InvalidEntity.wrap(validationErrors)
              inputs(i) =
                if (optional) Some(decoded)
                else decoded
            }
          case query @ QueryType.Record(recordSchema)                                                            =>
            val hasAllParams = query.fieldAndCodecs.forall { case (field, _) =>
              queryParams.hasQueryParam(field.name) || field.optional || field.defaultValue.isDefined
            }
            if (!hasAllParams && recordSchema.isInstanceOf[Schema.Optional[_]]) inputs(i) = None
            else if (!hasAllParams && isOptional) {
              inputs(i) = recordSchema.defaultValue match {
                case Left(err)    =>
                  throw new IllegalStateException(s"Cannot compute default value for $recordSchema. Error was: $err")
                case Right(value) => value
              }
            } else if (!hasAllParams) throw HttpCodecError.MissingQueryParams {
              query.fieldAndCodecs.collect {
                case (field, _)
                    if !(queryParams.hasQueryParam(field.name) || field.optional || field.defaultValue.isDefined) =>
                  field.name
              }
            }
            else {
              val decoded = query.fieldAndCodecs.map {
                case (field, codec) if field.schema.isInstanceOf[Schema.Collection[_, _]] =>
                  if (!queryParams.hasQueryParam(field.name) && field.defaultValue.nonEmpty) field.defaultValue.get
                  else {
                    val values            = queryParams.queryParams(field.name)
                    val decoded           = values.map { value =>
                      codec.codec.decode(Chunk.fromArray(value.getBytes(Charsets.Utf8))) match {
                        case Left(error)  => throw HttpCodecError.MalformedQueryParam(field.name, error)
                        case Right(value) => value
                      }
                    }
                    val decodedCollection =
                      field.schema match {
                        case s @ Schema.Sequence(_, fromChunk, _, _, _) =>
                          val collection       = fromChunk.asInstanceOf[Chunk[Any] => Any](decoded)
                          val erasedSchema     = s.asInstanceOf[Schema[Any]]
                          val validationErrors = erasedSchema.validate(collection)(erasedSchema)
                          if (validationErrors.nonEmpty) throw HttpCodecError.InvalidEntity.wrap(validationErrors)
                          collection
                        case s @ Schema.Set(_, _)                       =>
                          val collection       = decoded.toSet[Any]
                          val erasedSchema     = s.asInstanceOf[Schema.Set[Any]]
                          val validationErrors = erasedSchema.validate(collection)(erasedSchema)
                          if (validationErrors.nonEmpty) throw HttpCodecError.InvalidEntity.wrap(validationErrors)
                          collection
                        case _ => throw new IllegalStateException("Only Sequence and Set are supported.")
                      }
                    decodedCollection
                  }
                case (field, codec)                                                       =>
                  val value            = queryParams.queryParamOrElse(field.name, null)
                  val decoded          = {
                    if (value == null) field.defaultValue.get
                    else {
                      codec.codec.decode(Chunk.fromArray(value.getBytes(Charsets.Utf8))) match {
                        case Left(error)  => throw HttpCodecError.MalformedQueryParam(field.name, error)
                        case Right(value) => value
                      }
                    }
                  }
                  val validationErrors = codec.schema.validate(decoded)(codec.schema)
                  if (validationErrors.nonEmpty) throw HttpCodecError.InvalidEntity.wrap(validationErrors)
                  decoded
              }
              if (recordSchema.isInstanceOf[Schema.Optional[_]]) {
                val schema      = recordSchema.asInstanceOf[Schema.Optional[_]].schema.asInstanceOf[Schema.Record[Any]]
                val constructed = schema.construct(decoded)(Unsafe.unsafe)
                constructed match {
                  case Left(value)  =>
                    throw HttpCodecError.MalformedQueryParam(s"${schema.id}", DecodeError.ReadError(Cause.empty, value))
                  case Right(value) =>
                    schema.validate(value)(schema) match {
                      case errors if errors.nonEmpty => throw HttpCodecError.InvalidEntity.wrap(errors)
                      case _                         => inputs(i) = Some(value)
                    }
                }
              } else {
                val schema      = recordSchema.asInstanceOf[Schema.Record[Any]]
                val constructed = schema.construct(decoded)(Unsafe.unsafe)
                constructed match {
                  case Left(value)  =>
                    throw HttpCodecError.MalformedQueryParam(s"${schema.id}", DecodeError.ReadError(Cause.empty, value))
                  case Right(value) =>
                    schema.validate(value)(schema) match {
                      case errors if errors.nonEmpty => throw HttpCodecError.InvalidEntity.wrap(errors)
                      case _                         => inputs(i) = value
                    }
                }
              }
            }
        }
        i = i + 1
      }
    }

    private def emptyStringIsValue(schema: Schema[_]): Boolean =
      schema.asInstanceOf[Schema.Primitive[_]].standardType match {
        case StandardType.UnitType   => true
        case StandardType.StringType => true
        case StandardType.BinaryType => true
        case StandardType.CharType   => true
        case _                       => false
      }

    private def decodeStatus(status: Status, inputs: Array[Any]): Unit = {
      var i = 0
      while (i < inputs.length) {
        inputs(i) = flattened.status(i) match {
          case _: SimpleCodec.Unspecified[_]   => status
          case SimpleCodec.Specified(expected) =>
            if (status != expected)
>>>>>>> 283934e5
              throw HttpCodecError.MalformedStatus(expected, status)
            case _: SimpleCodec.Unspecified[_]                         => status
            case _                                                     => ()
          },
      )

    private def decodeMethod(method: Method, inputs: Array[Any]): Unit =
      genericDecode[Method, SimpleCodec[Method, _]](
        method,
        flattened.method,
        inputs,
        (codec, method) =>
          codec match {
            case SimpleCodec.Specified(expected) if expected != method =>
              throw HttpCodecError.MalformedMethod(expected, method)
            case _: SimpleCodec.Unspecified[_]                         => method
            case _                                                     => ()
          },
      )

    private def decodeBody(body: Body, inputs: Array[Any])(implicit
      trace: Trace,
    ): Task[Unit] = {
      val codecs = flattened.content

      if (inputs.length < 2) {
        // non multi-part
        codecs.headOption.map { codec =>
          codec
            .decodeFromBody(body)
            .mapBoth(
              { err => HttpCodecError.MalformedBody(err.getMessage(), Some(err)) },
              result => inputs(0) = result,
            )
        }.getOrElse(ZIO.unit)
      } else {
        // multi-part
        decodeForm(body.asMultipartFormStream, inputs) *> check(inputs)
      }
    }

    private def decodeForm(form: Task[StreamingForm], inputs: Array[Any]): ZIO[Any, Throwable, Unit] =
      form.flatMap(_.collectAll).flatMap { collectedForm =>
        ZIO.foreachDiscard(collectedForm.formData) { field =>
          val codecs = flattened.content
          val i      = indexByName
            .get(field.name)
            .getOrElse(throw HttpCodecError.MalformedBody(s"Unexpected multipart/form-data field: ${field.name}"))
          val codec  = codecs(i).erase
          for {
            decoded <- codec.decodeFromField(field)
            _       <- ZIO.attempt { inputs(i) = decoded }
          } yield ()
        }
      }

    private def check(inputs: Array[Any]): ZIO[Any, Throwable, Unit] =
      ZIO.attempt {
        for (i <- 0 until inputs.length) {
          if (inputs(i) == null)
            throw HttpCodecError.MalformedBody(
              s"Missing multipart/form-data field (${Try(nameByIndex(i))}",
            )
        }
      }

    private def genericEncode[A, Codec](
      codecs: Chunk[Codec],
      inputs: Array[Any],
      init: A,
      encoding: (Codec, Any, A) => A,
    ): A = {
      var res = init
      for (i <- 0 until inputs.length) {
        val codec = codecs(i)
        val input = inputs(i)
<<<<<<< HEAD
        res = encoding(codec, input, res)
=======

        query.queryType match {
          case QueryType.Primitive(name, codec)                                                        =>
            val schema = codec.schema
            if (schema.isInstanceOf[Schema.Primitive[_]]) {
              if (schema.asInstanceOf[Schema.Primitive[_]].standardType.isInstanceOf[StandardType.UnitType.type]) {
                queryParams = queryParams.addQueryParams(name, Chunk.empty[String])
              } else {
                val encoded = codec.codec.asInstanceOf[BinaryCodec[Any]].encode(input).asString
                queryParams = queryParams.addQueryParams(name, Chunk(encoded))
              }
            } else if (schema.isInstanceOf[Schema.Optional[_]]) {
              val encoded = codec.codec.asInstanceOf[BinaryCodec[Any]].encode(input).asString
              if (encoded.nonEmpty) queryParams = queryParams.addQueryParams(name, Chunk(encoded))
            } else {
              throw new IllegalStateException(
                "Only primitive schema is supported for query parameters of type Primitive",
              )
            }
          case QueryType.Collection(_, QueryType.Primitive(name, codec), optional)                     =>
            var in: Any = input
            if (optional) {
              in = input.asInstanceOf[Option[Any]].getOrElse(Chunk.empty)
            }
            val values  = input.asInstanceOf[Iterable[Any]]
            if (values.nonEmpty) {
              queryParams = queryParams.addQueryParams(
                name,
                Chunk.fromIterable(
                  values.map { value =>
                    codec.codec.asInstanceOf[BinaryCodec[Any]].encode(value).asString
                  },
                ),
              )
            }
          case query @ QueryType.Record(recordSchema) if recordSchema.isInstanceOf[Schema.Optional[_]] =>
            input match {
              case None        =>
                ()
              case Some(value) =>
                val innerSchema = recordSchema.asInstanceOf[Schema.Optional[_]].schema.asInstanceOf[Schema.Record[Any]]
                val fieldValues = innerSchema.deconstruct(value)(Unsafe.unsafe)
                var j           = 0
                while (j < fieldValues.size) {
                  val (field, codec) = query.fieldAndCodecs(j)
                  val name           = field.name
                  val value          = fieldValues(j) match {
                    case Some(value) => value
                    case None        => field.defaultValue
                  }
                  value match {
                    case values: Iterable[_] =>
                      queryParams = queryParams.addQueryParams(
                        name,
                        Chunk.fromIterable(values.map { v =>
                          codec.codec.asInstanceOf[BinaryCodec[Any]].encode(v).asString
                        }),
                      )
                    case _                   =>
                      val encoded = codec.codec.asInstanceOf[BinaryCodec[Any]].encode(value).asString
                      queryParams = queryParams.addQueryParam(name, encoded)
                  }
                  j = j + 1
                }
            }
          case query @ QueryType.Record(recordSchema)                                                  =>
            val innerSchema = recordSchema.asInstanceOf[Schema.Record[Any]]
            val fieldValues = innerSchema.deconstruct(input)(Unsafe.unsafe)
            var j           = 0
            while (j < fieldValues.size) {
              val (field, codec) = query.fieldAndCodecs(j)
              val name           = field.name
              val value          = fieldValues(j) match {
                case Some(value) => value
                case None        => field.defaultValue
              }
              value match {
                case values if values.isInstanceOf[Iterable[_]] =>
                  queryParams = queryParams.addQueryParams(
                    name,
                    Chunk.fromIterable(values.asInstanceOf[Iterable[Any]].map { v =>
                      codec.codec.asInstanceOf[BinaryCodec[Any]].encode(v).asString
                    }),
                  )
                case _                                          =>
                  val encoded = codec.codec.asInstanceOf[BinaryCodec[Any]].encode(value).asString
                  queryParams = queryParams.addQueryParam(name, encoded)
              }
              j = j + 1
            }
        }
        i = i + 1
>>>>>>> 283934e5
      }
      res
    }

    private def simpleEncode[A](codecs: Chunk[SimpleCodec[A, _]], inputs: Array[Any]): Option[A] =
      codecs.headOption.map { codec =>
        codec match {
          case _: SimpleCodec.Unspecified[_] => inputs(0).asInstanceOf[A]
          case SimpleCodec.Specified(elem)   => elem
        }
      }

    private def encodePath(inputs: Array[Any]): Path =
      genericEncode[Path, PathCodec[_]](
        flattened.path,
        inputs,
        Path.empty,
        (codec, a, acc) => {
          val encoded = codec.erase.encode(a) match {
            case Left(error)  =>
              throw HttpCodecError.MalformedPath(acc, codec, error)
            case Right(value) => value
          }
          acc ++ encoded
        },
      )

    private def encodeQuery(inputs: Array[Any]): QueryParams =
      genericEncode[QueryParams, HttpCodec.Query[_]](
        flattened.query,
        inputs,
        QueryParams.empty,
        (codec, input, queryParams) =>
          queryParams.addQueryParams(
            codec.name,
            input.asInstanceOf[Chunk[Any]].map(in => codec.erase.codec.codec.encode(in).asString),
          ),
      )

    private def encodeHeaders(inputs: Array[Any]): Headers =
      genericEncode[Headers, HttpCodec.Header[_]](
        flattened.header,
        inputs,
        Headers.empty,
        (codec, input, headers) => headers ++ Headers(codec.name, codec.erase.textCodec.encode(input)),
      )

    private def encodeStatus(inputs: Array[Any]): Option[Status] =
      simpleEncode(flattened.status, inputs)

    private def encodeMethod(inputs: Array[Any]): Option[Method] =
      simpleEncode(flattened.method, inputs)

    private def encodeBody(inputs: Array[Any], outputTypes: Chunk[MediaTypeWithQFactor]): Body =
      inputs.length match {
        case 0 =>
          Body.empty
        case 1 =>
          val bodyCodec = flattened.content(0)
          bodyCodec.erase.encodeToBody(inputs(0), outputTypes)
        case _ =>
          Body.fromMultipartForm(encodeMultipartFormData(inputs, outputTypes), formBoundary)
      }

    private def encodeMultipartFormData(inputs: Array[Any], outputTypes: Chunk[MediaTypeWithQFactor]): Form = {
      val formFields = flattened.content.zipWithIndex.map { case (bodyCodec, idx) =>
        val input = inputs(idx)
        val name  = nameByIndex(idx)
        bodyCodec.erase.encodeToField(input, outputTypes, name)
      }

      Form(formFields: _*)
    }

    private def encodeContentType(inputs: Array[Any], outputTypes: Chunk[MediaTypeWithQFactor]): Headers =
      inputs.length match {
        case 0 =>
          Headers.empty
        case 1 =>
          val mediaType = flattened
            .content(0)
            .mediaType(outputTypes)
            .getOrElse(throw HttpCodecError.CustomError("InvalidHttpContentCodec", "No codecs found."))
          Headers(Header.ContentType(mediaType))
        case _ =>
          Headers(Header.ContentType(MediaType.multipart.`form-data`))
      }
  }
}<|MERGE_RESOLUTION|>--- conflicted
+++ resolved
@@ -201,7 +201,6 @@
       }
     }
 
-<<<<<<< HEAD
     private def decodePaths(path: Path, inputs: Array[Any]): Unit =
       genericDecode[Path, PathCodec[_]](
         path,
@@ -216,206 +215,150 @@
       )
 
     private def decodeQuery(queryParams: QueryParams, inputs: Array[Any]): Unit =
-      genericDecode[QueryParams, HttpCodec.Query[_]](
+      genericDecode[QueryParams, HttpCodec.Query[_, _]](
         queryParams,
         flattened.query,
         inputs,
         (query, queryParams) => {
-          val params = queryParams.queryParamsOrElse(query.name, Nil)
-
-          if (params.isEmpty)
-            throw HttpCodecError.MissingQueryParam(query.name)
-          else if (
-            params == emptyStringChunk
-            && (query.hint == Query.QueryParamHint.Any || query.hint == Query.QueryParamHint.Many)
-          ) {
-            Chunk.empty
-          } else {
-            val parsedParams     = params.map { p =>
-              val decoded = query.codec.codec.decode(Chunk.fromArray(p.getBytes(Charsets.Utf8)))
-              decoded match {
-                case Left(error)  => throw HttpCodecError.MalformedQueryParam(query.name, error)
-                case Right(value) => value
-              }
-            }
-            val schema           = query.erase.codec.schema
-            val validationErrors =
-              parsedParams.flatMap(p => schema.validate(p)(schema))
-            if (validationErrors.nonEmpty) throw HttpCodecError.InvalidEntity.wrap(validationErrors)
-            parsedParams
-          }
-        },
-      )
-
-    private def decodeHeaders(headers: Headers, inputs: Array[Any]): Unit =
-      genericDecode[Headers, HttpCodec.Header[_]](
-        headers,
-        flattened.header,
-        inputs,
-        (codec, headers) =>
-          headers.get(codec.name) match {
-            case Some(value) =>
-              codec.erase.textCodec
-                .decode(value)
-                .getOrElse(throw HttpCodecError.MalformedHeader(codec.name, codec.textCodec))
-
-            case None =>
-              throw HttpCodecError.MissingHeader(codec.name)
-          },
-      )
-
-    private def decodeStatus(status: Status, inputs: Array[Any]): Unit =
-      genericDecode[Status, SimpleCodec[Status, _]](
-        status,
-        flattened.status,
-        inputs,
-        (codec, status) =>
-          codec match {
-            case SimpleCodec.Specified(expected) if expected != status =>
-=======
-    private def decodeQuery(queryParams: QueryParams, inputs: Array[Any]): Unit = {
-      var i       = 0
-      val queries = flattened.query
-      while (i < queries.length) {
-        val query = queries(i).erase
-
-        val isOptional = query.isOptional
-
-        query.queryType match {
-          case QueryType.Primitive(name, BinaryCodecWithSchema(codec, schema))                                   =>
-            val count    = queryParams.valueCount(name)
-            val hasParam = queryParams.hasQueryParam(name)
-            if (!hasParam && isOptional) inputs(i) = None
-            else if (!hasParam) throw HttpCodecError.MissingQueryParam(name)
-            else if (count != 1) throw HttpCodecError.InvalidQueryParamCount(name, 1, count)
-            else {
-              val decoded          = codec.decode(
-                Chunk.fromArray(queryParams.unsafeQueryParam(name).getBytes(Charsets.Utf8)),
-              ) match {
-                case Left(error)  => throw HttpCodecError.MalformedQueryParam(name, error)
-                case Right(value) => value
-              }
-              val validationErrors = schema.validate(decoded)(schema)
-              if (validationErrors.nonEmpty) throw HttpCodecError.InvalidEntity.wrap(validationErrors)
-              inputs(i) =
+          val isOptional = query.isOptional
+          query.queryType match {
+            case QueryType.Primitive(name, BinaryCodecWithSchema(codec, schema))                                   =>
+              val count    = queryParams.valueCount(name)
+              val hasParam = queryParams.hasQueryParam(name)
+              if (!hasParam && isOptional) None
+              else if (!hasParam) throw HttpCodecError.MissingQueryParam(name)
+              else if (count != 1) throw HttpCodecError.InvalidQueryParamCount(name, 1, count)
+              else {
+                val decoded          = codec.decode(
+                  Chunk.fromArray(queryParams.unsafeQueryParam(name).getBytes(Charsets.Utf8)),
+                ) match {
+                  case Left(error)  => throw HttpCodecError.MalformedQueryParam(name, error)
+                  case Right(value) => value
+                }
+                val validationErrors = schema.validate(decoded)(schema)
+                if (validationErrors.nonEmpty) throw HttpCodecError.InvalidEntity.wrap(validationErrors)
                 if (isOptional && decoded == None && emptyStringIsValue(schema.asInstanceOf[Schema.Optional[_]].schema))
                   Some("")
                 else decoded
-            }
-          case c @ QueryType.Collection(_, QueryType.Primitive(name, BinaryCodecWithSchema(codec, _)), optional) =>
-            if (!queryParams.hasQueryParam(name)) {
-              if (!optional) inputs(i) = c.toCollection(Chunk.empty)
-              else inputs(i) = None
-            } else {
-              val values           = queryParams.queryParams(name)
-              val decoded          = c.toCollection {
-                values.map { value =>
-                  codec.decode(Chunk.fromArray(value.getBytes(Charsets.Utf8))) match {
-                    case Left(error)  => throw HttpCodecError.MalformedQueryParam(name, error)
-                    case Right(value) => value
+              }
+            case c @ QueryType.Collection(_, QueryType.Primitive(name, BinaryCodecWithSchema(codec, _)), optional) =>
+              if (!queryParams.hasQueryParam(name)) {
+                if (!optional) c.toCollection(Chunk.empty)
+                else None
+              } else {
+                val values           = queryParams.queryParams(name)
+                val decoded          = c.toCollection {
+                  values.map { value =>
+                    codec.decode(Chunk.fromArray(value.getBytes(Charsets.Utf8))) match {
+                      case Left(error)  => throw HttpCodecError.MalformedQueryParam(name, error)
+                      case Right(value) => value
+                    }
                   }
                 }
-              }
-              val erasedSchema     = c.colSchema.asInstanceOf[Schema[Any]]
-              val validationErrors = erasedSchema.validate(decoded)(erasedSchema)
-              if (validationErrors.nonEmpty) throw HttpCodecError.InvalidEntity.wrap(validationErrors)
-              inputs(i) =
+                val erasedSchema     = c.colSchema.asInstanceOf[Schema[Any]]
+                val validationErrors = erasedSchema.validate(decoded)(erasedSchema)
+                if (validationErrors.nonEmpty) throw HttpCodecError.InvalidEntity.wrap(validationErrors)
                 if (optional) Some(decoded)
                 else decoded
-            }
-          case query @ QueryType.Record(recordSchema)                                                            =>
-            val hasAllParams = query.fieldAndCodecs.forall { case (field, _) =>
-              queryParams.hasQueryParam(field.name) || field.optional || field.defaultValue.isDefined
-            }
-            if (!hasAllParams && recordSchema.isInstanceOf[Schema.Optional[_]]) inputs(i) = None
-            else if (!hasAllParams && isOptional) {
-              inputs(i) = recordSchema.defaultValue match {
-                case Left(err)    =>
-                  throw new IllegalStateException(s"Cannot compute default value for $recordSchema. Error was: $err")
-                case Right(value) => value
-              }
-            } else if (!hasAllParams) throw HttpCodecError.MissingQueryParams {
-              query.fieldAndCodecs.collect {
-                case (field, _)
-                    if !(queryParams.hasQueryParam(field.name) || field.optional || field.defaultValue.isDefined) =>
-                  field.name
-              }
-            }
-            else {
-              val decoded = query.fieldAndCodecs.map {
-                case (field, codec) if field.schema.isInstanceOf[Schema.Collection[_, _]] =>
-                  if (!queryParams.hasQueryParam(field.name) && field.defaultValue.nonEmpty) field.defaultValue.get
-                  else {
-                    val values            = queryParams.queryParams(field.name)
-                    val decoded           = values.map { value =>
-                      codec.codec.decode(Chunk.fromArray(value.getBytes(Charsets.Utf8))) match {
-                        case Left(error)  => throw HttpCodecError.MalformedQueryParam(field.name, error)
-                        case Right(value) => value
+              }
+            case query @ QueryType.Record(recordSchema)                                                            =>
+              val hasAllParams = query.fieldAndCodecs.forall { case (field, _) =>
+                queryParams.hasQueryParam(field.name) || field.optional || field.defaultValue.isDefined
+              }
+              if (!hasAllParams && recordSchema.isInstanceOf[Schema.Optional[_]]) None
+              else if (!hasAllParams && isOptional) {
+                recordSchema.defaultValue match {
+                  case Left(err)    =>
+                    throw new IllegalStateException(s"Cannot compute default value for $recordSchema. Error was: $err")
+                  case Right(value) => value
+                }
+              } else if (!hasAllParams) throw HttpCodecError.MissingQueryParams {
+                query.fieldAndCodecs.collect {
+                  case (field, _)
+                      if !(queryParams.hasQueryParam(field.name) || field.optional || field.defaultValue.isDefined) =>
+                    field.name
+                }
+              }
+              else {
+                val decoded = query.fieldAndCodecs.map {
+                  case (field, codec) if field.schema.isInstanceOf[Schema.Collection[_, _]] =>
+                    if (!queryParams.hasQueryParam(field.name) && field.defaultValue.nonEmpty) field.defaultValue.get
+                    else {
+                      val values            = queryParams.queryParams(field.name)
+                      val decoded           = values.map { value =>
+                        codec.codec.decode(Chunk.fromArray(value.getBytes(Charsets.Utf8))) match {
+                          case Left(error)  => throw HttpCodecError.MalformedQueryParam(field.name, error)
+                          case Right(value) => value
+                        }
+                      }
+                      val decodedCollection =
+                        field.schema match {
+                          case s @ Schema.Sequence(_, fromChunk, _, _, _) =>
+                            val collection       = fromChunk.asInstanceOf[Chunk[Any] => Any](decoded)
+                            val erasedSchema     = s.asInstanceOf[Schema[Any]]
+                            val validationErrors = erasedSchema.validate(collection)(erasedSchema)
+                            if (validationErrors.nonEmpty) throw HttpCodecError.InvalidEntity.wrap(validationErrors)
+                            collection
+                          case s @ Schema.Set(_, _)                       =>
+                            val collection       = decoded.toSet[Any]
+                            val erasedSchema     = s.asInstanceOf[Schema.Set[Any]]
+                            val validationErrors = erasedSchema.validate(collection)(erasedSchema)
+                            if (validationErrors.nonEmpty) throw HttpCodecError.InvalidEntity.wrap(validationErrors)
+                            collection
+                          case _ => throw new IllegalStateException("Only Sequence and Set are supported.")
+                        }
+                      decodedCollection
+                    }
+                  case (field, codec)                                                       =>
+                    val value            = queryParams.queryParamOrElse(field.name, null)
+                    val decoded          = {
+                      if (value == null) field.defaultValue.get
+                      else {
+                        codec.codec.decode(Chunk.fromArray(value.getBytes(Charsets.Utf8))) match {
+                          case Left(error)  => throw HttpCodecError.MalformedQueryParam(field.name, error)
+                          case Right(value) => value
+                        }
                       }
                     }
-                    val decodedCollection =
-                      field.schema match {
-                        case s @ Schema.Sequence(_, fromChunk, _, _, _) =>
-                          val collection       = fromChunk.asInstanceOf[Chunk[Any] => Any](decoded)
-                          val erasedSchema     = s.asInstanceOf[Schema[Any]]
-                          val validationErrors = erasedSchema.validate(collection)(erasedSchema)
-                          if (validationErrors.nonEmpty) throw HttpCodecError.InvalidEntity.wrap(validationErrors)
-                          collection
-                        case s @ Schema.Set(_, _)                       =>
-                          val collection       = decoded.toSet[Any]
-                          val erasedSchema     = s.asInstanceOf[Schema.Set[Any]]
-                          val validationErrors = erasedSchema.validate(collection)(erasedSchema)
-                          if (validationErrors.nonEmpty) throw HttpCodecError.InvalidEntity.wrap(validationErrors)
-                          collection
-                        case _ => throw new IllegalStateException("Only Sequence and Set are supported.")
+                    val validationErrors = codec.schema.validate(decoded)(codec.schema)
+                    if (validationErrors.nonEmpty) throw HttpCodecError.InvalidEntity.wrap(validationErrors)
+                    decoded
+                }
+                if (recordSchema.isInstanceOf[Schema.Optional[_]]) {
+                  val schema = recordSchema.asInstanceOf[Schema.Optional[_]].schema.asInstanceOf[Schema.Record[Any]]
+                  val constructed = schema.construct(decoded)(Unsafe.unsafe)
+                  constructed match {
+                    case Left(value)  =>
+                      throw HttpCodecError.MalformedQueryParam(
+                        s"${schema.id}",
+                        DecodeError.ReadError(Cause.empty, value),
+                      )
+                    case Right(value) =>
+                      schema.validate(value)(schema) match {
+                        case errors if errors.nonEmpty => throw HttpCodecError.InvalidEntity.wrap(errors)
+                        case _                         => Some(value)
                       }
-                    decodedCollection
                   }
-                case (field, codec)                                                       =>
-                  val value            = queryParams.queryParamOrElse(field.name, null)
-                  val decoded          = {
-                    if (value == null) field.defaultValue.get
-                    else {
-                      codec.codec.decode(Chunk.fromArray(value.getBytes(Charsets.Utf8))) match {
-                        case Left(error)  => throw HttpCodecError.MalformedQueryParam(field.name, error)
-                        case Right(value) => value
+                } else {
+                  val schema      = recordSchema.asInstanceOf[Schema.Record[Any]]
+                  val constructed = schema.construct(decoded)(Unsafe.unsafe)
+                  constructed match {
+                    case Left(value)  =>
+                      throw HttpCodecError.MalformedQueryParam(
+                        s"${schema.id}",
+                        DecodeError.ReadError(Cause.empty, value),
+                      )
+                    case Right(value) =>
+                      schema.validate(value)(schema) match {
+                        case errors if errors.nonEmpty => throw HttpCodecError.InvalidEntity.wrap(errors)
+                        case _                         => value
                       }
-                    }
                   }
-                  val validationErrors = codec.schema.validate(decoded)(codec.schema)
-                  if (validationErrors.nonEmpty) throw HttpCodecError.InvalidEntity.wrap(validationErrors)
-                  decoded
-              }
-              if (recordSchema.isInstanceOf[Schema.Optional[_]]) {
-                val schema      = recordSchema.asInstanceOf[Schema.Optional[_]].schema.asInstanceOf[Schema.Record[Any]]
-                val constructed = schema.construct(decoded)(Unsafe.unsafe)
-                constructed match {
-                  case Left(value)  =>
-                    throw HttpCodecError.MalformedQueryParam(s"${schema.id}", DecodeError.ReadError(Cause.empty, value))
-                  case Right(value) =>
-                    schema.validate(value)(schema) match {
-                      case errors if errors.nonEmpty => throw HttpCodecError.InvalidEntity.wrap(errors)
-                      case _                         => inputs(i) = Some(value)
-                    }
-                }
-              } else {
-                val schema      = recordSchema.asInstanceOf[Schema.Record[Any]]
-                val constructed = schema.construct(decoded)(Unsafe.unsafe)
-                constructed match {
-                  case Left(value)  =>
-                    throw HttpCodecError.MalformedQueryParam(s"${schema.id}", DecodeError.ReadError(Cause.empty, value))
-                  case Right(value) =>
-                    schema.validate(value)(schema) match {
-                      case errors if errors.nonEmpty => throw HttpCodecError.InvalidEntity.wrap(errors)
-                      case _                         => inputs(i) = value
-                    }
-                }
-              }
-            }
-        }
-        i = i + 1
-      }
-    }
+                }
+              }
+          }
+        },
+      )
 
     private def emptyStringIsValue(schema: Schema[_]): Boolean =
       schema.asInstanceOf[Schema.Primitive[_]].standardType match {
@@ -426,14 +369,31 @@
         case _                       => false
       }
 
-    private def decodeStatus(status: Status, inputs: Array[Any]): Unit = {
-      var i = 0
-      while (i < inputs.length) {
-        inputs(i) = flattened.status(i) match {
-          case _: SimpleCodec.Unspecified[_]   => status
-          case SimpleCodec.Specified(expected) =>
-            if (status != expected)
->>>>>>> 283934e5
+    private def decodeHeaders(headers: Headers, inputs: Array[Any]): Unit =
+      genericDecode[Headers, HttpCodec.Header[_]](
+        headers,
+        flattened.header,
+        inputs,
+        (codec, headers) =>
+          headers.get(codec.name) match {
+            case Some(value) =>
+              codec.erase.textCodec
+                .decode(value)
+                .getOrElse(throw HttpCodecError.MalformedHeader(codec.name, codec.textCodec))
+
+            case None =>
+              throw HttpCodecError.MissingHeader(codec.name)
+          },
+      )
+
+    private def decodeStatus(status: Status, inputs: Array[Any]): Unit =
+      genericDecode[Status, SimpleCodec[Status, _]](
+        status,
+        flattened.status,
+        inputs,
+        (codec, status) =>
+          codec match {
+            case SimpleCodec.Specified(expected) if expected != status =>
               throw HttpCodecError.MalformedStatus(expected, status)
             case _: SimpleCodec.Unspecified[_]                         => status
             case _                                                     => ()
@@ -510,102 +470,7 @@
       for (i <- 0 until inputs.length) {
         val codec = codecs(i)
         val input = inputs(i)
-<<<<<<< HEAD
         res = encoding(codec, input, res)
-=======
-
-        query.queryType match {
-          case QueryType.Primitive(name, codec)                                                        =>
-            val schema = codec.schema
-            if (schema.isInstanceOf[Schema.Primitive[_]]) {
-              if (schema.asInstanceOf[Schema.Primitive[_]].standardType.isInstanceOf[StandardType.UnitType.type]) {
-                queryParams = queryParams.addQueryParams(name, Chunk.empty[String])
-              } else {
-                val encoded = codec.codec.asInstanceOf[BinaryCodec[Any]].encode(input).asString
-                queryParams = queryParams.addQueryParams(name, Chunk(encoded))
-              }
-            } else if (schema.isInstanceOf[Schema.Optional[_]]) {
-              val encoded = codec.codec.asInstanceOf[BinaryCodec[Any]].encode(input).asString
-              if (encoded.nonEmpty) queryParams = queryParams.addQueryParams(name, Chunk(encoded))
-            } else {
-              throw new IllegalStateException(
-                "Only primitive schema is supported for query parameters of type Primitive",
-              )
-            }
-          case QueryType.Collection(_, QueryType.Primitive(name, codec), optional)                     =>
-            var in: Any = input
-            if (optional) {
-              in = input.asInstanceOf[Option[Any]].getOrElse(Chunk.empty)
-            }
-            val values  = input.asInstanceOf[Iterable[Any]]
-            if (values.nonEmpty) {
-              queryParams = queryParams.addQueryParams(
-                name,
-                Chunk.fromIterable(
-                  values.map { value =>
-                    codec.codec.asInstanceOf[BinaryCodec[Any]].encode(value).asString
-                  },
-                ),
-              )
-            }
-          case query @ QueryType.Record(recordSchema) if recordSchema.isInstanceOf[Schema.Optional[_]] =>
-            input match {
-              case None        =>
-                ()
-              case Some(value) =>
-                val innerSchema = recordSchema.asInstanceOf[Schema.Optional[_]].schema.asInstanceOf[Schema.Record[Any]]
-                val fieldValues = innerSchema.deconstruct(value)(Unsafe.unsafe)
-                var j           = 0
-                while (j < fieldValues.size) {
-                  val (field, codec) = query.fieldAndCodecs(j)
-                  val name           = field.name
-                  val value          = fieldValues(j) match {
-                    case Some(value) => value
-                    case None        => field.defaultValue
-                  }
-                  value match {
-                    case values: Iterable[_] =>
-                      queryParams = queryParams.addQueryParams(
-                        name,
-                        Chunk.fromIterable(values.map { v =>
-                          codec.codec.asInstanceOf[BinaryCodec[Any]].encode(v).asString
-                        }),
-                      )
-                    case _                   =>
-                      val encoded = codec.codec.asInstanceOf[BinaryCodec[Any]].encode(value).asString
-                      queryParams = queryParams.addQueryParam(name, encoded)
-                  }
-                  j = j + 1
-                }
-            }
-          case query @ QueryType.Record(recordSchema)                                                  =>
-            val innerSchema = recordSchema.asInstanceOf[Schema.Record[Any]]
-            val fieldValues = innerSchema.deconstruct(input)(Unsafe.unsafe)
-            var j           = 0
-            while (j < fieldValues.size) {
-              val (field, codec) = query.fieldAndCodecs(j)
-              val name           = field.name
-              val value          = fieldValues(j) match {
-                case Some(value) => value
-                case None        => field.defaultValue
-              }
-              value match {
-                case values if values.isInstanceOf[Iterable[_]] =>
-                  queryParams = queryParams.addQueryParams(
-                    name,
-                    Chunk.fromIterable(values.asInstanceOf[Iterable[Any]].map { v =>
-                      codec.codec.asInstanceOf[BinaryCodec[Any]].encode(v).asString
-                    }),
-                  )
-                case _                                          =>
-                  val encoded = codec.codec.asInstanceOf[BinaryCodec[Any]].encode(value).asString
-                  queryParams = queryParams.addQueryParam(name, encoded)
-              }
-              j = j + 1
-            }
-        }
-        i = i + 1
->>>>>>> 283934e5
       }
       res
     }
@@ -634,15 +499,108 @@
       )
 
     private def encodeQuery(inputs: Array[Any]): QueryParams =
-      genericEncode[QueryParams, HttpCodec.Query[_]](
+      genericEncode[QueryParams, HttpCodec.Query[_, _]](
         flattened.query,
         inputs,
         QueryParams.empty,
-        (codec, input, queryParams) =>
-          queryParams.addQueryParams(
-            codec.name,
-            input.asInstanceOf[Chunk[Any]].map(in => codec.erase.codec.codec.encode(in).asString),
-          ),
+        (codec, input, queryParams) => {
+          val query = codec.erase
+
+          query.queryType match {
+            case QueryType.Primitive(name, codec)                                                        =>
+              val schema = codec.schema
+              if (schema.isInstanceOf[Schema.Primitive[_]]) {
+                if (schema.asInstanceOf[Schema.Primitive[_]].standardType.isInstanceOf[StandardType.UnitType.type]) {
+                  queryParams.addQueryParams(name, Chunk.empty[String])
+                } else {
+                  val encoded = codec.codec.asInstanceOf[BinaryCodec[Any]].encode(input).asString
+                  queryParams.addQueryParams(name, Chunk(encoded))
+                }
+              } else if (schema.isInstanceOf[Schema.Optional[_]]) {
+                val encoded = codec.codec.asInstanceOf[BinaryCodec[Any]].encode(input).asString
+                if (encoded.nonEmpty) queryParams.addQueryParams(name, Chunk(encoded)) else queryParams
+              } else {
+                throw new IllegalStateException(
+                  "Only primitive schema is supported for query parameters of type Primitive",
+                )
+              }
+            case QueryType.Collection(_, QueryType.Primitive(name, codec), optional)                     =>
+              var in: Any = input
+              if (optional) {
+                in = input.asInstanceOf[Option[Any]].getOrElse(Chunk.empty)
+              }
+              val values  = input.asInstanceOf[Iterable[Any]]
+              if (values.nonEmpty) {
+                queryParams.addQueryParams(
+                  name,
+                  Chunk.fromIterable(
+                    values.map { value =>
+                      codec.codec.asInstanceOf[BinaryCodec[Any]].encode(value).asString
+                    },
+                  ),
+                )
+              } else queryParams
+            case query @ QueryType.Record(recordSchema) if recordSchema.isInstanceOf[Schema.Optional[_]] =>
+              input match {
+                case None        => queryParams
+                case Some(value) =>
+                  val innerSchema =
+                    recordSchema.asInstanceOf[Schema.Optional[_]].schema.asInstanceOf[Schema.Record[Any]]
+                  val fieldValues = innerSchema.deconstruct(value)(Unsafe.unsafe)
+                  var j           = 0
+                  var qp          = queryParams
+                  while (j < fieldValues.size) {
+                    val (field, codec) = query.fieldAndCodecs(j)
+                    val name           = field.name
+                    val value          = fieldValues(j) match {
+                      case Some(value) => value
+                      case None        => field.defaultValue
+                    }
+                    value match {
+                      case values: Iterable[_] =>
+                        qp = qp.addQueryParams(
+                          name,
+                          Chunk.fromIterable(values.map { v =>
+                            codec.codec.asInstanceOf[BinaryCodec[Any]].encode(v).asString
+                          }),
+                        )
+                      case _                   =>
+                        val encoded = codec.codec.asInstanceOf[BinaryCodec[Any]].encode(value).asString
+                        qp = qp.addQueryParam(name, encoded)
+                    }
+                    j = j + 1
+                  }
+                  qp
+              }
+            case query @ QueryType.Record(recordSchema)                                                  =>
+              val innerSchema = recordSchema.asInstanceOf[Schema.Record[Any]]
+              val fieldValues = innerSchema.deconstruct(input)(Unsafe.unsafe)
+              var j           = 0
+              var qp          = queryParams
+              while (j < fieldValues.size) {
+                val (field, codec) = query.fieldAndCodecs(j)
+                val name           = field.name
+                val value          = fieldValues(j) match {
+                  case Some(value) => value
+                  case None        => field.defaultValue
+                }
+                value match {
+                  case values if values.isInstanceOf[Iterable[_]] =>
+                    qp = queryParams.addQueryParams(
+                      name,
+                      Chunk.fromIterable(values.asInstanceOf[Iterable[Any]].map { v =>
+                        codec.codec.asInstanceOf[BinaryCodec[Any]].encode(v).asString
+                      }),
+                    )
+                  case _                                          =>
+                    val encoded = codec.codec.asInstanceOf[BinaryCodec[Any]].encode(value).asString
+                    qp = queryParams.addQueryParam(name, encoded)
+                }
+                j = j + 1
+              }
+              qp
+          }
+        },
       )
 
     private def encodeHeaders(inputs: Array[Any]): Headers =
