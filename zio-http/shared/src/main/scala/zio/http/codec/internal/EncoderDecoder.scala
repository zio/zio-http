--- conflicted
+++ resolved
@@ -16,14 +16,12 @@
 
 package zio.http.codec.internal
 
-import scala.annotation.tailrec
-import scala.util.Try
-
 import zio._
-
 import zio.http.Header.Accept.MediaTypeWithQFactor
 import zio.http._
 import zio.http.codec._
+
+import scala.util.Try
 
 private[codec] trait EncoderDecoder[-AtomTypes, Value] { self =>
   def decode(config: CodecConfig, url: URL, status: Status, method: Method, headers: Headers, body: Body)(implicit
@@ -223,23 +221,7 @@
         headers,
         flattened.header,
         inputs,
-<<<<<<< HEAD
-        (codec, headers) =>
-          headers.get(codec.name) match {
-            case Some(value) =>
-              codec.erase.textCodec
-                .decode(value)
-                .getOrElse(throw HttpCodecError.MalformedHeader(codec.name, codec.textCodec))
-
-            case None =>
-              if (codec.name == Header.Authorization.name)
-                throw HttpCodecError.MissingAuthorizationHeader
-              else
-                throw HttpCodecError.MissingHeader(codec.name)
-          },
-=======
         (codec, headers) => codec.headerType.fromHeadersUnsafe(headers),
->>>>>>> 668eb919
       )
 
     private def decodeStatus(status: Status, inputs: Array[Any]): Unit =
