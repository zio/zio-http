import BuildHelper._
import Dependencies._

val releaseDrafterVersion = "5"

// CI Configuration
ThisBuild / githubWorkflowJavaVersions   := Seq(JavaSpec.graalvm("21.1.0", "11"), JavaSpec.temurin("8"))
ThisBuild / githubWorkflowPREventTypes   := Seq(
  PREventType.Opened,
  PREventType.Synchronize,
  PREventType.Reopened,
  PREventType.Edited,
)
ThisBuild / githubWorkflowAddedJobs      :=
  Seq(
    WorkflowJob(
      id = "update_release_draft",
      name = "Release Drafter",
      steps = List(WorkflowStep.Use(UseRef.Public("release-drafter", "release-drafter", s"v${releaseDrafterVersion}"))),
      cond = Option("${{ github.base_ref == 'main' }}"),
    ),
    WorkflowJob(
      id = "update_docs",
      name = "Publish Documentation",
      steps = List(
        WorkflowStep.Use(UseRef.Public("actions", "checkout", s"v2")),
        WorkflowStep.Use(UseRef.Public("actions", "setup-node", s"v2")),
        WorkflowStep.Run(
          env = Map("GIT_PASS" -> "${{secrets.ACTIONS_PAT}}", "GIT_USER" -> "${{secrets.GIT_USER}}"),
          commands = List(
            "cd ./docs/website",
            "npm install",
            "git config --global user.name \"${{secrets.GIT_USER}}\"",
            "npm run deploy",
          ),
        ),
      ),
      cond = Option("${{ github.ref == 'refs/heads/main' }}"),
    ),
  ) ++ ScoverageWorkFlow(50, 60) ++ BenchmarkWorkFlow()

ThisBuild / githubWorkflowTargetTags ++= Seq("v*")
ThisBuild / githubWorkflowPublishTargetBranches += RefPredicate.StartsWith(Ref.Tag("v"))
ThisBuild / githubWorkflowPublish        :=
  Seq(
    WorkflowStep.Sbt(
      List("ci-release"),
      env = Map(
        "PGP_PASSPHRASE"      -> "${{ secrets.PGP_PASSPHRASE }}",
        "PGP_SECRET"          -> "${{ secrets.PGP_SECRET }}",
        "SONATYPE_PASSWORD"   -> "${{ secrets.SONATYPE_PASSWORD }}",
        "SONATYPE_USERNAME"   -> "${{ secrets.SONATYPE_USERNAME }}",
        "CI_SONATYPE_RELEASE" -> "${{ secrets.CI_SONATYPE_RELEASE }}",
      ),
    ),
  )
//scala fix isn't available for scala 3 so ensure we only run the fmt check
//using the latest scala 2.13
ThisBuild / githubWorkflowBuildPreamble  :=
  WorkflowJob(
    "fmtCheck",
    "Format",
    List(
      WorkflowStep.Run(List(s"sbt ++${Scala213} fmtCheck"), name = Some("Check formatting")),
    ),
    scalas = List(Scala213),
  ).steps

ThisBuild / githubWorkflowBuildPostamble :=
  WorkflowJob(
    "checkDocGeneration",
    "Check doc generation",
    List(
      WorkflowStep.Run(
        commands = List(s"sbt ++${Scala213} doc"),
        name = Some("Check doc generation"),
        cond = Some("${{ github.event_name == 'pull_request' }}"),
      ),
    ),
    scalas = List(Scala213),
  ).steps

lazy val root = (project in file("."))
  .settings(stdSettings("root"))
  .settings(publishSetting(false))
  .aggregate(
    zhttp,
    zhttpBenchmarks,
    zhttpTest,
    example,
  )

lazy val zhttp = (project in file("zio-http"))
  .settings(stdSettings("zhttp"))
  .settings(publishSetting(true))
  .settings(meta)
  .settings(
<<<<<<< HEAD
    ThisBuild / homepage   := Some(url("https://github.com/dream11/zio-http")),
    ThisBuild / scmInfo    :=
      Some(
        ScmInfo(url("https://github.com/dream11/zio-http"), "scm:git@github.com:dream11/zio-http.git"),
      ),
    ThisBuild / developers :=
      List(
        Developer(
          "tusharmath",
          "Tushar Mathur",
          "tushar@dream11.com",
          new URL("https://github.com/tusharmath"),
        ),
        Developer(
          "amitksingh1490",
          "Amit Kumar Singh",
          "amit.singh@dream11.com",
          new URL("https://github.com/amitksingh1490"),
        ),
      ),
    libraryDependencies ++= Seq(`zio`, `zio-streams`, netty, `scala-compact-collection`, `netty-incubator`, jaf),
=======
    testFrameworks += new TestFramework("zio.test.sbt.ZTestFramework"),
    libraryDependencies ++= Seq(
      sttp,
      netty,
      `zio`,
      `zio-streams`,
      `zio-test`,
      `zio-test-sbt`,
      `sttp-zio`,
      `netty-incubator`,
      `scala-compact-collection`,
    ),
>>>>>>> 10df2c69
  )

lazy val zhttpBenchmarks = (project in file("zio-http-benchmarks"))
  .enablePlugins(JmhPlugin)
  .dependsOn(zhttp)
  .settings(stdSettings("zhttpBenchmarks"))
  .settings(publishSetting(false))
  .settings(libraryDependencies ++= Seq(zio))

lazy val zhttpTest = (project in file("zio-http-test"))
  .dependsOn(zhttp)
  .settings(stdSettings("zhttp-test"))
  .settings(publishSetting(true))

lazy val example = (project in file("./example"))
  .settings(stdSettings("example"))
  .settings(publishSetting(false))
  .settings(runSettings("example.FileStreaming"))
  .settings(libraryDependencies ++= Seq(`jwt-core`))
  .dependsOn(zhttp)<|MERGE_RESOLUTION|>--- conflicted
+++ resolved
@@ -95,29 +95,6 @@
   .settings(publishSetting(true))
   .settings(meta)
   .settings(
-<<<<<<< HEAD
-    ThisBuild / homepage   := Some(url("https://github.com/dream11/zio-http")),
-    ThisBuild / scmInfo    :=
-      Some(
-        ScmInfo(url("https://github.com/dream11/zio-http"), "scm:git@github.com:dream11/zio-http.git"),
-      ),
-    ThisBuild / developers :=
-      List(
-        Developer(
-          "tusharmath",
-          "Tushar Mathur",
-          "tushar@dream11.com",
-          new URL("https://github.com/tusharmath"),
-        ),
-        Developer(
-          "amitksingh1490",
-          "Amit Kumar Singh",
-          "amit.singh@dream11.com",
-          new URL("https://github.com/amitksingh1490"),
-        ),
-      ),
-    libraryDependencies ++= Seq(`zio`, `zio-streams`, netty, `scala-compact-collection`, `netty-incubator`, jaf),
-=======
     testFrameworks += new TestFramework("zio.test.sbt.ZTestFramework"),
     libraryDependencies ++= Seq(
       sttp,
@@ -129,8 +106,8 @@
       `sttp-zio`,
       `netty-incubator`,
       `scala-compact-collection`,
+      jaf,
     ),
->>>>>>> 10df2c69
   )
 
 lazy val zhttpBenchmarks = (project in file("zio-http-benchmarks"))
