import BuildHelper._
import Dependencies._
import sbt.librarymanagement.ScalaArtifacts.isScala3

val releaseDrafterVersion = "5"

// Setting default log level to INFO
val _ = sys.props += ("ZHttpLogLevel" -> "INFO")

// CI Configuration
ThisBuild / githubWorkflowJavaVersions          := Seq(JavaSpec.graalvm("21.1.0", "11"), JavaSpec.temurin("8"))
ThisBuild / githubWorkflowPREventTypes          := Seq(
  PREventType.Opened,
  PREventType.Synchronize,
  PREventType.Reopened,
  PREventType.Edited,
  PREventType.Labeled,
)
ThisBuild / githubWorkflowAddedJobs             :=
  Seq(
    WorkflowJob(
      id = "update_release_draft",
      name = "Release Drafter",
      steps = List(WorkflowStep.Use(UseRef.Public("release-drafter", "release-drafter", s"v${releaseDrafterVersion}"))),
      cond = Option("${{ github.base_ref == 'main' }}"),
    ),
    WorkflowJob(
      id = "update_docs",
      name = "Publish Documentation",
      steps = List(
        WorkflowStep.Use(UseRef.Public("actions", "checkout", s"v2")),
        WorkflowStep.Use(UseRef.Public("actions", "setup-node", s"v2")),
        WorkflowStep.Run(
          env = Map("GIT_PASS" -> "${{secrets.ACTIONS_PAT}}", "GIT_USER" -> "${{secrets.GIT_USER}}"),
          commands = List(
            "cd ./docs/website",
            "npm install",
            "git config --global user.name \"${{secrets.GIT_USER}}\"",
            "npm run deploy",
          ),
        ),
      ),
      cond = Option("${{ github.ref == 'refs/heads/main' }}"),
    ),
  ) ++ ScoverageWorkFlow(50, 60) ++ BenchmarkWorkFlow() ++ JmhBenchmarkWorkflow(1)

ThisBuild / githubWorkflowTargetTags ++= Seq("v*")
ThisBuild / githubWorkflowPublishTargetBranches := Seq(
  RefPredicate.Equals(Ref.Branch("main")),
  RefPredicate.Equals(Ref.Branch("zio-series/2.x")),
  RefPredicate.StartsWith(Ref.Tag("v")),
)
ThisBuild / githubWorkflowPublish               :=
  Seq(
    WorkflowStep.Sbt(
      List("ci-release"),
      env = Map(
        "PGP_PASSPHRASE"      -> "${{ secrets.PGP_PASSPHRASE }}",
        "PGP_SECRET"          -> "${{ secrets.PGP_SECRET }}",
        "SONATYPE_PASSWORD"   -> "${{ secrets.SONATYPE_PASSWORD }}",
        "SONATYPE_USERNAME"   -> "${{ secrets.SONATYPE_USERNAME }}",
        "CI_SONATYPE_RELEASE" -> "${{ secrets.CI_SONATYPE_RELEASE }}",
      ),
    ),
  )
//scala fix isn't available for scala 3 so ensure we only run the fmt check
//using the latest scala 2.13
<<<<<<< HEAD
ThisBuild / githubWorkflowBuildPreamble         := Seq(
=======
ThisBuild / githubWorkflowBuildPreamble  := Seq(
>>>>>>> c1922868
  WorkflowStep.Run(
    name = Some("Check formatting"),
    commands = List(s"sbt ++${Scala213} fmtCheck"),
    cond = Some(s"matrix.scala == '${Scala213}'"),
  ),
)

ThisBuild / githubWorkflowBuildPostamble        :=
  WorkflowJob(
    "checkDocGeneration",
    "Check doc generation",
    List(
      WorkflowStep.Run(
        commands = List(s"sbt ++${Scala213} doc"),
        name = Some("Check doc generation"),
        cond = Some("${{ github.event_name == 'pull_request' }}"),
      ),
    ),
    scalas = List(Scala213),
  ).steps

lazy val root = (project in file("."))
  .settings(stdSettings("root"))
  .settings(publishSetting(false))
  .aggregate(
    zhttp,
    zhttpBenchmarks,
    zhttpTest,
    zhttpLogging,
    example,
  )

lazy val zhttp = (project in file("zio-http"))
  .settings(stdSettings("zhttp"))
  .settings(publishSetting(true))
  .settings(meta)
  .settings(
    testFrameworks += new TestFramework("zio.test.sbt.ZTestFramework"),
<<<<<<< HEAD
    libraryDependencies ++= Seq(
      netty,
=======
    libraryDependencies ++= netty ++ Seq(
>>>>>>> c1922868
      `zio`,
      `zio-streams`,
      `zio-test`,
      `zio-test-sbt`,
      `netty-incubator`,
    ),
    libraryDependencies ++= {
      CrossVersion.partialVersion(scalaVersion.value) match {
        case Some((2, n)) if n <= 12 => Seq(`scala-compact-collection`)
        case _                       => Seq.empty
      }
    },
  )
  .dependsOn(zhttpLogging)

lazy val zhttpBenchmarks = (project in file("zio-http-benchmarks"))
  .enablePlugins(JmhPlugin)
  .dependsOn(zhttp)
  .settings(stdSettings("zhttpBenchmarks"))
  .settings(publishSetting(false))
  .settings(libraryDependencies ++= Seq(zio))

lazy val zhttpTest = (project in file("zio-http-test"))
  .dependsOn(zhttp)
  .settings(stdSettings("zhttp-test"))
  .settings(publishSetting(true))

lazy val zhttpLogging = (project in file("zio-http-logging"))
  .settings(stdSettings("zhttp-logging"))
  .settings(publishSetting(false))
  .settings(
    libraryDependencies ++= {
      if (isScala3(scalaVersion.value)) Seq.empty
      else Seq(reflect.value % Provided)
    },
  )
  .settings(
    testFrameworks += new TestFramework("zio.test.sbt.ZTestFramework"),
    libraryDependencies ++= Seq(`zio-test`, `zio-test-sbt`),
  )

lazy val example = (project in file("./example"))
  .settings(stdSettings("example"))
  .settings(publishSetting(false))
<<<<<<< HEAD
  .settings(runSettings("example.Main"))
=======
  .settings(runSettings("example.HelloWorld"))
>>>>>>> c1922868
  .settings(libraryDependencies ++= Seq(`jwt-core`))
  .dependsOn(zhttp)<|MERGE_RESOLUTION|>--- conflicted
+++ resolved
@@ -8,15 +8,15 @@
 val _ = sys.props += ("ZHttpLogLevel" -> "INFO")
 
 // CI Configuration
-ThisBuild / githubWorkflowJavaVersions          := Seq(JavaSpec.graalvm("21.1.0", "11"), JavaSpec.temurin("8"))
-ThisBuild / githubWorkflowPREventTypes          := Seq(
+ThisBuild / githubWorkflowJavaVersions   := Seq(JavaSpec.graalvm("21.1.0", "11"), JavaSpec.temurin("8"))
+ThisBuild / githubWorkflowPREventTypes   := Seq(
   PREventType.Opened,
   PREventType.Synchronize,
   PREventType.Reopened,
   PREventType.Edited,
   PREventType.Labeled,
 )
-ThisBuild / githubWorkflowAddedJobs             :=
+ThisBuild / githubWorkflowAddedJobs      :=
   Seq(
     WorkflowJob(
       id = "update_release_draft",
@@ -65,11 +65,7 @@
   )
 //scala fix isn't available for scala 3 so ensure we only run the fmt check
 //using the latest scala 2.13
-<<<<<<< HEAD
-ThisBuild / githubWorkflowBuildPreamble         := Seq(
-=======
 ThisBuild / githubWorkflowBuildPreamble  := Seq(
->>>>>>> c1922868
   WorkflowStep.Run(
     name = Some("Check formatting"),
     commands = List(s"sbt ++${Scala213} fmtCheck"),
@@ -77,7 +73,7 @@
   ),
 )
 
-ThisBuild / githubWorkflowBuildPostamble        :=
+ThisBuild / githubWorkflowBuildPostamble :=
   WorkflowJob(
     "checkDocGeneration",
     "Check doc generation",
@@ -108,12 +104,7 @@
   .settings(meta)
   .settings(
     testFrameworks += new TestFramework("zio.test.sbt.ZTestFramework"),
-<<<<<<< HEAD
-    libraryDependencies ++= Seq(
-      netty,
-=======
     libraryDependencies ++= netty ++ Seq(
->>>>>>> c1922868
       `zio`,
       `zio-streams`,
       `zio-test`,
@@ -158,10 +149,6 @@
 lazy val example = (project in file("./example"))
   .settings(stdSettings("example"))
   .settings(publishSetting(false))
-<<<<<<< HEAD
-  .settings(runSettings("example.Main"))
-=======
   .settings(runSettings("example.HelloWorld"))
->>>>>>> c1922868
   .settings(libraryDependencies ++= Seq(`jwt-core`))
   .dependsOn(zhttp)