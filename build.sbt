import BuildHelper._
import Dependencies._

val releaseDrafterVersion = "5"

// CI Configuration
ThisBuild / githubWorkflowJavaVersions          := Seq(JavaSpec.graalvm("21.1.0", "11"), JavaSpec.temurin("8"))
ThisBuild / githubWorkflowPREventTypes          := Seq(
  PREventType.Opened,
  PREventType.Synchronize,
  PREventType.Reopened,
  PREventType.Edited,
)
ThisBuild / githubWorkflowAddedJobs             :=
  Seq(
    WorkflowJob(
      id = "update_release_draft",
      name = "Release Drafter",
      steps = List(WorkflowStep.Use(UseRef.Public("release-drafter", "release-drafter", s"v${releaseDrafterVersion}"))),
      cond = Option("${{ github.base_ref == 'main' }}"),
    ),
    WorkflowJob(
      id = "update_docs",
      name = "Publish Documentation",
      steps = List(
        WorkflowStep.Use(UseRef.Public("actions", "checkout", s"v2")),
        WorkflowStep.Use(UseRef.Public("actions", "setup-node", s"v2")),
        WorkflowStep.Run(
          env = Map("GIT_PASS" -> "${{secrets.ACTIONS_PAT}}", "GIT_USER" -> "${{secrets.GIT_USER}}"),
          commands = List(
            "cd ./docs/website",
            "npm install",
            "git config --global user.name \"${{secrets.GIT_USER}}\"",
            "npm run deploy",
          ),
        ),
      ),
      cond = Option("${{ github.ref == 'refs/heads/main' }}"),
    ),
  ) ++ ScoverageWorkFlow(50, 60) ++ BenchmarkWorkFlow()

ThisBuild / githubWorkflowTargetTags ++= Seq("v*")
ThisBuild / githubWorkflowPublishTargetBranches := Seq(
  RefPredicate.Equals(Ref.Branch("main")),
  RefPredicate.Equals(Ref.Branch("zio-series/2.x")),
  RefPredicate.StartsWith(Ref.Tag("v")),
)
ThisBuild / githubWorkflowPublish               :=
  Seq(
    WorkflowStep.Sbt(
      List("ci-release"),
      env = Map(
        "PGP_PASSPHRASE"      -> "${{ secrets.PGP_PASSPHRASE }}",
        "PGP_SECRET"          -> "${{ secrets.PGP_SECRET }}",
        "SONATYPE_PASSWORD"   -> "${{ secrets.SONATYPE_PASSWORD }}",
        "SONATYPE_USERNAME"   -> "${{ secrets.SONATYPE_USERNAME }}",
        "CI_SONATYPE_RELEASE" -> "${{ secrets.CI_SONATYPE_RELEASE }}",
      ),
    ),
  )
//scala fix isn't available for scala 3 so ensure we only run the fmt check
//using the latest scala 2.13
<<<<<<< HEAD
ThisBuild / githubWorkflowBuildPreamble         :=
  WorkflowJob(
    "fmtCheck",
    "Format",
    List(
      WorkflowStep.Run(List(s"sbt ++${Scala213} fmtCheck"), name = Some("Check formatting")),
    ),
    scalas = List(Scala213),
  ).steps
=======
ThisBuild / githubWorkflowBuildPreamble  := Seq(
  WorkflowStep.Run(
    name = Some("Check formatting"),
    commands = List(s"sbt ++${Scala213} fmtCheck"),
    cond = Some(s"matrix.scala == '${Scala213}'"),
  ),
)
>>>>>>> f632f58a

ThisBuild / githubWorkflowBuildPostamble        :=
  WorkflowJob(
    "checkDocGeneration",
    "Check doc generation",
    List(
      WorkflowStep.Run(
        commands = List(s"sbt ++${Scala213} doc"),
        name = Some("Check doc generation"),
        cond = Some("${{ github.event_name == 'pull_request' }}"),
      ),
    ),
    scalas = List(Scala213),
  ).steps

lazy val root = (project in file("."))
  .settings(stdSettings("root"))
  .settings(publishSetting(false))
  .aggregate(
    zhttp,
    zhttpBenchmarks,
    zhttpTest,
    example,
  )

lazy val zhttp = (project in file("zio-http"))
  .settings(stdSettings("zhttp"))
  .settings(publishSetting(true))
  .settings(meta)
  .settings(
    testFrameworks += new TestFramework("zio.test.sbt.ZTestFramework"),
    libraryDependencies ++= Seq(
      netty,
      `zio`,
      `zio-streams`,
      `zio-test`,
      `zio-test-sbt`,
      `netty-incubator`,
      `scala-compact-collection`,
    ),
  )

lazy val zhttpBenchmarks = (project in file("zio-http-benchmarks"))
  .enablePlugins(JmhPlugin)
  .dependsOn(zhttp)
  .settings(stdSettings("zhttpBenchmarks"))
  .settings(publishSetting(false))
  .settings(libraryDependencies ++= Seq(zio))

lazy val zhttpTest = (project in file("zio-http-test"))
  .dependsOn(zhttp)
  .settings(stdSettings("zhttp-test"))
  .settings(publishSetting(true))

lazy val example = (project in file("./example"))
  .settings(stdSettings("example"))
  .settings(publishSetting(false))
  .settings(runSettings("example.Main"))
  .settings(libraryDependencies ++= Seq(`jwt-core`))
  .dependsOn(zhttp)<|MERGE_RESOLUTION|>--- conflicted
+++ resolved
@@ -60,25 +60,13 @@
   )
 //scala fix isn't available for scala 3 so ensure we only run the fmt check
 //using the latest scala 2.13
-<<<<<<< HEAD
-ThisBuild / githubWorkflowBuildPreamble         :=
-  WorkflowJob(
-    "fmtCheck",
-    "Format",
-    List(
-      WorkflowStep.Run(List(s"sbt ++${Scala213} fmtCheck"), name = Some("Check formatting")),
-    ),
-    scalas = List(Scala213),
-  ).steps
-=======
-ThisBuild / githubWorkflowBuildPreamble  := Seq(
+ThisBuild / githubWorkflowBuildPreamble         := Seq(
   WorkflowStep.Run(
     name = Some("Check formatting"),
     commands = List(s"sbt ++${Scala213} fmtCheck"),
     cond = Some(s"matrix.scala == '${Scala213}'"),
   ),
 )
->>>>>>> f632f58a
 
 ThisBuild / githubWorkflowBuildPostamble        :=
   WorkflowJob(
