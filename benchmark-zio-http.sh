
COMMIT_SHA=$(git rev-parse --short HEAD)
ZIO_HTTP="zio/zio-http.git#$COMMIT_SHA"
<<<<<<< HEAD

# if [ -z "$1" ]; then
#     echo "You must supply the commit SHA to run benchmarks against."
#     exit 1
# fi
=======
>>>>>>> 3299fad5

if [ ! -e "/var/run/docker.sock" ]; then
    echo "'/var/run/docker.sock' does not exist.  Are you sure Docker is running?"
    exit 1
fi

if [ ! -d "../FrameworkBenchMarks" ]; then
    git clone https://github.com/zio/FrameworkBenchmarks.git ../FrameworkBenchMarks
    git checkout master
fi

rm ../FrameworkBenchMarks/frameworks/Scala/zio-http/build.sbt
rm ../FrameworkBenchMarks/frameworks/Scala/zio-http/src/main/scala/Main.scala
cp ../FrameworkBenchMarks/frameworks/Scala/zio-http/base.build.sbt ../FrameworkBenchMarks/frameworks/Scala/zio-http/build.sbt
cp ./zio-http-example/src/main/scala/example/PlainTextBenchmarkServer.scala ../FrameworkBenchMarks/frameworks/Scala/zio-http/src/main/scala/Main.scala
cd ../FrameworkBenchMarks
sed -i '' "s|---COMMIT_SHA---|${ZIO_HTTP}|g" frameworks/Scala/zio-http/build.sbt
./tfb --test zio-http | tee result
RESULT_REQUEST=$(echo $(grep -B 1 -A 17 "Concurrency: 256 for plaintext" result) | grep -oiE "requests/sec: [0-9]+.[0-9]+")
RESULT_CONCURRENCY=$(echo $(grep -B 1 -A 17 "Concurrency: 256 for plaintext" result) | grep -oiE "concurrency: [0-9]+")
echo ::set-output name=request_result::$(echo $RESULT_REQUEST)
echo ::set-output name=concurrency_result::$(echo $RESULT_CONCURRENCY)
RESULT_REQUEST=$(echo $(grep -B 1 -A 17 "Concurrency: 1024 for plaintext" result) | grep -oiE "requests/sec: [0-9]+.[0-9]+")
RESULT_CONCURRENCY=$(echo $(grep -B 1 -A 17 "Concurrency: 1024 for plaintext" result) | grep -oiE "concurrency: [0-9]+")
echo ::set-output name=request_result::$(echo $RESULT_REQUEST)
echo ::set-output name=concurrency_result::$(echo $RESULT_CONCURRENCY)
RESULT_REQUEST=$(echo $(grep -B 1 -A 17 "Concurrency: 4096 for plaintext" result) | grep -oiE "requests/sec: [0-9]+.[0-9]+")
RESULT_CONCURRENCY=$(echo $(grep -B 1 -A 17 "Concurrency: 4096 for plaintext" result) | grep -oiE "concurrency: [0-9]+")
echo ::set-output name=request_result::$(echo $RESULT_REQUEST)
echo ::set-output name=concurrency_result::$(echo $RESULT_CONCURRENCY)
RESULT_REQUEST=$(echo $(grep -B 1 -A 17 "Concurrency: 16384 for plaintext" result) | grep -oiE "requests/sec: [0-9]+.[0-9]+")
RESULT_CONCURRENCY=$(echo $(grep -B 1 -A 17 "Concurrency: 16384 for plaintext" result) | grep -oiE "concurrency: [0-9]+")
echo ::set-output name=request_result::$(echo $RESULT_REQUEST)
echo ::set-output name=concurrency_result::$(echo $RESULT_CONCURRENCY)<|MERGE_RESOLUTION|>--- conflicted
+++ resolved
@@ -1,14 +1,6 @@
 
 COMMIT_SHA=$(git rev-parse --short HEAD)
 ZIO_HTTP="zio/zio-http.git#$COMMIT_SHA"
-<<<<<<< HEAD
-
-# if [ -z "$1" ]; then
-#     echo "You must supply the commit SHA to run benchmarks against."
-#     exit 1
-# fi
-=======
->>>>>>> 3299fad5
 
 if [ ! -e "/var/run/docker.sock" ]; then
     echo "'/var/run/docker.sock' does not exist.  Are you sure Docker is running?"
