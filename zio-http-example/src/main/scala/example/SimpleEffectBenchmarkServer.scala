--- conflicted
+++ resolved
@@ -43,12 +43,7 @@
   private val nettyConfigLayer         = ZLayer.succeed(nettyConfig)
   private val serverRuntimeConfigLayer = configLayer.flatMap(env => ZLayer.succeed(ServerRuntimeConfig(env.get)))
 
-<<<<<<< HEAD
-  val run: UIO[ExitCode] =
-    Server.serve(routes).provide(serverRuntimeConfigLayer, nettyConfigLayer, Server.customized).exitCode
-=======
   override val run =
-    Server.serve(routes).provide(configLayer, nettyConfigLayer, Server.customized)
->>>>>>> edba470b
+    Server.serve(routes).provide(serverRuntimeConfigLayer, nettyConfigLayer, Server.customized)
 
 }