--- conflicted
+++ resolved
@@ -43,23 +43,13 @@
 
   private val invocation = ServerSentEventAsJsonEndpoint.sseEndpoint(())
 
-<<<<<<< HEAD
   override def run =
     ZIO
       .scoped(for {
         client <- ZIO.service[Client]
-        executor = EndpointExecutor(client, locator, ZIO.unit)
+        executor = EndpointExecutor(client, locator)
         stream <- executor(invocation)
         _      <- stream.foreach(event => ZIO.logInfo(event.data.toString))
       } yield ())
       .provide(ZClient.default)
-=======
-  override def run: ZIO[Any with ZIOAppArgs with Scope, Any, Any] =
-    (for {
-      client <- ZIO.service[Client]
-      executor = EndpointExecutor(client, locator)
-      stream <- executor(invocation)
-      _      <- stream.foreach(event => ZIO.logInfo(event.data.toString))
-    } yield ()).provideSome[Scope](ZClient.default)
->>>>>>> e2f2cb57
 }