package example

import io.netty.util.AsciiString
import zio._
import zio.http._

/**
 * This server is used to run plaintext benchmarks on CI.
 */
object Main extends ZIOAppDefault {

  private val plainTextMessage: String = "Hello, World!"
  private val jsonMessage: String      = """{"greetings": "Hello World!"}"""

  private val plaintextPath = "/plaintext"
  private val jsonPath      = "/json"

  private val STATIC_SERVER_NAME = AsciiString.cached("zio-http")

  private val frozenJsonResponse = Response
    .json(jsonMessage)
    .withServerTime
    .withServer(STATIC_SERVER_NAME)
    .freeze

  private val frozenPlainTextResponse = Response
    .text(plainTextMessage)
    .withServerTime
    .withServer(STATIC_SERVER_NAME)
    .freeze

  private def plainTextApp(response: Response) =
    Unsafe.unsafe { implicit u =>
      Http.fromHExit(HExit.succeed(response)).whenPathEq(plaintextPath)
    }

  private def jsonApp(json: Response) =
    Unsafe.unsafe { implicit u =>
      Http.fromHExit(HExit.succeed(json)).whenPathEq(jsonPath)
    }

  private def app = for {
    plainTextResponse <- frozenPlainTextResponse
    jsonResponse      <- frozenJsonResponse
  } yield plainTextApp(plainTextResponse) ++ jsonApp(jsonResponse)

  private val config = ServerConfig.default
    .port(8000)
    .maxThreads(8)
    .leakDetection(LeakDetectionLevel.DISABLED)
    .consolidateFlush(true)
    .flowControl(false)
    .objectAggregator(-1)

  private val configLayer = ServerConfig.live(config)

  val run: UIO[ExitCode] =
    app
      .flatMap(Server.serve(_).provide(configLayer, Server.live))
      .exitCode

<<<<<<< HEAD
=======
  private def server(app: HttpApp[Any, Nothing]) =
    Server
      .app(app)
      .withPort(8080)
      .onError(_ => ZIO.unit)
      .withLeakDetection(LeakDetectionLevel.DISABLED)
      .withConsolidateFlush(true)
      .withFlowControl(false)
      .withObjectAggregator(-1)
>>>>>>> a883eebf
}<|MERGE_RESOLUTION|>--- conflicted
+++ resolved
@@ -59,16 +59,4 @@
       .flatMap(Server.serve(_).provide(configLayer, Server.live))
       .exitCode
 
-<<<<<<< HEAD
-=======
-  private def server(app: HttpApp[Any, Nothing]) =
-    Server
-      .app(app)
-      .withPort(8080)
-      .onError(_ => ZIO.unit)
-      .withLeakDetection(LeakDetectionLevel.DISABLED)
-      .withConsolidateFlush(true)
-      .withFlowControl(false)
-      .withObjectAggregator(-1)
->>>>>>> a883eebf
 }