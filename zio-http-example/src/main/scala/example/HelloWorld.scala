package example

import zio._

import zio.http._

object HelloWorld extends ZIOAppDefault {
  // Responds with plain text
  val homeRoute =
    Method.GET / Root -> handler(Response.text("Hello World!"))

  // Responds with JSON
  val jsonRoute =
    Method.GET / "json" -> handler(Response.json("""{"greetings": "Hello World!"}"""))

  // Create HTTP route
<<<<<<< HEAD
  val app = Routes(homeRoute, jsonRoute).toHttpApp
=======
  val app = Routes(textRoute, jsonRoute)
>>>>>>> 5312306f

  // Run it like any simple app
  override val run = Server.serve(app).provide(Server.default)
}<|MERGE_RESOLUTION|>--- conflicted
+++ resolved
@@ -14,11 +14,7 @@
     Method.GET / "json" -> handler(Response.json("""{"greetings": "Hello World!"}"""))
 
   // Create HTTP route
-<<<<<<< HEAD
-  val app = Routes(homeRoute, jsonRoute).toHttpApp
-=======
-  val app = Routes(textRoute, jsonRoute)
->>>>>>> 5312306f
+  val app = Routes(homeRoute, jsonRoute)
 
   // Run it like any simple app
   override val run = Server.serve(app).provide(Server.default)
