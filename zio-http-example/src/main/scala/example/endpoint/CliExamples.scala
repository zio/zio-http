package example.endpoint

import zio._
import zio.cli._

import zio.schema._
import zio.schema.annotation.description

import zio.http.Header.Location
import zio.http._
import zio.http.codec._
import zio.http.endpoint.cli._
import zio.http.endpoint.{Endpoint, EndpointExecutor}

final case class User(
  @description("The unique identifier of the User")
  id: Int,
  @description("The user's name")
  name: String,
  @description("The user's email")
  email: Option[String],
)
object User {
  implicit val schema: Schema[User] = DeriveSchema.gen[User]
}
final case class Post(
  @description("The unique identifier of the User")
  userId: Int,
  @description("The unique identifier of the Post")
  postId: Int,
  @description("The post's contents")
  contents: String,
)
object Post {
  implicit val schema: Schema[Post] = DeriveSchema.gen[Post]
}

trait TestCliEndpoints {

  val getUser =
    Endpoint(Method.GET / "users" / int("userId") ?? Doc.p("The unique identifier of the user"))
      .header(HeaderCodec.location ?? Doc.p("The user's location"))
      .out[User] ?? Doc.p("Get a user by ID")

  val getUserPosts =
    Endpoint(
      Method.GET /
        "users" / int("userId") ?? Doc.p("The unique identifier of the user") /
        "posts" / int("postId") ?? Doc.p("The unique identifier of the post"),
    )
      .query(
        HttpCodec.query[String]("user-name") ?? Doc.p(
          "The user's name",
        ),
      )
      .out[List[Post]] ?? Doc.p("Get a user's posts by userId and postId")

  val createUser =
    Endpoint(Method.POST / "users")
      .in[User]
      .out[String] ?? Doc.p("Create a new user")
}

object TestCliApp extends zio.cli.ZIOCliDefault with TestCliEndpoints {
  val cliApp =
    HttpCliApp
      .fromEndpoints(
        name = "users-mgmt",
        version = "0.0.1",
        summary = HelpDoc.Span.text("Users management CLI"),
        footer = HelpDoc.p("Copyright 2023"),
        host = "localhost",
        port = 8080,
        endpoints = Chunk(getUser, getUserPosts, createUser),
        cliStyle = true,
      )
      .cliApp
}

object TestCliServer extends zio.ZIOAppDefault with TestCliEndpoints {
  val getUserRoute =
    getUser.implementHandler {
      Handler.fromFunctionZIO { case (id, _) =>
        ZIO.succeed(User(id, "Juanito", Some("juanito@test.com"))).debug("Hello")
      }
    }

  val getUserPostsRoute =
    getUserPosts.implementHandler {
      Handler.fromFunction { case (userId, postId, name) =>
        List(Post(userId, postId, name))
      }
    }

  val createUserRoute =
    createUser.implementHandler {
      Handler.fromFunction { user =>
        user.name
      }
    }

  val routes = Routes(getUserRoute, getUserPostsRoute, createUserRoute) @@ Middleware.debug

  val run = Server.serve(routes).provide(Server.default)
}

object TestCliClient extends zio.ZIOAppDefault with TestCliEndpoints {
  val run =
    clientExample
      .provide(
        EndpointExecutor.make(serviceName = "test"),
        Client.default,
      )

<<<<<<< HEAD
  lazy val clientExample: URIO[EndpointExecutor[Unit], Unit] =
    for {
      executor <- ZIO.service[EndpointExecutor[Unit]]
      _        <- ZIO.scoped(executor(getUser(42, Location.parse("some-location").toOption.get))).debug("result1")
      _        <- ZIO.scoped(executor(getUserPosts(42, 200, "adam")).debug("result2"))
      _        <- ZIO.scoped(executor(createUser(User(2, "john", Some("john@test.com"))))).debug("result3")
=======
  lazy val clientExample: URIO[EndpointExecutor & Scope, Unit] =
    for {
      executor <- ZIO.service[EndpointExecutor]
      _        <- executor(getUser(42, Location.parse("some-location").toOption.get)).debug("result1")
      _        <- executor(getUserPosts(42, 200, "adam")).debug("result2")
      _        <- executor(createUser(User(2, "john", Some("john@test.com")))).debug("result3")
>>>>>>> e2f2cb57
    } yield ()

}<|MERGE_RESOLUTION|>--- conflicted
+++ resolved
@@ -112,21 +112,12 @@
         Client.default,
       )
 
-<<<<<<< HEAD
-  lazy val clientExample: URIO[EndpointExecutor[Unit], Unit] =
+  lazy val clientExample: URIO[EndpointExecutor & Scope, Unit] =
     for {
-      executor <- ZIO.service[EndpointExecutor[Unit]]
+      executor <- ZIO.service[EndpointExecutor]
       _        <- ZIO.scoped(executor(getUser(42, Location.parse("some-location").toOption.get))).debug("result1")
       _        <- ZIO.scoped(executor(getUserPosts(42, 200, "adam")).debug("result2"))
       _        <- ZIO.scoped(executor(createUser(User(2, "john", Some("john@test.com"))))).debug("result3")
-=======
-  lazy val clientExample: URIO[EndpointExecutor & Scope, Unit] =
-    for {
-      executor <- ZIO.service[EndpointExecutor]
-      _        <- executor(getUser(42, Location.parse("some-location").toOption.get)).debug("result1")
-      _        <- executor(getUserPosts(42, 200, "adam")).debug("result2")
-      _        <- executor(createUser(User(2, "john", Some("john@test.com")))).debug("result3")
->>>>>>> e2f2cb57
     } yield ()
 
 }