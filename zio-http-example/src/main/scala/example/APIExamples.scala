--- conflicted
+++ resolved
@@ -8,16 +8,11 @@
   import RouteCodec._
   import QueryCodec._
 
-<<<<<<< HEAD
   val middleware = EndpointMiddleware.auth
-=======
+
   // MiddlewareSpec can be added at the service level as well
-  val getUsers =
-    EndpointSpec.get("users" / int("userId")).out[Int]
->>>>>>> fe43dc5f
-
   val getUser =
-    Endpoint.get("users" / int).out[Int] @@ middleware
+    Endpoint.get("users" / int("userId")).out[Int] @@ middleware
 
   val getUserRoute =
     getUser.implement { id =>
@@ -25,13 +20,8 @@
     }
 
   val getUserPosts =
-<<<<<<< HEAD
     Endpoint
-      .get("users" / int / "posts" / int)
-=======
-    EndpointSpec
       .get("users" / int("userId") / "posts" / int("postId"))
->>>>>>> fe43dc5f
       .in(query("name"))
       .out[List[String]] @@ middleware
 
