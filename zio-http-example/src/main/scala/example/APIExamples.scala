package zio.http.api

import zio._
import zio.http._

object APIExamples extends ZIOAppDefault {
  import In._

  // MiddlewareSpec can be added at the service level as well
  val getUser =
    API.get(literal("users") / int).out[Int] @@ MiddlewareSpec.addHeader("key", "value")

  val getUsersService =
    getUser.handle[Any, Nothing] { case (id: Int) =>
      ZIO.succeedNow(1)
    }

  val getUserPosts =
    API
      .get(literal("users") / int / literal("posts") / query("name") / int)

  val getUserPostsService =
    getUserPosts.handle[Any, Nothing] { case (id1, query, id2) =>
      ZIO.debug(s"API2 RESULT parsed: users/$id1/posts/$id2?name=$query")
    }

  val services = (getUsersService ++ getUserPostsService)

  val app = services.toHttpApp

<<<<<<< HEAD
  val request = Request(url = URL.fromString("/users/1").toOption.get)
=======
  val request = Request.get(url = URL.fromString("/users/100/posts/200?name=adam").toOption.get)
>>>>>>> be769082
  println(s"Looking up $request")

  val run = Server.serve(app).provide(Server.default)

  object Client {
    def example(client: Client) = {
      val registry =
        APIRegistry.empty.registerAll(URL.fromString("http://localhost:8080").getOrElse(???)) {
          getUser ++ getUserPosts
        }

      val executor: APIExecutor[getUser.Id with getUserPosts.Id] = APIExecutor(client, registry)

      val x1 = getUser(42)
      val x2 = getUserPosts(42, "adam", 200)

      val result1 = executor(x1)
      val result2 = executor(x2)

      result1.zip(result2)
    }
  }
}<|MERGE_RESOLUTION|>--- conflicted
+++ resolved
@@ -28,11 +28,7 @@
 
   val app = services.toHttpApp
 
-<<<<<<< HEAD
-  val request = Request(url = URL.fromString("/users/1").toOption.get)
-=======
-  val request = Request.get(url = URL.fromString("/users/100/posts/200?name=adam").toOption.get)
->>>>>>> be769082
+  val request = Request.get(url = URL.fromString("/users/1").toOption.get)
   println(s"Looking up $request")
 
   val run = Server.serve(app).provide(Server.default)
