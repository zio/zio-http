--- conflicted
+++ resolved
@@ -39,23 +39,13 @@
     : Invocation[Unit, Unit, ZNothing, ZStream[Any, Nothing, ServerSentEvent[String]], AuthType.None, Unit] =
     ServerSentEventEndpoint.sseEndpoint(())
 
-<<<<<<< HEAD
   override def run =
     ZIO
       .scoped(for {
         client <- ZIO.service[Client]
-        executor = EndpointExecutor(client, locator, ZIO.unit)
+        executor = EndpointExecutor(client, locator)
         stream <- executor(invocation)
         _      <- stream.foreach(event => ZIO.logInfo(event.data))
       } yield ())
       .provide(ZClient.default)
-=======
-  override def run: ZIO[Any with ZIOAppArgs with Scope, Any, Any] =
-    (for {
-      client <- ZIO.service[Client]
-      executor = EndpointExecutor(client, locator)
-      stream <- executor(invocation)
-      _      <- stream.foreach(event => ZIO.logInfo(event.data))
-    } yield ()).provideSome[Scope](ZClient.default)
->>>>>>> e2f2cb57
 }