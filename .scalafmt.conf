--- conflicted
+++ resolved
@@ -1,8 +1,4 @@
-<<<<<<< HEAD
-version = 3.4.2
-=======
 version = 3.4.3
->>>>>>> f632f58a
 maxColumn = 120
 
 align.preset = more
