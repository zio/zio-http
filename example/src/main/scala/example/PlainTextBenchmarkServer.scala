package example

import io.netty.util.AsciiString
import zhttp.http._
import zhttp.service.server.ServerChannelFactory
import zhttp.service.{EventLoopGroup, Server}
import zio.{ExitCode, UIO, URIO, ZIOAppDefault}

/**
 * This server is used to run plaintext benchmarks on CI.
 */
object Main extends ZIOAppDefault {

  private val plainTextMessage: String = "Hello, World!"
  private val jsonMessage: String      = """{"greetings": "Hello World!"}"""

  private val plaintextPath = "/plaintext"
  private val jsonPath      = "/json"

  private val STATIC_SERVER_NAME = AsciiString.cached("zio-http")

  private val frozenJsonResponse = Response
    .json(jsonMessage)
    .withServerTime
    .withServer(STATIC_SERVER_NAME)
    .freeze

  private val frozenPlainTextResponse = Response
    .text(plainTextMessage)
    .withServerTime
    .withServer(STATIC_SERVER_NAME)
    .freeze

<<<<<<< HEAD
  def run = {
    frozenResponse
      .flatMap(server(_).make *> ZIO.never)
      .provideCustomLayer(ServerChannelFactory.auto ++ EventLoopGroup.auto(8) ++ Scope.default)
  }

  private def app(response: Response) = Http.response(response)
=======
  private def plainTextApp(response: Response) = Http.fromHExit(HExit.succeed(response)).whenPathEq(plaintextPath)

  private def jsonApp(json: Response) = Http.fromHExit(HExit.succeed(json)).whenPathEq(jsonPath)

  private def app = for {
    plainTextResponse <- frozenPlainTextResponse
    jsonResponse      <- frozenJsonResponse
  } yield plainTextApp(plainTextResponse) ++ jsonApp(jsonResponse)

  val run: URIO[zio.ZEnv, ExitCode] =
    app
      .flatMap(server(_).make.useForever)
      .provideCustomLayer(ServerChannelFactory.auto ++ EventLoopGroup.auto(8))
      .exitCode
>>>>>>> 093b1e84

  private def server(app: HttpApp[Any, Nothing]) =
    Server.app(app) ++
      Server.port(8080) ++
      Server.error(_ => UIO.unit) ++
      Server.disableLeakDetection ++
      Server.consolidateFlush ++
      Server.disableFlowControl

}<|MERGE_RESOLUTION|>--- conflicted
+++ resolved
@@ -4,7 +4,7 @@
 import zhttp.http._
 import zhttp.service.server.ServerChannelFactory
 import zhttp.service.{EventLoopGroup, Server}
-import zio.{ExitCode, UIO, URIO, ZIOAppDefault}
+import zio._
 
 /**
  * This server is used to run plaintext benchmarks on CI.
@@ -31,15 +31,6 @@
     .withServer(STATIC_SERVER_NAME)
     .freeze
 
-<<<<<<< HEAD
-  def run = {
-    frozenResponse
-      .flatMap(server(_).make *> ZIO.never)
-      .provideCustomLayer(ServerChannelFactory.auto ++ EventLoopGroup.auto(8) ++ Scope.default)
-  }
-
-  private def app(response: Response) = Http.response(response)
-=======
   private def plainTextApp(response: Response) = Http.fromHExit(HExit.succeed(response)).whenPathEq(plaintextPath)
 
   private def jsonApp(json: Response) = Http.fromHExit(HExit.succeed(json)).whenPathEq(jsonPath)
@@ -51,10 +42,9 @@
 
   val run: URIO[zio.ZEnv, ExitCode] =
     app
-      .flatMap(server(_).make.useForever)
-      .provideCustomLayer(ServerChannelFactory.auto ++ EventLoopGroup.auto(8))
+      .flatMap(server(_).make *> ZIO.never)
+      .provideCustomLayer(ServerChannelFactory.auto ++ EventLoopGroup.auto(8) ++ Scope.default)
       .exitCode
->>>>>>> 093b1e84
 
   private def server(app: HttpApp[Any, Nothing]) =
     Server.app(app) ++
