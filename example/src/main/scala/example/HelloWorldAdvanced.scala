--- conflicted
+++ resolved
@@ -1,14 +1,12 @@
 package example
 
 import zhttp.http._
-<<<<<<< HEAD
-=======
 import zhttp.logging.{LogLevel, Logger}
->>>>>>> fc217e64
 import zhttp.service.server.ServerChannelFactory
 import zhttp.service.{EventLoopGroup, Server}
 import zio._
 
+import java.nio.file.Paths
 import scala.util.Try
 
 object HelloWorldAdvanced extends App {
@@ -28,14 +26,10 @@
   private val server =
     Server.port(PORT) ++              // Setup port
       Server.paranoidLeakDetection ++ // Paranoid leak detection (affects performance)
-<<<<<<< HEAD
-      Server.app(fooBar ++ app)       // Setup the Http app
-=======
       Server.app(fooBar ++ app) ++    // Setup the Http app
       Server.useCustomLogger(
         Logger.file(Paths.get("HelloWorldAdvanced.log")).withLevel(LogLevel.Info), // Setup a custom logger
       )
->>>>>>> fc217e64
 
   override def run(args: List[String]): URIO[zio.ZEnv, ExitCode] = {
     // Configure thread count using CLI
