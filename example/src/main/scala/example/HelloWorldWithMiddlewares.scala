--- conflicted
+++ resolved
@@ -17,22 +17,14 @@
     case Method.GET -> !! / "long-running" => ZIO.succeed(Response.text("Hello World!")).delay(5 seconds)
   }
 
-<<<<<<< HEAD
-  val serverTime: HttpMiddleware[Any, Nothing] = Middleware.patchZIO(_ =>
-=======
   val serverTime: HttpMiddleware[Clock, Nothing] = Middleware.patchZIO(_ =>
->>>>>>> c1922868
     for {
       currentMilliseconds <- Clock.currentTime(TimeUnit.MILLISECONDS)
       withHeader = Patch.addHeader("X-Time", currentMilliseconds.toString)
     } yield withHeader,
   )
 
-<<<<<<< HEAD
-  val middlewares: HttpMiddleware[Any, IOException] =
-=======
   val middlewares: HttpMiddleware[Console with Clock, IOException] =
->>>>>>> c1922868
     // print debug info about request and response
     Middleware.debug ++
       // close connection if request takes more than 3 seconds
@@ -43,11 +35,6 @@
       serverTime
 
   // Run it like any simple app
-<<<<<<< HEAD
   override val run =
     Server.start(8090, (app @@ middlewares))
-=======
-  override def run(args: List[String]): URIO[zio.ZEnv, ExitCode] =
-    Server.start(8090, app @@ middlewares).exitCode
->>>>>>> c1922868
 }